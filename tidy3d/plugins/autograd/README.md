--- conflicted
+++ resolved
@@ -123,62 +123,6 @@
 
 Some of the most important autograd "Don'ts" are:
 
-<<<<<<< HEAD
-rectangular prisms
-- `Box.center`
-- `Box.size`
-
-polyslab (including those with dilation or slanted sidewalls)
-- `PolySlab.vertices`
-
-regular mediums
-- `Medium.permittivity`
-- `Medium.conductivity`
-
-spatially varying mediums (for topology optimization mainly)
-- `CustomMedium.permittivity`
-- `CustomMedium.eps_dataset`
-
-groups of geometries with the same medium (for faster processing)
-- `GeometryGroup.geometries`
-
-complex and self-intersecting polyslabs
-- `ComplexPolySlab.vertices`
-
-dispersive materials
-- `PoleResidue.eps_inf`
-- `PoleResidue.poles`
-
-spatially dependent dispersive materials:
-- `CustomPoleResidue.eps_inf`
-- `CustomPoleResidue.poles`
-
-The following data types are traceable as outputs of the `td.SimulationData`
-
-- `ModeData.amps`
-- `DiffractionData.amps`
-- `FieldData.field_components`
-- `FieldData` operations:
-  - `FieldData.flux`
-  - `SimulationData.get_intensity(fld_monitor_name)`
-  - `SimulationData.get_poynting(fld_monitor_name)`
-
-We also support the following high level features
-
-- gradients for objective functions depending on multi-frequency data with single broadband adjoint source.
-- server-side gradient processing by default, which saves transfer.  This can be turned off by passing `local_gradient=True` to the `web.run()` and related functions.
-
-We currently have the following restrictions:
-
-- Only 500 max structures containing tracers can be added to the `Simulation` to cut down on processing time. If you hit this, try using `GeometryGroup` to group any structures with the same `.medium` to relax the requirement.
-
-### To be supported soon
-
-Next on our roadmap (targeting 2.8 and 2.9, fall 2024) is to support:
-
-- Field projection support
-- Automatic handling of all broadband objective functions using a fitting approach.
-=======
 - Do not use in-place assignment on numpy arrays, e.g., `x[i] = something`.
   Often, you can formulate the assignment in terms of `np.where()`.
 - Similarly, do not use in-place operators such as `+=`, `*=`, etc.
@@ -262,7 +206,6 @@
 | `DiffractionData` | `amps`                                                        |
 | `FieldData`       | `field_components`, `flux`                                    |
 | `SimulationData`  | `get_intensity(field_monitor)`, `get_poynting(field_monitor)` |
->>>>>>> efdc698e
 
 We also support the following high-level features:
 
@@ -305,11 +248,5 @@
 - Casting to `float()` is not supported for autograd `ArrayBox` objects.
 - `isclose()` -> `np.isclose()`
 - `array[i] = something` needs a different approach (happens in mesher a lot)
-<<<<<<< HEAD
-- be careful with `+=` in autograd, it can fail silently..
-- whenever we pass things to other modules, like `shapely` especially, we need to be careful that they are untraced.
-- I just made structures static (`obj = obj.to_static()`) before any meshing, as a cutoff point. So if we add a new `make_grid()` call somewhere, eg in a validator, just need to be aware.
-=======
 - Whenever we pass things to other modules, like `shapely` especially, we need to be careful that they are untraced.
-- I just made structures static before any meshing, as a cutoff point. So if we add a new `make_grid()` call somewhere, e.g. in a validator, just need to be aware.
->>>>>>> efdc698e
+- I just made structures static before any meshing, as a cutoff point. So if we add a new `make_grid()` call somewhere, e.g. in a validator, just need to be aware.