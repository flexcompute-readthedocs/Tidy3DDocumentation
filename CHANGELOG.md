All notable changes to this project will be documented in this file.

The format is based on [Keep a Changelog](https://keepachangelog.com/en/1.0.0/),
and this project adheres to [Semantic Versioning](https://semver.org/spec/v2.0.0.html).

## [Unreleased]

### Added
<<<<<<< HEAD
- Configuration option `config.log_suppression` can be used to control the suppression of log messages.
- `abort()` for `Job` and `mode solver`, Job or mode solver whose status is not success or error(e.g. running, draft) can be aborted, if Job or mode solver is abort, it can't be submitted, a new one needs to be created and submitted.
- `web.abort()` and `Job.abort()` methods allowing to abort running tasks without deleting them. If a task is aborted, it cannot be restarted later, a new one needs to be created and submitted.
=======

### Changed

### Fixed

## [2.3.2] - 2023-7-21

### Added
>>>>>>> 170cb353

### Changed
- Surface integration monitor validator changed to error only if *all* integration surfaces are outside of the simulation domain.

<<<<<<< HEAD
=======
### Fixed
- Properly handle sign flip in `ModeMonitor` outputs with `direction="-"` in adjoint plugin.
- Bug in `CustomMedium.grids`, which was giving incorrect grid boundaries at edges.
- Out of date endpoint in `migrate` option of webapi.

>>>>>>> 170cb353
## [2.3.1] - 2023-7-14

### Added
- Support for differentiating with respect to `JaxMedium.conductivity`.
- Validating that every surface (unless excluded in ``exclude_surfaces``) of a 3D ``SurfaceIntegrationMonitor`` (flux monitor or field projection monitor) is not completely outside the simulation domain.

### Changed
- Source validation happens before simulation upload and raises an error if no source is present.
- Warning instead of error if structure out of simulation bounds.
- Internal refactor of `ComponentModeler` to simplify logic.
- (Changed effective 2.3.0) Backward-direction mode amplitudes from `ModeMonitors` have a flipped sign compared to previous versions. 
Previously, the amplitudes were computed directly through the dot product ``amp = (mode, field)``, while, since 2.3.0, we use ``amp = (mode, field) / (mode, mode)`` instead.
The modes are already normalized to unit directed flux, such that ``(mode, mode) = 1`` for forward modes, and ``(mode, mode) = -1`` for backward modes
(the dot product of a mode with itself is equal to the flux through the mode plane). Therefore, the change in the ``amp`` formula is equivalent to a sign change for
backward modes. This makes their interpretation more intuitive, since the amplitude is now ``1`` if the recorded field and a mode match exactly. A ``-1`` amplitude means
that the fields match exactly except for a ``pi`` phase shift. This interpretation is also now independent of forward/backward direction.

### Fixed
- Point-like objects correctly appear as single points using `plt.scatter`.
- Cleaner display of `ArrayLike` in docs.
- `ArrayLike` validation properly fails with `None` or `nan` contents.
- Apply finite grid correction to the fields when calculating the Poynting vector from 2D monitors.
- `JaxCustomMedium` properly handles complex-valued permittivity.

## [2.3.0] - 2023-6-30

### Added
- Specification of spatial permittivity distribution of dispersive material using user-supplied data through `CustomPoleResidue`, `CustomSellmeier`, `CustomLorentz`, `CustomDebye`, and `CustomDrude` components.
- `CustomAnisotropicMedium` where each component can take user-supplied data to define spatial permittivity distribution of non-dispersive or dispersive material.
- `Coords.spatial_interp` to interpolate spatial data avoiding pitfalls of `xarray.interp` in directions where there is a single data point.
- All medium types accept `allow_gain` which is `False` by default, but allows the medium to be active if `True`.
- Causality validation in `PoleResidue` model.
- Group index calculation added to mode monitors and available through `ModeData.n_group`.
- Support for `JaxGeometryGroup` in adjoint plugin.
- Support for gradients w.r.t. `FieldMonitor` data from `output_monitors` in adjoint plugin.
- `estimate_cost()` method for `Job` and `Batch`.
- `s3utils.get_s3_sts_token` accepts extra query parameters.
- `plugins.mode.web` to control the server-side mode solver.
- Support for `JaxDataArray.interp`, allowing differentiable linear interpolation.
- Support for `JaxSimulationData.get_intensity()`, allowing intensity distribution to be differentiated in `adjoint` plugin.
- Support for `JaxFieldData.flux` to compute differentiable flux value from `FieldData`.
- All custom medium types accept `subpixel` which is `False` by default, but applies subpixel averaging of the permittivity on the interfaces of the structure (including exterior boundary and intersection interfaces with other structures) if `True` and simulation's `subpixel` is also `True`.

### Changed
- Add `Medium2D` to full simulation in tests.
- `DispersionFitter` and `StableDispersionFitter` unified in a single `DispersionFitter` interface.
- `StableDispersionFitter` deprecated, with stable fitter now being run instead through `plugins.dispersion.web.run(DispersionFitter)`.
- Removed validator from `CustomFieldSource` that ensured data spanned the source geometry. Now the current values are extrapolated outside of the supplied data ranges.
- `CustomMedium` now take fields `permittivity` and `conductivity`. `eps_dataset` will be deprecated in v3.0.
- Moved `CustomMedium._interp` to `Coords.spatial_interp` to be used by custom current sources.
- Adjoint simulations no longer contain unused gradient permittivity monitors, reducing processing time.
- `Batch` prints total estimated cost if `verbose=True`.
- Unified config and authentication.
- Remove restriction that `JaxCustomMedium` must not be a 3D pixelated array.
- Limit total number of input structures in adjoint plugin for performance reasons.
- `ModeSolver` and `ModeSolverMonitor` now contain `direction` field that explicitly specifies the mode propagation direction (default is "+").
- Added an `interpolate` option to `CustomCurrentSource` and `UniformCurrentSource`, which uses linear interpolation to emulate exact placement of the source along directions where the source has zero size, rather than snapping to the nearest grid location, similar to the behavior for `PointDipole`. Default: `True`.

### Fixed
- Plotting 2D materials in `SimulationData.plot_field` and other circumstances.
- More segments in plotting of large cylinder and sphere cross-sections.
- Proper handling of nested list of custom data components in IO, needed for custom dispersive medium coefficients.
- `ElectromagneticFieldData.outer_dot` now works correctly for `FieldData`, not only `ModeSolverData`.
- Fix to the setting of the mode solver PML parameters that produces better results for modes which do not decay in the PML, and fewer spurious modes.
- Fix to single-precision mode solver to do the type conversion on the final matrix only rather than at intermediate steps, which improves accuracy in some cases.
- Improvements to graphene medium fit.
- Schema titles in `ArrayLike` fields.
- Fix `web.estimate_cost` error/time-out for large simulations, it should now always work but may take some time for complex cases.
- A more accurate injection and decomposition of backward propagating waveguide modes in lossy and gyrotropic systems.

## [2.2.3] - 2023-6-15

### Added

### Changed

### Fixed
- Callback URL: "call_back_url" replaced with proper "callbackUrl".

## [2.2.2] - 2023-5-25

### Added

### Changed
- Tidy3D component `.to_hdf5()` and `.from_hdf5()` now accept custom encoder and decoder functions for more flexible IO.

### Fixed
- `JaxDataArrays` are properly handled when reading and writing to file, dramatically reducing the VJP simulation download size in server-side adjoint.
- A bug in a total-field scattered-field (TFSF) validator which was causing unnecessary errors when a TFSF surface intersected with 2D materials.
- CI tests working with binary installation of gdstk instead of compiling from source.

## [2.2.1] - 2023-5-23

### Added

### Changed

### Fixed
- Downgrade `typing_extensions` to `<=4.5.0` to avoid bug with pydantic for python <= 3.9.
- Bug in `ModeSolver` which was causing a preconditioner to be applied even when it is not needed.

## [2.2.0] - 2023-5-22

### Added
- Fully anisotropic medium class (`FullyAnisotropicMedium`) that allows to simulate materials with permittivity and conductivity tensors oriented arbitrary with respect to simulation grid.
- Adjoint processing is done server side by default, to avoid unnecessary downloading of data.
- `JaxPolySlab` in `adjoint` plugin, which can track derivatives through its `.vertices`.
- `run_local` and `run_async_local` options in `tidy3d.plugins.adjoint.web` to provide way to run adjoint processing locally.
- `web.test()` to simply test if the authentication is configured correctly and raise exception otherwise.
- `SimulationTask.get_running_tasks()` to get a list of running tasks from the server.
- Retry for set number of seconds in web functions if internet connection errors.
- Argument `scale` to `ModeSolver.plot_field` to control plot scaling.
- `Simulation.plot_3d()` method to make 3D rendering of simulation.


### Changed
- Perfect electric conductors (PECs) are now modeled as high-conductivity media in both the frontend and backend mode solvers, and their presence triggers the use of a preconditioner to improve numerical stability and robustness. Consequently, the mode solver provides more accurate eigenvectors and field distributions when PEC structures are present.
- Include source amplitude in `amp_time`.
- Increased the maximum allowed estimated simulation data storage to 50GB. Individual monitors with projected data larger than 10GB will trigger a warning.
- `PolySlab.inside` now uses `matplotlib.path.contains_points` for better performance.
- `JaxCustomMedium` accepts a maximum of 250,000 grid cells to avoid slow server-side processing.
- `PolySlab.inside` now uses `matplotlib.path.contains_points`.
- `JaxCustomMedium` accepts a maximum of 250,000 grid cells.
- Logging messages are supressed and summarized to avoid repetitions.

### Fixed
- Log messages provide the correct caller origin (file name and line number).
- `Medium2D` is removed from the list of allowed options for `Simulation.medium` in the documentation.
- Symmetry works properly in `adjoint` plugin.

## [2.1.1] - 2023-4-25

### Added

### Changed
- `adjoint` plugin now filters out adjoint sources that are below a threshold in amplitude relative to the maximum amplitude of the monitor data, reducing unnecessary processing by eliminating sources that won't contribute to the gradient.
- `web.run_async` uses `Batch` under the hood instead of `asyncio`.

### Fixed
- More helpful error messages from HTTP responses.
- Bug in `_validate_no_structures_pml`, which was using wrong pml thicknesses.
- Broken `callback_url` in webapi.

## [2.1.0] - 2023-4-18

### Added
- Group index calculation added to ModeSpec.
- Waveguide plugin for quickly calculating modes in dielectric waveguides.
- `ElectromagneticFieldData.dot_intep` to calculate mode overlap integrals between modes with different discretizations.
- `ElectromagneticFieldData.mode_area` to calculate the effective mode area.
- `ElectromagneticFieldData.intensity` returns the sum of the squared components of the electric field.
- Group index calculation added to ModeSolver.
- Web interface prints clickable link to task on Tidy3D web interface.
- Allow configuration through API key in python via `tidy3d.web.configure(apikey: str)` function.

### Changed
- `adjoint` plugin now filters out adjoint sources that are below a threshold in amplitude relative to the maximum amplitude of the monitor data, reducing unnecessary processing by eliminating sources that won't contribute to the gradient.
- `ArrayLike` fields use `np.ndarray` internally instead of `TidyNDArray` subclass. Tidy3D objects are no longer hashable, instead, hash the `obj.json()` string.

### Fixed
- `web.Batch` monitoring is more robust, will not raise exception if a job errors or diverges. In this case, the progressbar text will render in red.
- More robust handling for 2D structure validator.

## [2.0.3] - 2023-4-11

### Added

### Changed
- Times logged in `tidy3d.log` during solver run now split into `Solver time` (time-stepping only), `Field projection time` (after the time stepping if any field projection monitors present) and `Data write time` (when the raw data is packaged to disk). Previously, `Solver time` used to include the `Field projection time` and not `Data write time`.

### Fixed
- Port name duplication in smatrix plugin for multimode ports.
- Web functions create the leading directories for the supplied filename if they don't exist.
- Some docstring examples that were giving warnings.
- `web.monitor()` only prints message when condition met.
- PML boxes have non-zero extent along any dimensions where the simulation has 0 size, to fix plotting issues for 2D simulations.
- Improved PEC handling around curved interfaces and structure intersections. Old handling accessible with `subpixel=False` (previously, it was independent of the subpixel setting).
- Fix to field projections sometimes containing `NaN` values.

## [2.0.2] - 2023-4-3

### Added

### Changed

### Fixed
- Bug in web interface when `Simulation` upload was not putting quotes around `td.inf` values.

## [2.0.1] - 2023-3-31

### Added

### Changed
- Default Tidy3D logging level is now set to `'WARNING'`.
- Tidy3D is no longer pip installable from `tidy3d-beta` on PyPI.
- Plugins must be imported from their respective directories, eg. `from tidy3d.plugins.mode import ModeSolver`.
- Removed `Geometry.intersections()`.
- Log level only accepts upper case strings.
- `PolySlab` `reference_plane` is `"middle"` by default.
- Boundary conditions are now `PML()` by default.
- `PointDipole` sources now have a continuous dependence on the source position, as opposed to snapping to Yee grid locations. Behavior is controlled by the `interpolate` argument, set to `True` by default. 
- `smatrix` plugin accepts list of frequencies and returns data as an `xarray.DataArray` instead of a nested `dict`.
- `importlib-metadata` version set to `>= 6.0.0`.

### Fixed
- Helpful error message if user has insufficient credits.

## [1.10.0] - 2023-3-28

### Added
- `TriangleMesh` class for modeling geometries specified by triangle surface meshes, with support for STL file import.
- Total-field scattered-field (TFSF) source which allows angled plane waves to be injected into a finite region of space (the total-field region), such that only scattered fields exist outside this region (scattered-field region).
- `Medium2D` class for surface conductivity model of a 2D material.
- Entries in `material_library` for graphene and some common TMDs.
- Ability to create a 2D representation of a thin 3D material.
- `SimulationData.plot_field` accepts new field components and values, including the Poynting vector.
- `SimulationData.get_poynting_vector` for calculating the 3D Poynting vector at the Yee cell centers.
- Post-init validation of Tidy3D components.
- Validate post-Simulation init to error if any structures have bounds that terminate inside of the PML.
- Validate `slab_bounds` for `PolySlab`.

### Changed
- Tidy3D account authentication done solely through API key. Migration option offered for useres with old username / password authentication.
- `export_matlib_to_file` in `material_library` exports material's full name in addition to abbreviation.
- Simpler progress bars for `run_async`.
- Medium property `n_cfl` added to adjust time step size according to CFL condition.
- In the mode solver plugin, regular methods in `solver.py` transformed into classmethods.
- `ArrayLike` types are stored internally as `np.ndarray` and written to json as lists. `constrained_array()` provides way to validate `ArrayLike` values based on `ndim` and `dtype`.
- Pip installing tidy3d automatically creates `~/.tidy3d` directory in home directory.
- Percentage done and field decay determined through http request.
- `SourceTime` plotting methods `.plot()` and `.plot_spectrum()` accept a `val` kwarg, which selects which part of the data (`'real'`, `'imag'`, or `'abs'`) to plot, rather than plotting all at once.

### Fixed
- Bug in remote file transfer when client environment has no correct certificate authority pem file install locally. 
- Tidy3D exceptions inherit from `ValueError` so they are handled properly by pydantic.
- Two unstable materials in `material_library`: `Cu_JohnsonChristy1972` and `Ni_JohnsonChristy1972`. `TiOx_HoribStable` added for improved stability.
- Bug in infinite long cylinder when the `reference_plane` is not at the bottom or the cylinder is slanted.

## [1.9.3] - 2023-3-08

### Fixed
- Allow new `tidy3d.config.logging_level` to accept lower case for backwards compatibility.

## [1.9.2] - 2023-3-08

### Added
- `set_logging_console` allows redirection of console messages to stderr.

### Changed
- Use custom logger to avoid changing global logging state when importing tidy3d.
- Separate logging configuration from custom exception definitions.

## [1.9.1] - 2023-3-06

### Fixed
- Avoiding shapely warning in some cases when checking intersection with an empty shape.
- `Medium.eps_model` error when supplied a list of frequencies rather than a numpy array.
- Set install requirement `rich<12.6.0` to fix double output in webapi functions.

## [1.9.0] - 2023-3-01

### Added
- Specification of relative permittivity distribution using raw, user-supplied data through a `CustomMedium` component.
- Automatic differentiation through `Tidy3D` simulations using `jax` through `tidy3d.plugins.adjoint`.
- New Drude model variants for Gold and Silver in the `material_library`.
- Plugin `ComplexPolySlab` for supporting complex polyslabs containing self-intersecting polygons during extrusion.
- Asynchronous running of multiple simulations concurrently using `web.run_async`.
- Jax-compatible `run_async` in the `adjoint` plugin for efficiently running multi-simulation objectives concurrently and differentiating result.
- Warning in `Simulation.epsilon` if many grid cells and structures provided and slow run time expected as a result.
- `verbose` option in `tidy3d.web` functions and containers. If `False`, there will be no non-essential output when running simulations over web api.
- Warning if PML or absorbing boundaries are used along a simulation dimension with zero size.

### Changed
- Saving and loading of `.hdf5` files is made orders of magnitude faster due to an internal refactor.
- `PolySlab.from_gds` supports `gds_cell` from both `gdspy` and `gdstk`, both packages are made optional requirements.
- Adjoint plugin `JaxCustomMedium` is made faster and can handle several thousand pixels without significant overhead.
- Jax is made an optional requirement. The adjoint plugin supports jax versions 0.3 and 0.4 for windows and non-windows users, respectively.
- Issue a deprecation warning that `Geometry.intersections` will be renamed to `Geometry.intersections_plane` in 2.0.
- Limit some warnings to only show for the first structure for which they are encountered.
- Billed flex unit no longer shown at the end of `web.run` as it may take a few seconds until it is available. Instead, added a `web.real_cost(task_id)` function to get the cost after a task run.
- Refactored `tidy3d.web` for more robustness and test coverage.

### Fixed
- Progressbars always set to 100% when webapi functions are finished.
- Faster handling of `Geometry.intersects` and `Geometry.inside` by taking into account geometry bounds.
- Numpy divide by zero warning in mode solver fixed by initializing jacobians as real instead of complex.
- Bug in validators for 2D objects being in homogeneous media which were looking at the infinite plane in which the objects lie. This can also significantly speed up some validators in the case of many structures.
- Sources and monitors with bend radii are displayed with curved arrows.

## [1.8.4] - 2023-2-13

### Fixed
- Error importing `Axes` type with most recent `matplotlib` release (3.7).

## [1.8.3] - 2023-1-26

### Fixed
- Bug in `Simulation.epsilon` with `coord_key="centers"` in which structures were not rendered.
- Missing `@functools.wrap` in `ensure_freq_in_range` decorator from `medium.py` causing incorrect docstrings.

## [1.8.2] - 2023-1-12

### Added
- Warning if users install via `tidy3d-beta` on pip, from now on, best to use `tidy3d` directly.
- Support for dispersive media in `AnisotropicMedium`

### Changed
- Support shapely version >=2.0 for all python versions.
- Internally refactor `Simulation.epsilon` and move `eps_diagonal` to `Structure` in preparation for future changes.
- Readme displays updated instructions for installing tidy3d (remove beta version mention).

### Fixed
- Field decay warning in mode solver when symmetry present.
- Formatting bug in Tidy3d custom exceptions.

### Removed

## [1.8.1] - 2022-12-30

### Added
- Environment variable `TIDY3D_SSL_VERIFY` to optionally disable SSL authentication (default is `True`).
- Billed FlexUnit cost displayed at the end of `web.monitor`.

### Fixed
- Bug on Windows systems with submitting `CustomFieldSource` data to the server.
- Fix to `FieldData.symmetry_expanded_copy` for monitors with `colocate=True`.

### Changed
- The `Simulation` version updater is called every time a `Simulation` object is loaded, not just `from_file`.
- Boundary specifications that rely on the default `Periodic` boundary now print a deprecation warning, as the default boundaries will change to
 `PML` in Tidy3D 2.0. 

## [1.8.0] - 2022-12-14

### Added
- `CustomFieldSource` that can inject arbitrary source fields.
- `ElectromagneticFieldData.flux` property for data corresponding to 2D monitors, and `ElectromagneticFieldData.dot`
method for computing the overlap integral over two sets of frequency-domain field data.
- Data corresponding to 2D `FieldMonitor` and `FieldTimeMonitor`, as well as to `ModeSolverMonitor`, now also stores `grid_correction` data
 related to the finite grid along the normal direction. This needs to be taken into account to avoid e.g. numerical oscillations of the flux
 with the exact position of the monitor that is due to the interpolation from the grid cell boundaries. These corrections are automatically
 applied when using the `flux` and `dot` methods.
- Resonance finding plugin for estimating resonance frequency and Q-factor of multiple resonances from time-domain data.
 Accessed through `tidy3d.plugins.ResonanceFinder`.
- New `.updated_copy(**kwargs)` method to all tidy3d objects to add a more convenient shortcut to copying an instance with updated fields, 
 i.e. `med.copy(update=dict(permittivity=3.0))` becomes `med.updated_copy(permittivity=3.0)`.
- Test support for python 3.11.
- `sidewall_angle` option for `Cylinder` that allows a `Cylinder` to be tuned into a conical frustum or a cone.
- `reference_plane` for `PolySlab` that provides options to define the vertices at the bottom, middle, or top of the `PolySlab`.
- Automesh generation: `MeshOverrideStructure` that allows for a direct grid size specification in override structures,
 and `dl_min` that bounds the minimal grid size.
- More material models to the material database such as gold from Olman2012.
- In `AdvancedFitterParam` for `StableDispersionFitter`, `random_seed` option to set the random seed,
 and `bound_f_lower` to set the lower bound of pole frequency.
- Introduced the option to project fields at near, intermediate, and far distances using an exact Green's function formalism which does not
 make far-field approximations. This can be enabled in any `AbstractFieldProjectionMonitor` by setting `far_field_approx=False`. A tutorial notebook
 as a comprehensive reference for field projections was added to the documentation.
- Tracking of modes in `ModeSolverData` based on overlap values, controlled through `ModeSpec.track_freq`.
- Native broadband support for `GassuainBeam` `AstigmaticGaussianBeam`, and `ModeSource` through the `num_freqs` argument.
- Apodization option for frequency-domain monitors to ignore temporal data in the beginning and/or end of a simulation


### Changed
- Minimum flex unit charge reduced from `0.1` to `0.025`.
- Default courant factor was changed from `0.9` to `0.99`.
- A point dipole source placed on a symmetry plane now always has twice the amplitude of the same source in a simulation without the 
 symmetry plane, as expected by continuity with the case when the dipole is slightly off the symmetry plane, in which case 
 there are effectively two dipoles, the original one and its mirror image. Previously, the amplitude was only doubled for dipoles polarized normal 
 to the plane, because of Yee grid specifics.
- `FluxMonitor` and `FluxTimeMonitor` no longer snap fields to centers, but instead provide continuous interpolation of the flux over the
 exact geometry of the monitor.
- Major refactor to internal handling of data structures, including pure `Dataset` components that do not depend on other `Tidy3D` components and may
 therefore be used to define custom data in `Tidy3D` models.
- Speed and memory usage improvement when writing and reading Tidy3d models to and from `.hdf5` files.
- Writing `Tidy3D` models containing custom data to `.json` file will log a warning and exclude the raw data from the file for performance reasons.
- Material database reorganization and fixing a few references to the dispersion data.
- The name `Near2Far` has been replaced with `FieldProjection`. For example, `Near2FarAngleMonitor` is now `FieldProjectionAngleMonitor`.
- The API for far field projections has been simplified and several methods have now become properties. 
 For example, the radar cross section is now accessed as `.radar_cross_section`, not `.radar_cross_section()`.
- Added a method `renormalize_fields` to `AbstractFieldProjectionData` to re-project far fields to different projection distances.
- The API for `DiffractionData` was refactored to unify it with the API for `AbstractFieldProjectionData`.
- The user no longer needs to supply `orders_x` and `orders_y` when creating a `DiffractionMonitor`; all allowed orders are automatically
generated and returned in the resulting `DiffractionData`.
- The user no longer needs to supply a `medium` when creating a `DiffractionMonitor` or any `AbstractFieldProjectionMonitor`; the medium through
which fields are to be projected is now determined automatically based on the medium in which the monitor is placed.
- The following attributes of `AbstractFieldProjectionMonitor` are now properties rather than methods:
`fields_spherical`, `fields_cartesian`, `power`, `radar_cross_section`.


### Fixed
- Some issues in `DiffractionMonitor` that is not `z`-normal that could lead to solver errors or wrong results.
- Bug leading to solver error when `Absorber` boundaries with `num_layers = 0` are used.
- Bug leading to solver error when a `FieldMonitor` crosses a `BlochBoundary` and not all field components are recorded.
- When running a `Batch`, `path_dir` is created if not existing.
- Ignore shapely `STRtree` deprecation warning.
- Ignore x axis when plotting 1D `Simulation` cross sections to avoid plot irregularities.
- Local web api tests.
- Use Tidy3D logger for some warnings that used to use default python logging.
 
### Changed

- Replaced `gdspy` dependency with `gdstk`.

## [1.7.1] - 2022-10-10

### Added
- `medium` field in `DiffractionMonitor` for decomposition of fields that are not in vacuum.

### Fixed
- Bug in meshing an empty simulation with zero size along one dimension.
- Bug causing error in the solver when a `PermittivityMonitor` is present in the list of monitors and is not at the end of the list.

## [1.7.0] - 2022-10-03

### Added
- `DiffractionMonitor` to compute the power amplitude distribution in all diffraction orders in simulations of periodic structures.
- `PolySlab` can be oriented along `x` or `y`, not just `z`.

### Removed
- Loading components without validation no longer supported as it is too unpredictable.
- Webplots plugin was removed as it was cumbersome to maintain and no longer used in web UI.

## [1.6.3] - 2022-9-13

### Added
- Type field for `DataArray` subclasses written to `hdf5`.

### Fixed
- Docstring for `FluxMonitor` and `FluxTimeMonitor`.

### Removed
- Explicit error message about `grid_size` deprecation.

## [1.6.2] - 2022-9-6

### Added
- Support for `Near2Far` monitors in the presence of simulation symmetries.

### Fixed
- Bug in 3D `Near2Far` monitors where surfaces defined in `exclude_surfaces` will no actually be excluded.
- Bug in getting angles from `k`-space values in `Near2FarKSpaceMonitor`.
- Bug in `SimulationData.plot_field` when getting the position along the normal axis for a 2D plot.

## [1.6.1] - 2022-8-31

### Fixed
- Bug in new simulation upload on Windows machines.

## [1.6.0] - 2022-8-29

### Added
- New classes of near-to-far monitors for server-side computation of the near field to far field projection.
- Option to exlude `DataArray` Fields from a `Tidy3dBaseModel` json.
- Option to save/load all models to/from `hdf5` format.
- Option to load base models without validation.
- Support negative sidewall angle for slanted `PolySlab`-s.
- Option to specify only a subset of the S-matrix to compute in the S-matrix plugin, as well as to provide mapping between elements (due to symmetries).
- More Lorentz-Drude material models to the material database.

### Fixed
- Raise a more meaningful error if login failed after `MAX_ATTEMPTS`.
- Environment login credentials set to `""` are now ignored and credentials stored to file are still looked for.
- Improved subpixel coefficients computation around sharp edges, cornes, and three-structure intersections.

### Changed
- Major refactor of the way data structures are used internally.
- `ModeFieldMonitor` -> `ModeSolerMonitor` with associated `ModeSolverData`. `ModeSolverData` is now also stored internally in `ModeSolver`, 
 and the `plot_field` method can be called directly from `ModeSolver` instead of `ModeSolverData`.
- Field data for monitors that have a zero size along a given dimension is now interpolated to the exact `monitor.center` along that dimension.
- Removed `nlopt` from requirements, user-side material fitting now uses `scipy`.
- New Field `normalize_index` in `Simulation` - used to be input parameter when loading simulation data. A given `SimulationData` 
 can still be renormalized to a different source later on using the new `SimulationData.renormalize`.
- `FluxMonitor` and `FluxTimeMonitor`-s can now have a 3D box geometry, in which case the flux going out of all box surfaces is computed (optionally, 
 some surfaces can be excluded).
- Frequency-domain monitors require a non-empty list of frequencies.
- Reduced the minimum flex unit cost to run a simulation to `0.1`.
- Reduced the premium cost for dispersive materials in typical cases.
- Added a cost for monitors that should be negligible in typical cases but affects large monitors that significantly slow down the simulation.

## [1.5.0] - 2022-7-21

### Fixed
- Bug in computing the `bounds` of `GeometryGroup`.
- Bug in auto-mesh generation.

### Added
- Ability to compute field projections server-side.

### Changed
- All Tidy3D components apart from data structures are now fully immutable.
- Stopped support for python 3.6, improved support for python 3.10.
- Web material fitter for lossless input data (no `k` data provided) will now return a lossless medium.
- `sort_by` changed to `filter_pol` in `ModeSpec`.
- `center` no longer a field of all `Geometry` components, instead only present when needed, 
 removed in `PolySlab` and `GeometryGroup`. `Planar` geometries no longer have a mandatory `length` field, but 
 have `center_axis` and `lengt_axis` properties for the center and length along the extrusion axis. `PolySlab` now defined exclusively through `slab_bounds`, 
 while `Cylinder` through `center` and `length`.
- In mode solver, allow precision to switch between double and single precision.
- Near-to-far transformation tool is no longer a plugin, but is now part of Tidy3D's new core data structures


## [1.4.1] - 2022-6-13

### Fixed
- Bug in plotting polarization of a nomral incidence source for some `angle_phi`.
- Bloch vector values required to be real rather than complex.
- Web security mitigation.

## [1.4.0] - 2022-6-3

### Fixed
- Bug in plotting when alpha is turned off in permittivity overlay.
- Bug in plotting polarization of an angled incidence source (S,P -> P,S).
- Throw warning if user tries to download data instances in `yaml` or `json` format. 
- Arrow length plotting issues for infinite sources.
- Issues with nonuniform mesh not extending exactly to simulation boundaries.

### Added
- Bloch periodic boundary conditions, enabling modeling of angled plane wave.
- `GeometryGroup` object to associate several `Geometry` intances in a single `Structure` leading to improved performance for many objects.
- Ability to uniquely specify boundary conditions on all 6 `Simulation` boundaries.
- Options in field montitors for spatial downsampling and evaluation at yee grid centers.
- `BatchData.load()` can load the data for a batch directly from a directory.
- Utility for updating `Simulation` objects from old versions of `Tidy3d` to current version.
- Explicit `web.` functions for downloading only `simulation.json` and `tidy3d.log` files.

### Changed
- `Batch` objects automatically download their json file upon `download` and `load`.
- Uses `shapely` instead of `gdspy` to merge polygons from a gds cell.
- `ComponentModeler` (S matrix tool) stores the `Batch` rather than the `BatchData`.
- Custom caching of properties to speed up subsequent calculations.
- Tidy3d configuration now done through setting attributes of `tidy3d.config` object.

## [1.3.3] - 2022-5-18

### Fixed

 - Bug in `Cylinder.inside` when `axis != 2`.

### Added

 - `AstigmaticGaussianBeam` source.

### Changed

 - Internal functions that may require hashing the simulation many times now use a `make_static` decorator. This pre-computes the simulation hash and stores it,
 and makes sure that the simulation has not changed at the beginning and end of the function execution.
 - Speeding up initialization of `PolySlab` when there is no dilation or slant angle.
 - Allow customizing data range that colormap covers in `plot_field`.
 - Speeding up of the automatic grid generation using Rtree and other improvements.
 - Better handling of http response errors.
 - In `web.monitor`, the estimated cost is only displayed when available; avoid "Unable to get cost" warning.
 - In `PolySlab.from_gds`, the selected polygons are first merged if possible, before the `PolySlab`-s are made. This avoids bugs e.g. in the case of slanted walls.

## [1.3.2] - 2022-4-30

### Fixed

 - Bug in nonuniform mesh where the simulation background medium may be taken into account if higher than other structures overriding it.

## [1.3.1] - 2022-4-29

### Added

### Changed

 - The `copy()` method of Tidy3d components is deep by default.
 - Maximum allowed number of distinct materials is now 65530.

### Fixed

 - Monitor/source opacity values also applied to associated arrows.
 - Auto meshing in the presence of symmetries ignores anything outside of the main symmetry quadrant.
 - If an interface is completely covered by another structure, it is ignored by the mesher.

## [1.3.0] - 2022-4-26

### Added

- New `grid_spec` Field in `Simulation` that allows more flexibility in defining the mesh.
- `GridSpec1d` class defining how the meshing along each dimension should be done, with sublcasses `UniformGrid` and `CustomGrid` that cover the functionality 
  previously offered by supplying a float or a list of floats to `Simulation.grid_size`. New functionality offered by `AutoGrid` subclass, with the 
  mesh automatically generated based on the minimum required steps per wavelength.
- New `PointDipole` source.
- Opacity kwargs for monitor and source in `sim.plot`.
- Separated `plotly`-based requirements from core requrements file, can be added with `"pip install tidy3d-beta[plotly]"`.

### Changed
- `Simulation.grid_spec` uses the default `GridSpec`, which has `AutoGrid(min_steps_per_wvl=10)` in each direction. To initialize a `Simulation` then it is no 
  longer needed to provide grid information, if sources are added to the simulation. Otherwise an error will be raised asking to provide a wavelength for the auto mesh.
- `VolumeSource` is now called `UniformCurrentSource`.
- S-matrix module now places the monitors exactly at the port locations and offsets the source slightly for numerical reasons (more accurate).
- Fixed bug in `PolySlab` visualization with sidewalls.
- Inheritance structure of `Source` reorganized.
- Better handling of only one `td.inf` in `Box.from_bounds`.
- Added proper label to intensity plots.
- Made all attributes `Field()` objects in `data.py` to clean up docs.
- Proper handling of `Medium.eps_model` at frequency of `td.inf` and `None`.

### Removed
- `Simulation.grid_size` is removed in favor of `Simulation.grid_spec`.

## [1.2.2] - 2022-4-16

### Added
- `SimulationDataApp` GUI for visualizing contents of `SimulationData` in `tidy3d.plugings`.
- `SimulationPlotly` interface for generating `Simulation.plot()` figures using `plotly` instead of `matplotlib`.
- New `PermittivityMonitor` and `PermittivityData` to store the complex relative permittivity as used in the simulation.
- The maximum credit cost for a simulation can now be queried using `web.estimate_cost`. It is also displayed by default during `web.upload`.

### Changed
- Faster plotting for matplotlib and plotly.
- `SimulationData` normalization keeps track of source index and can be normalized when loading directly from .hdf5 file.
- Monitor data with symmetries now store the minimum required data to file and expands the symmetries on the fly.
- Significant speedup in plotting complicated simulations without patch transparency.
- When a list of `dl` is provided as a `grid_size` along a given direction, the grid is placed such that the total size `np.sum(dl)` is centered at the simulation center.
  Previously, a grid boundary was always placed at the simulation center.

## [1.2.1] - 2022-3-30

### Added

### Changed

- `webapi` functions now only authenticate when needed.
- Credentials storing folder only created when needed.
- Added maximum number of attemtps in authentication.
- Made plotly plotting faster.
- Cached Simulation.medium and Simulation.medium_map computation.

## [1.2.0] - 2022-3-28

### Added
- `PolySlab` geometries support dilation and angled sidewalls.
- Percent done monitoring of jobs running longer than 10 seconds.
- Can use vectorized spherical coordinates in `tidy3d.plugins.Near2Far`.
- `ModeSolver` returns a `ModeSolverData` object similar to `SimulationData`, containing all the information about the modes.
- `ModeFieldMonitor` and `ModeFieldData` allow the results of a mode solve run server-side to be stored.
- Plotting of `ModeFieldData` fields in `SimulationData.plot_field` and `ModeSolverData.plot_field`.
- Ordering of modes by polarization fraction can be specified in `ModeSpec`.
- Angled mode sources.

### Changed
- Significant speed improvement for `Near2Far` calculations.
- `freq` no longer passed to `ModeSolver` upon init, instead a list of `freqs` passed to `ModeSolver.solve`.
- Mode solver now returns `ModeSolverData` object containing information about the mode fields and propagation constants as data arrays over frequency and mode index.
- Reorganized some of the internal `Source` classes.
- Major improvements to `Batch` objects. `Batch.run()` returns a `BatchData` object that maps `task_name` to `SimulationData`.
- Infinity stored as `str` in json outputs, conforming to json file specifications.
- No longer need to specify one of `x/y/z` in `SimulationData.plot_field` if the monitor has a zero-sized dimension.
- `Simulation.run_time` but must be > 0 to upload to server.

## [1.1.1] - 2022-3-2

### Added

### Changed

- Fixed issue where smatrix was not uploaded to pyPI.

## [1.1.0] - 2022-3-1

### Added

- `Simulation` symmetries now fully functional.
- Ability to perform near-to-far transformations from multiple surface monitors oriented along the x, y or z directions using `tidy3d.plugins.Near2Far`.
- `tidy3d.plugins.ComponentModeler` tool for scattering matrix calculations.

### Changed

- Major enhancements to near field to far field transformation tool: multiple monitors supported with arbitrary configuration, user control over sampling point density.
- Fixed visualization bug in symmetry.

## [1.0.2] - 2022-2-24

### Added
 - Clarified license terms to not include scripts written using the tidy3d python API.
 - Simulation symmetries are now enabled but currently only affect the mode solver, if the mode plane lies on the simulation center and there's a symmetry.
 - Validator that mode objects with symmetries are either entirely in the main quadrant, or lie on the symmetry axis.
- `Simulation.plotly()` makes a plotly figure of the cross section.
- Dispersion fitter can parse urls from refractiveindex.info
 - Clarified license terms to not include scripts written using the tidy3d python API.

### Changed
- Fixed a bug in python 3.6 where polyslab vertices loaded differently from file.

## [1.0.1] - 2022-2-16

### Added
- `Selmeier.from_dispersion()` method to quickly make a single-pole fit for lossless weakly dispersive materials.
- Stable dispersive material fits via webservice.
- Allow to load dispersive data directly by providing URL to txt or csv file
- Validates simulation based on discretized size.

### Changed
- `Polyslab.from_gds` returns a list of `PolySlab` objects imported from all polygons in given layer and dtype, can optionally specify single dtype.
- Warning about structure close to PML disabled if Absorber type.
- Source dft now ignores insignificant time amplitudes for speed.
- New color schemes for plots.

## [1.0.0] - 2022-1-31

### Added
- Stable dispersive material fits via webservice.

### Changed
- Refined and updated documentation.

## [0.2.0] - 2022-1-29

### Added

- `FieldMonitor.surface()` to split volume monitors into their surfaces.
- Units and annotation to data.
- Faster preprocessing.
- Web authentication using environment variables `TIDY3D_USER` and `TIDY3D_PASS`.
- `callback_url` in web API to put job metadata when a job is finished.
- Support for non uniform grid size definition.
- Gaussian beam source.
- Automated testing through tox and github actions.

## [0.1.1] - 2021-11-09
### Added

- PML parameters and padding Grid with pml pixels by [@momchil-flex](https://github.com/momchil-flex) in #64
- Documentation by [@tylerflex](https://github.com/tylerflex) in #63
- Gds import from [@tylerflex](https://github.com/tylerflex) in #69
- Loggin by [@tylerflex](https://github.com/tylerflex) in #70
- Multi-pole Drude medium by [@weiliangjin2021](https://github.com/weiliangjin2021) in #73
- Mode Solver: from [@tylerflex](https://github.com/tylerflex) in #74
- Near2Far from [@tylerflex](https://github.com/tylerflex) in #77

### Changed
- Separated docs from [@tylerflex](https://github.com/tylerflex) in #78

## [0.1.0] - 2021-10-21

### Added
- Web API implemented by converting simulations to old tidy3D

## Alpha Release Changes

### 22.1.1
- Solver speed improvement (gain depending on simulation + hardware details).
- Bringing the speed of the non-angled mode solver back to pre-21.4.2 levels.

### 21.4.4
- Improvements to subpixel averaging for dispersive materials.
- Enabled web login using environment variables ``TIDY3D_USER`` and ``TIDY3D_PASS``.

### 21.4.3
- Bugfix when running simulation with zero ``run_time``.
- More internal logging.
- Fixed unstable ``'Li1993_293K'`` variant of ``cSi`` in the material library.

### 21.4.2.2
- Bugfix when downloading data on Windows.
- Bugfix in material fitting tool when target tolerance is not reached.

### 21.4.2
- New Gaussian beam source and `example usage <examples/GratingCoupler.html>`__.
- Modal sources and monitors in bent and in angled waveguides with `tutorial <examples/Modes_bent_angled.html>`__.
- Nyquist-limit sampling in frequency-domain monitors (much faster without loss of accuracy).
- Support for Drude model of material dispersion.
- Small bugfixes to some of the other dispersion models.
- PEC boundaries applied by default at the truncation of any boundary with PML, avoiding potential
   issues with using periodic boundaries under the PML instead.
- Source normalization no longer adding a spurious frequency-dependent phase to the fields.
- Fixed bug in unpacking monitor fields with symmetries and ``interpolate=False``.
- Lots of streamlining on the backend side.

### 21.4.1
- Fixed bug with zero-size monitor plotting.
- Fixed bug with empty simulation run introduced in 21.4.0.

### 21.4.0
- A few small fixes.


### 21.3.1.6
- Fixed nonlinear constraint in dispersive material fitting tool.
- Fixed potential issue when a monitor stores neither `'E'` nor `'H'`.
- Fixed some backwards compatibility issues introduced in 21.3.1.5.


### 21.3.1.5
 - Frequency monitors can now optionally store the complex permittivity at the same locations where 
   the E-fields are recorded, at the monitor frequencies.
 - Frequency monitors now also have an `'interpolate'` keyword, which defaults to `True` and 
   reproduces the behavior of previous versions. If set to `False`, however, the raw fields 
   evaluated at their corresponding Yee grid locations are returned, instead of the fields interpolated 
   to the Yee cell centers. This also affects the returned permittivity, if requested.
 - Reorganized internal source time dependence handling, enabling more complicated functionality 
   in the future, like custom source time.
 - Total field in the simulation now sampled at the time step of the peak of the source time dependence,
   for better estimation of the shutoff factor.
 - A number of bug fixes, especially in the new plotting introduced in 21.3.1.4.

### 21.3.1.4
- Reorganized plotting:
- Speeding up structure visualizations.
- Structures now shown based on primitive definitions rather than grid discretization. This 
    then shows the physical structures but not what the simulation "sees". Will add an option to 
    display the grid lines in next version.
- Bumped down matplotlib version requirement to 3.2 and python version requirement to 3.6.
- Improved handling of PEC interfaces.- Reorganized and extended internal logging.
- Added ``tidy3d.__version__``.
- A number of fixes to the example notebooks and the colab integration.

### 21.3.1.3
- Bumping back python version requirement from 3.8 to 3.7.

### 21.3.1.2
- Hotfix to an internal bug in some simulation runs.

### 21.3.1.1
- New dispersion fitting tool for material data and accompanying `tutorial <examples/Fitting.html>`__.
- (`beta`) Non-uniform Cartesian meshing now supported. The grid coordinates are provided
   by hand to `Simulation`. Next step is implementing auto-meshing.
- `DispersionModel` objects can now be directly used as materials.
- Fixed bug to `Cylinder` subpixel averaging.
- Small bugs fixes/added checks for some edge cases.

### 21.3.1.0
- Rehash of symmetries and support for mode sources and monitors with symmetries.
- Anisotropic materials (diagonal epsilon tensor).
- Rehashed error handling to output more runtime errors to tidy3d.log.
- Job and Batch classes for better simulation handling (eventually to fully replace webapi functions).
- A large number of small improvements and bug fixes.

[Unreleased]: https://github.com/flexcompute/tidy3d/compare/v2.3.2...develop
[2.3.2]: https://github.com/flexcompute/tidy3d/compare/v2.3.1...v2.3.2
[2.3.1]: https://github.com/flexcompute/tidy3d/compare/v2.3.0...v2.3.1
[2.3.0]: https://github.com/flexcompute/tidy3d/compare/v2.2.3...v2.3.0
[2.2.3]: https://github.com/flexcompute/tidy3d/compare/v2.2.2...v2.2.3
[2.2.2]: https://github.com/flexcompute/tidy3d/compare/v2.2.1...v2.2.2
[2.2.1]: https://github.com/flexcompute/tidy3d/compare/v2.2.0...v2.2.1
[2.2.0]: https://github.com/flexcompute/tidy3d/compare/v2.1.1...v2.2.0
[2.1.1]: https://github.com/flexcompute/tidy3d/compare/v2.1.0...v2.1.1
[2.1.0]: https://github.com/flexcompute/tidy3d/compare/v2.0.3...v2.1.0
[2.0.3]: https://github.com/flexcompute/tidy3d/compare/v2.0.2...v2.0.3
[2.0.2]: https://github.com/flexcompute/tidy3d/compare/v2.0.1...v2.0.2
[2.0.1]: https://github.com/flexcompute/tidy3d/compare/v1.10.0...v2.0.1
[1.10.0]: https://github.com/flexcompute/tidy3d/compare/v1.9.3...v1.10.0
[1.9.3]: https://github.com/flexcompute/tidy3d/compare/v1.9.2...v1.9.3
[1.9.2]: https://github.com/flexcompute/tidy3d/compare/v1.9.1...v1.9.2
[1.9.1]: https://github.com/flexcompute/tidy3d/compare/v1.9.0...v1.9.1
[1.9.0]: https://github.com/flexcompute/tidy3d/compare/v1.8.4...v1.9.0
[1.8.4]: https://github.com/flexcompute/tidy3d/compare/v1.8.3...v1.8.4
[1.8.3]: https://github.com/flexcompute/tidy3d/compare/v1.8.2...v1.8.3
[1.8.2]: https://github.com/flexcompute/tidy3d/compare/v1.8.1...v1.8.2
[1.8.1]: https://github.com/flexcompute/tidy3d/compare/v1.8.0...v1.8.1
[1.8.0]: https://github.com/flexcompute/tidy3d/compare/v1.7.1...v1.8.0
[1.7.1]: https://github.com/flexcompute/tidy3d/compare/v1.7.0...v1.7.1
[1.7.0]: https://github.com/flexcompute/tidy3d/compare/v1.6.3...v1.7.0
[1.6.3]: https://github.com/flexcompute/tidy3d/compare/v1.6.2...v1.6.3
[1.6.2]: https://github.com/flexcompute/tidy3d/compare/v1.6.1...v1.6.2
[1.6.1]: https://github.com/flexcompute/tidy3d/compare/v1.6.0...v1.6.1
[1.6.0]: https://github.com/flexcompute/tidy3d/compare/v1.5.0...v1.6.0
[1.5.0]: https://github.com/flexcompute/tidy3d/compare/v1.4.1...v1.5.0
[1.4.1]: https://github.com/flexcompute/tidy3d/compare/v1.4.0...v1.4.1
[1.4.0]: https://github.com/flexcompute/tidy3d/compare/v1.3.3...v1.4.0
[1.3.3]: https://github.com/flexcompute/tidy3d/compare/v1.3.2...v1.3.3
[1.3.2]: https://github.com/flexcompute/tidy3d/compare/v1.3.1...v1.3.2
[1.3.1]: https://github.com/flexcompute/tidy3d/compare/v1.3.0...v1.3.1
[1.3.0]: https://github.com/flexcompute/tidy3d/compare/v1.2.2...v1.3.0
[1.2.2]: https://github.com/flexcompute/tidy3d/compare/v1.2.1...v1.2.2
[1.2.1]: https://github.com/flexcompute/tidy3d/compare/v1.2.0...v1.2.1
[1.2.0]: https://github.com/flexcompute/tidy3d/compare/v1.1.1...v1.2.0
[1.1.1]: https://github.com/flexcompute/tidy3d/compare/v1.1.0...v1.1.1
[1.1.0]: https://github.com/flexcompute/tidy3d/compare/v1.0.2...v1.1.0
[1.0.2]: https://github.com/flexcompute/tidy3d/compare/v1.0.1...v1.0.2
[1.0.1]: https://github.com/flexcompute/tidy3d/compare/v1.0.0...v1.0.1
[1.0.0]: https://github.com/flexcompute/tidy3d/compare/v0.2.0...v1.0.0
[0.2.0]: https://github.com/flexcompute/tidy3d/compare/0.1.1...v0.2.0
[0.1.1]: https://github.com/flexcompute/tidy3d/compare/0.1.0...0.1.1
[0.1.0]: https://github.com/flexcompute/tidy3d/releases/tag/0.1.0<|MERGE_RESOLUTION|>--- conflicted
+++ resolved
@@ -6,11 +6,9 @@
 ## [Unreleased]
 
 ### Added
-<<<<<<< HEAD
 - Configuration option `config.log_suppression` can be used to control the suppression of log messages.
 - `abort()` for `Job` and `mode solver`, Job or mode solver whose status is not success or error(e.g. running, draft) can be aborted, if Job or mode solver is abort, it can't be submitted, a new one needs to be created and submitted.
 - `web.abort()` and `Job.abort()` methods allowing to abort running tasks without deleting them. If a task is aborted, it cannot be restarted later, a new one needs to be created and submitted.
-=======
 
 ### Changed
 
@@ -19,19 +17,15 @@
 ## [2.3.2] - 2023-7-21
 
 ### Added
->>>>>>> 170cb353
 
 ### Changed
 - Surface integration monitor validator changed to error only if *all* integration surfaces are outside of the simulation domain.
 
-<<<<<<< HEAD
-=======
 ### Fixed
 - Properly handle sign flip in `ModeMonitor` outputs with `direction="-"` in adjoint plugin.
 - Bug in `CustomMedium.grids`, which was giving incorrect grid boundaries at edges.
 - Out of date endpoint in `migrate` option of webapi.
 
->>>>>>> 170cb353
 ## [2.3.1] - 2023-7-14
 
 ### Added
