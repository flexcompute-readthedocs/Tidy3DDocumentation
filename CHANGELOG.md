--- conflicted
+++ resolved
@@ -5,13 +5,14 @@
 
 ## [Unreleased]
 
-<<<<<<< HEAD
 ## [1.9.3] - 2023-3-08
 
 ### Fixed
 - Allow new `tidy3d.config.logging_level` to accept lower case for backwards compatibility.
 
-=======
+## [1.9.2] - 2023-3-08
+
+### Added
 ### Added
 - `SimulationData.plot_field` accepts new field components and values, including the Poynting vector.
 - `SimulationData.get_poynting_vector` for calculating the 3D Poynting vector at the Yee cell centers.
@@ -50,7 +51,6 @@
 ### Fixed
 - Allow new `tidy3d.config.logging_level` to accept lower case for backwards compatibility.
 
->>>>>>> f097761f
 ## [1.9.2] - 2023-3-08
 
 ### Added
@@ -638,11 +638,8 @@
 - Job and Batch classes for better simulation handling (eventually to fully replace webapi functions).
 - A large number of small improvements and bug fixes.
 
-<<<<<<< HEAD
-=======
 [Unreleased]: https://github.com/flexcompute/tidy3d/compare/v1.10.0rc1...develop
 [1.10.0rc1]: https://github.com/flexcompute/tidy3d/compare/v1.9.1...v1.10.0rc1
->>>>>>> f097761f
 [Unreleased]: https://github.com/flexcompute/tidy3d/compare/v1.9.3...develop
 [1.9.3]: https://github.com/flexcompute/tidy3d/compare/v1.9.2...v1.9.3
 [1.9.2]: https://github.com/flexcompute/tidy3d/compare/v1.9.1...v1.9.2
