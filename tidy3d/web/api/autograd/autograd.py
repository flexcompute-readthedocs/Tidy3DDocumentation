--- conflicted
+++ resolved
@@ -859,13 +859,8 @@
         eps_out = np.mean(sim_data_orig.simulation.medium.eps_model(freq_adj))
 
         # manually override simulation medium as the background structure
-<<<<<<< HEAD
-        if structure.background_permittivity is not None:
-            eps_out = structure.background_permittivity
-=======
         if structure.background_medium is not None:
             eps_out = structure.background_medium.eps_model(freq_adj)
->>>>>>> efdc698e
 
         derivative_info = DerivativeInfo(
             paths=structure_paths,
