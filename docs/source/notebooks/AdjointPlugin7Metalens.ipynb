--- conflicted
+++ resolved
@@ -1,5 +1,4 @@
 {
-<<<<<<< HEAD
  "cells": [
   {
    "cell_type": "markdown",
@@ -385,22 +384,12 @@
       "text/plain": [
        "\u001b[2;36m[11:30:39]\u001b[0m\u001b[2;36m \u001b[0m\u001b[31mWARNING: Override structures take no effect along x-axis. If intending to apply        \u001b[0m \u001b]8;id=738945;file:///Users/twhughes/Documents/Flexcompute/tidy3d-docs/tidy3d/tidy3d/components/grid/grid_spec.py\u001b\\\u001b[2mgrid_spec.py\u001b[0m\u001b]8;;\u001b\\\u001b[2m:\u001b[0m\u001b]8;id=964572;file:///Users/twhughes/Documents/Flexcompute/tidy3d-docs/tidy3d/tidy3d/components/grid/grid_spec.py#556\u001b\\\u001b[2m556\u001b[0m\u001b]8;;\u001b\\\n",
        "\u001b[2;36m           \u001b[0m\u001b[31moverride structures to this axis, use \u001b[0m\u001b[32m'AutoGrid'\u001b[0m\u001b[31m.                                      \u001b[0m \u001b[2m                \u001b[0m\n"
-=======
-  "cells": [
-    {
-      "cell_type": "markdown",
-      "metadata": {},
-      "source": [
-        "# Inverse design optimization of a metalens\n",
-        "\n",
-        "In this notebook, we will use inverse design and the Tidy3D `adjoint` plugin to design a high numerical aperture (NA) metalens for optimal focusing to a point. This demo also introduces how to use the `adjoint` plugin for objective functions that depend on the `FieldMonitor` outputs.\n",
-        "\n",
-        "We will follow the basic set up from Mansouree et al. \"Large-Scale Parametrized Metasurface Design Using Adjoint Optimization\". The published paper can be found [here](https://pubs.acs.org/doi/abs/10.1021/acsphotonics.0c01058) and the arxiv preprint can be found [here](https://arxiv.org/abs/2101.06292).\n"
->>>>>>> 58273090
-      ]
-    },
-    {
-<<<<<<< HEAD
+      ]
+     },
+     "metadata": {},
+     "output_type": "display_data"
+    },
+    {
      "data": {
       "text/html": [
        "<pre style=\"white-space:pre;overflow-x:auto;line-height:normal;font-family:Menlo,'DejaVu Sans Mono',consolas,'Courier New',monospace\"><span style=\"color: #7fbfbf; text-decoration-color: #7fbfbf\">           </span><span style=\"color: #800000; text-decoration-color: #800000\">WARNING: Override structures take no effect along y-axis. If intending to apply        </span> <a href=\"file:///Users/twhughes/Documents/Flexcompute/tidy3d-docs/tidy3d/tidy3d/components/grid/grid_spec.py\" target=\"_blank\"><span style=\"color: #7f7f7f; text-decoration-color: #7f7f7f\">grid_spec.py</span></a><span style=\"color: #7f7f7f; text-decoration-color: #7f7f7f\">:</span><a href=\"file:///Users/twhughes/Documents/Flexcompute/tidy3d-docs/tidy3d/tidy3d/components/grid/grid_spec.py#556\" target=\"_blank\"><span style=\"color: #7f7f7f; text-decoration-color: #7f7f7f\">556</span></a>\n",
@@ -471,48 +460,12 @@
       "text/plain": [
        "\u001b[2;36m          \u001b[0m\u001b[2;36m \u001b[0m\u001b[31mWARNING: Override structures take no effect along x-axis. If intending to apply        \u001b[0m \u001b]8;id=290021;file:///Users/twhughes/Documents/Flexcompute/tidy3d-docs/tidy3d/tidy3d/components/grid/grid_spec.py\u001b\\\u001b[2mgrid_spec.py\u001b[0m\u001b]8;;\u001b\\\u001b[2m:\u001b[0m\u001b]8;id=487795;file:///Users/twhughes/Documents/Flexcompute/tidy3d-docs/tidy3d/tidy3d/components/grid/grid_spec.py#556\u001b\\\u001b[2m556\u001b[0m\u001b]8;;\u001b\\\n",
        "\u001b[2;36m           \u001b[0m\u001b[31moverride structures to this axis, use \u001b[0m\u001b[32m'AutoGrid'\u001b[0m\u001b[31m.                                      \u001b[0m \u001b[2m                \u001b[0m\n"
-=======
-      "cell_type": "markdown",
-      "metadata": {},
-      "source": [
-        "<!-- View this project in [Tidy3D Web App](https://tidy3d.simulation.cloud/workbench?taskId=d226dea4-9a65-4481-83d0-7f7d4cbfd388). -->\n",
-        "\n",
-        "## Setup\n",
-        "\n",
-        "We first perform basic imports of the packages needed."
-      ]
-    },
-    {
-      "cell_type": "code",
-      "execution_count": 1,
-      "metadata": {
-        "execution": {
-          "iopub.execute_input": "2023-06-23T22:51:47.421550Z",
-          "iopub.status.busy": "2023-06-23T22:51:47.421367Z",
-          "iopub.status.idle": "2023-06-23T22:51:50.498237Z",
-          "shell.execute_reply": "2023-06-23T22:51:50.497660Z"
-        },
-        "tags": []
-      },
-      "outputs": [],
-      "source": [
-        "# standard python imports\n",
-        "import numpy as np\n",
-        "from numpy import random\n",
-        "import matplotlib.pyplot as plt\n",
-        "\n",
-        "import tidy3d as td\n",
-        "from tidy3d import web\n",
-        "\n",
-        "import tidy3d.plugins.adjoint as tda\n",
-        "from tidy3d.plugins.adjoint.web import run as run_adj\n",
-        "import jax\n",
-        "import jax.numpy as jnp"
->>>>>>> 58273090
-      ]
-    },
-    {
-<<<<<<< HEAD
+      ]
+     },
+     "metadata": {},
+     "output_type": "display_data"
+    },
+    {
      "data": {
       "text/html": [
        "<pre style=\"white-space:pre;overflow-x:auto;line-height:normal;font-family:Menlo,'DejaVu Sans Mono',consolas,'Courier New',monospace\"><span style=\"color: #7fbfbf; text-decoration-color: #7fbfbf\">           </span><span style=\"color: #800000; text-decoration-color: #800000\">WARNING: Override structures take no effect along y-axis. If intending to apply        </span> <a href=\"file:///Users/twhughes/Documents/Flexcompute/tidy3d-docs/tidy3d/tidy3d/components/grid/grid_spec.py\" target=\"_blank\"><span style=\"color: #7f7f7f; text-decoration-color: #7f7f7f\">grid_spec.py</span></a><span style=\"color: #7f7f7f; text-decoration-color: #7f7f7f\">:</span><a href=\"file:///Users/twhughes/Documents/Flexcompute/tidy3d-docs/tidy3d/tidy3d/components/grid/grid_spec.py#556\" target=\"_blank\"><span style=\"color: #7f7f7f; text-decoration-color: #7f7f7f\">556</span></a>\n",
@@ -522,18 +475,12 @@
       "text/plain": [
        "\u001b[2;36m          \u001b[0m\u001b[2;36m \u001b[0m\u001b[31mWARNING: Override structures take no effect along y-axis. If intending to apply        \u001b[0m \u001b]8;id=428947;file:///Users/twhughes/Documents/Flexcompute/tidy3d-docs/tidy3d/tidy3d/components/grid/grid_spec.py\u001b\\\u001b[2mgrid_spec.py\u001b[0m\u001b]8;;\u001b\\\u001b[2m:\u001b[0m\u001b]8;id=16556;file:///Users/twhughes/Documents/Flexcompute/tidy3d-docs/tidy3d/tidy3d/components/grid/grid_spec.py#556\u001b\\\u001b[2m556\u001b[0m\u001b]8;;\u001b\\\n",
        "\u001b[2;36m           \u001b[0m\u001b[31moverride structures to this axis, use \u001b[0m\u001b[32m'AutoGrid'\u001b[0m\u001b[31m.                                      \u001b[0m \u001b[2m                \u001b[0m\n"
-=======
-      "cell_type": "markdown",
-      "metadata": {},
-      "source": [
-        "The metalens design consists of a rectangular array of Si rectangular prisms sitting on an SiO2 substrate.\n",
-        "\n",
-        "Here we define all of the basic parameters of the setup, including the wavelength, NA, geometrical dimensions, and material properties.\n"
->>>>>>> 58273090
-      ]
-    },
-    {
-<<<<<<< HEAD
+      ]
+     },
+     "metadata": {},
+     "output_type": "display_data"
+    },
+    {
      "data": {
       "text/html": [
        "<pre style=\"white-space:pre;overflow-x:auto;line-height:normal;font-family:Menlo,'DejaVu Sans Mono',consolas,'Courier New',monospace\"><span style=\"color: #7fbfbf; text-decoration-color: #7fbfbf\">           </span><span style=\"color: #800000; text-decoration-color: #800000\">WARNING: Override structures take no effect along x-axis. If intending to apply        </span> <a href=\"file:///Users/twhughes/Documents/Flexcompute/tidy3d-docs/tidy3d/tidy3d/components/grid/grid_spec.py\" target=\"_blank\"><span style=\"color: #7f7f7f; text-decoration-color: #7f7f7f\">grid_spec.py</span></a><span style=\"color: #7f7f7f; text-decoration-color: #7f7f7f\">:</span><a href=\"file:///Users/twhughes/Documents/Flexcompute/tidy3d-docs/tidy3d/tidy3d/components/grid/grid_spec.py#556\" target=\"_blank\"><span style=\"color: #7f7f7f; text-decoration-color: #7f7f7f\">556</span></a>\n",
@@ -543,71 +490,12 @@
       "text/plain": [
        "\u001b[2;36m          \u001b[0m\u001b[2;36m \u001b[0m\u001b[31mWARNING: Override structures take no effect along x-axis. If intending to apply        \u001b[0m \u001b]8;id=686623;file:///Users/twhughes/Documents/Flexcompute/tidy3d-docs/tidy3d/tidy3d/components/grid/grid_spec.py\u001b\\\u001b[2mgrid_spec.py\u001b[0m\u001b]8;;\u001b\\\u001b[2m:\u001b[0m\u001b]8;id=207549;file:///Users/twhughes/Documents/Flexcompute/tidy3d-docs/tidy3d/tidy3d/components/grid/grid_spec.py#556\u001b\\\u001b[2m556\u001b[0m\u001b]8;;\u001b\\\n",
        "\u001b[2;36m           \u001b[0m\u001b[31moverride structures to this axis, use \u001b[0m\u001b[32m'AutoGrid'\u001b[0m\u001b[31m.                                      \u001b[0m \u001b[2m                \u001b[0m\n"
-=======
-      "cell_type": "code",
-      "execution_count": 2,
-      "metadata": {
-        "execution": {
-          "iopub.execute_input": "2023-06-23T22:51:50.500696Z",
-          "iopub.status.busy": "2023-06-23T22:51:50.500317Z",
-          "iopub.status.idle": "2023-06-23T22:51:50.522946Z",
-          "shell.execute_reply": "2023-06-23T22:51:50.522438Z"
-        },
-        "tags": []
-      },
-      "outputs": [
-        {
-          "name": "stdout",
-          "output_type": "stream",
-          "text": [
-            "for diameter of 6.0 um, have 18 cells per side\n",
-            "full metalens has area of 36.0 um^2 and 324 total cells\n"
-          ]
-        }
-      ],
-      "source": [
-        "# 1 nanometer in units of microns (for conversion)\n",
-        "nm = 1e-3\n",
-        "\n",
-        "# free space central wavelength\n",
-        "wavelength = 850 * nm\n",
-        "\n",
-        "# desired numerical aperture\n",
-        "NA = 0.94\n",
-        "\n",
-        "# shape parameters of metalens unit cell (um) (refer to image above and see paper for details)\n",
-        "H = 430 * nm\n",
-        "S = 320 * nm\n",
-        "\n",
-        "# space between bottom PML and substrate (-z)\n",
-        "space_below_sub = 1 * wavelength\n",
-        "\n",
-        "# thickness of substrate between source and Si unit cells\n",
-        "thickness_sub = 100 * nm\n",
-        "\n",
-        "# side length of entire metalens (um)\n",
-        "side_length = 6\n",
-        "\n",
-        "# Number of unit cells in each x and y direction (NxN grid)\n",
-        "N = int(side_length / S)\n",
-        "\n",
-        "print(f\"for diameter of {side_length:.1f} um, have {N} cells per side\")\n",
-        "print(f\"full metalens has area of {side_length**2:.1f} um^2 and {N*N} total cells\")\n",
-        "\n",
-        "# Define material properties at 600 nm\n",
-        "n_Si = 3.84\n",
-        "n_SiO2 = 1.46\n",
-        "air = td.Medium(permittivity=1.0)\n",
-        "SiO2 = td.Medium(permittivity=n_SiO2**2)\n",
-        "Si = td.Medium(permittivity=n_Si**2)\n",
-        "\n",
-        "# define symmetry\n",
-        "symmetry = (-1, 1, 0)"
->>>>>>> 58273090
-      ]
-    },
-    {
-<<<<<<< HEAD
+      ]
+     },
+     "metadata": {},
+     "output_type": "display_data"
+    },
+    {
      "data": {
       "text/html": [
        "<pre style=\"white-space:pre;overflow-x:auto;line-height:normal;font-family:Menlo,'DejaVu Sans Mono',consolas,'Courier New',monospace\"><span style=\"color: #7fbfbf; text-decoration-color: #7fbfbf\">           </span><span style=\"color: #800000; text-decoration-color: #800000\">WARNING: Override structures take no effect along y-axis. If intending to apply        </span> <a href=\"file:///Users/twhughes/Documents/Flexcompute/tidy3d-docs/tidy3d/tidy3d/components/grid/grid_spec.py\" target=\"_blank\"><span style=\"color: #7f7f7f; text-decoration-color: #7f7f7f\">grid_spec.py</span></a><span style=\"color: #7f7f7f; text-decoration-color: #7f7f7f\">:</span><a href=\"file:///Users/twhughes/Documents/Flexcompute/tidy3d-docs/tidy3d/tidy3d/components/grid/grid_spec.py#556\" target=\"_blank\"><span style=\"color: #7f7f7f; text-decoration-color: #7f7f7f\">556</span></a>\n",
@@ -617,16 +505,12 @@
       "text/plain": [
        "\u001b[2;36m          \u001b[0m\u001b[2;36m \u001b[0m\u001b[31mWARNING: Override structures take no effect along y-axis. If intending to apply        \u001b[0m \u001b]8;id=119892;file:///Users/twhughes/Documents/Flexcompute/tidy3d-docs/tidy3d/tidy3d/components/grid/grid_spec.py\u001b\\\u001b[2mgrid_spec.py\u001b[0m\u001b]8;;\u001b\\\u001b[2m:\u001b[0m\u001b]8;id=761506;file:///Users/twhughes/Documents/Flexcompute/tidy3d-docs/tidy3d/tidy3d/components/grid/grid_spec.py#556\u001b\\\u001b[2m556\u001b[0m\u001b]8;;\u001b\\\n",
        "\u001b[2;36m           \u001b[0m\u001b[31moverride structures to this axis, use \u001b[0m\u001b[32m'AutoGrid'\u001b[0m\u001b[31m.                                      \u001b[0m \u001b[2m                \u001b[0m\n"
-=======
-      "cell_type": "markdown",
-      "metadata": {},
-      "source": [
-        "Next, we will compute some important quantities derived from these parameters."
->>>>>>> 58273090
-      ]
-    },
-    {
-<<<<<<< HEAD
+      ]
+     },
+     "metadata": {},
+     "output_type": "display_data"
+    },
+    {
      "data": {
       "text/html": [
        "<pre style=\"white-space:pre;overflow-x:auto;line-height:normal;font-family:Menlo,'DejaVu Sans Mono',consolas,'Courier New',monospace\"><span style=\"color: #7fbfbf; text-decoration-color: #7fbfbf\">           </span><span style=\"color: #800000; text-decoration-color: #800000\">WARNING: Override structures take no effect along x-axis. If intending to apply        </span> <a href=\"file:///Users/twhughes/Documents/Flexcompute/tidy3d-docs/tidy3d/tidy3d/components/grid/grid_spec.py\" target=\"_blank\"><span style=\"color: #7f7f7f; text-decoration-color: #7f7f7f\">grid_spec.py</span></a><span style=\"color: #7f7f7f; text-decoration-color: #7f7f7f\">:</span><a href=\"file:///Users/twhughes/Documents/Flexcompute/tidy3d-docs/tidy3d/tidy3d/components/grid/grid_spec.py#556\" target=\"_blank\"><span style=\"color: #7f7f7f; text-decoration-color: #7f7f7f\">556</span></a>\n",
@@ -636,40 +520,12 @@
       "text/plain": [
        "\u001b[2;36m          \u001b[0m\u001b[2;36m \u001b[0m\u001b[31mWARNING: Override structures take no effect along x-axis. If intending to apply        \u001b[0m \u001b]8;id=170484;file:///Users/twhughes/Documents/Flexcompute/tidy3d-docs/tidy3d/tidy3d/components/grid/grid_spec.py\u001b\\\u001b[2mgrid_spec.py\u001b[0m\u001b]8;;\u001b\\\u001b[2m:\u001b[0m\u001b]8;id=638212;file:///Users/twhughes/Documents/Flexcompute/tidy3d-docs/tidy3d/tidy3d/components/grid/grid_spec.py#556\u001b\\\u001b[2m556\u001b[0m\u001b]8;;\u001b\\\n",
        "\u001b[2;36m           \u001b[0m\u001b[31moverride structures to this axis, use \u001b[0m\u001b[32m'AutoGrid'\u001b[0m\u001b[31m.                                      \u001b[0m \u001b[2m                \u001b[0m\n"
-=======
-      "cell_type": "code",
-      "execution_count": 3,
-      "metadata": {
-        "execution": {
-          "iopub.execute_input": "2023-06-23T22:51:50.549328Z",
-          "iopub.status.busy": "2023-06-23T22:51:50.549148Z",
-          "iopub.status.idle": "2023-06-23T22:51:50.569786Z",
-          "shell.execute_reply": "2023-06-23T22:51:50.569107Z"
-        },
-        "tags": []
-      },
-      "outputs": [],
-      "source": [
-        "# using the wavelength in microns, one can use td.C_0 (um/s) to get frequency in Hz\n",
-        "# wavelength_meters = wavelength * meters\n",
-        "f0 = td.C_0 / wavelength\n",
-        "\n",
-        "# Compute the domain size in x, y (note: round down from side_length)\n",
-        "length_xy = N * S\n",
-        "\n",
-        "# focal length given diameter and numerical aperture\n",
-        "focal_length = length_xy / 2 / NA * np.sqrt(1 - NA**2)\n",
-        "\n",
-        "# total domain size in z: (space -> substrate -> unit cell -> 1.7 focal lengths)\n",
-        "length_z = space_below_sub + thickness_sub + H + 1.7 * focal_length\n",
-        "\n",
-        "# construct simulation size array\n",
-        "sim_size = (length_xy, length_xy, length_z)\n"
->>>>>>> 58273090
-      ]
-    },
-    {
-<<<<<<< HEAD
+      ]
+     },
+     "metadata": {},
+     "output_type": "display_data"
+    },
+    {
      "data": {
       "text/html": [
        "<pre style=\"white-space:pre;overflow-x:auto;line-height:normal;font-family:Menlo,'DejaVu Sans Mono',consolas,'Courier New',monospace\"><span style=\"color: #7fbfbf; text-decoration-color: #7fbfbf\">           </span><span style=\"color: #800000; text-decoration-color: #800000\">WARNING: Override structures take no effect along y-axis. If intending to apply        </span> <a href=\"file:///Users/twhughes/Documents/Flexcompute/tidy3d-docs/tidy3d/tidy3d/components/grid/grid_spec.py\" target=\"_blank\"><span style=\"color: #7f7f7f; text-decoration-color: #7f7f7f\">grid_spec.py</span></a><span style=\"color: #7f7f7f; text-decoration-color: #7f7f7f\">:</span><a href=\"file:///Users/twhughes/Documents/Flexcompute/tidy3d-docs/tidy3d/tidy3d/components/grid/grid_spec.py#556\" target=\"_blank\"><span style=\"color: #7f7f7f; text-decoration-color: #7f7f7f\">556</span></a>\n",
@@ -679,18 +535,12 @@
       "text/plain": [
        "\u001b[2;36m          \u001b[0m\u001b[2;36m \u001b[0m\u001b[31mWARNING: Override structures take no effect along y-axis. If intending to apply        \u001b[0m \u001b]8;id=947370;file:///Users/twhughes/Documents/Flexcompute/tidy3d-docs/tidy3d/tidy3d/components/grid/grid_spec.py\u001b\\\u001b[2mgrid_spec.py\u001b[0m\u001b]8;;\u001b\\\u001b[2m:\u001b[0m\u001b]8;id=853038;file:///Users/twhughes/Documents/Flexcompute/tidy3d-docs/tidy3d/tidy3d/components/grid/grid_spec.py#556\u001b\\\u001b[2m556\u001b[0m\u001b]8;;\u001b\\\n",
        "\u001b[2;36m           \u001b[0m\u001b[31moverride structures to this axis, use \u001b[0m\u001b[32m'AutoGrid'\u001b[0m\u001b[31m.                                      \u001b[0m \u001b[2m                \u001b[0m\n"
-=======
-      "cell_type": "markdown",
-      "metadata": {},
-      "source": [
-        "## Create Metalens Geometry\n",
-        "\n",
-        "Now we will define the structures in our simulation. We will first generate the substrate as a regular `td.Box`."
->>>>>>> 58273090
-      ]
-    },
-    {
-<<<<<<< HEAD
+      ]
+     },
+     "metadata": {},
+     "output_type": "display_data"
+    },
+    {
      "data": {
       "text/html": [
        "<pre style=\"white-space:pre;overflow-x:auto;line-height:normal;font-family:Menlo,'DejaVu Sans Mono',consolas,'Courier New',monospace\"><span style=\"color: #7fbfbf; text-decoration-color: #7fbfbf\">           </span><span style=\"color: #800000; text-decoration-color: #800000\">WARNING: Override structures take no effect along x-axis. If intending to apply        </span> <a href=\"file:///Users/twhughes/Documents/Flexcompute/tidy3d-docs/tidy3d/tidy3d/components/grid/grid_spec.py\" target=\"_blank\"><span style=\"color: #7f7f7f; text-decoration-color: #7f7f7f\">grid_spec.py</span></a><span style=\"color: #7f7f7f; text-decoration-color: #7f7f7f\">:</span><a href=\"file:///Users/twhughes/Documents/Flexcompute/tidy3d-docs/tidy3d/tidy3d/components/grid/grid_spec.py#556\" target=\"_blank\"><span style=\"color: #7f7f7f; text-decoration-color: #7f7f7f\">556</span></a>\n",
@@ -700,33 +550,12 @@
       "text/plain": [
        "\u001b[2;36m          \u001b[0m\u001b[2;36m \u001b[0m\u001b[31mWARNING: Override structures take no effect along x-axis. If intending to apply        \u001b[0m \u001b]8;id=211973;file:///Users/twhughes/Documents/Flexcompute/tidy3d-docs/tidy3d/tidy3d/components/grid/grid_spec.py\u001b\\\u001b[2mgrid_spec.py\u001b[0m\u001b]8;;\u001b\\\u001b[2m:\u001b[0m\u001b]8;id=901152;file:///Users/twhughes/Documents/Flexcompute/tidy3d-docs/tidy3d/tidy3d/components/grid/grid_spec.py#556\u001b\\\u001b[2m556\u001b[0m\u001b]8;;\u001b\\\n",
        "\u001b[2;36m           \u001b[0m\u001b[31moverride structures to this axis, use \u001b[0m\u001b[32m'AutoGrid'\u001b[0m\u001b[31m.                                      \u001b[0m \u001b[2m                \u001b[0m\n"
-=======
-      "cell_type": "code",
-      "execution_count": 4,
-      "metadata": {
-        "execution": {
-          "iopub.execute_input": "2023-06-23T22:51:50.571785Z",
-          "iopub.status.busy": "2023-06-23T22:51:50.571644Z",
-          "iopub.status.idle": "2023-06-23T22:51:50.594160Z",
-          "shell.execute_reply": "2023-06-23T22:51:50.593536Z"
-        },
-        "tags": []
-      },
-      "outputs": [],
-      "source": [
-        "# define substrate\n",
-        "substrate = td.Structure(\n",
-        "    geometry=td.Box.from_bounds(\n",
-        "        rmin=(-td.inf, -td.inf, -1000),\n",
-        "        rmax=(+td.inf, +td.inf, -length_z / 2 + space_below_sub + thickness_sub)\n",
-        "    ),\n",
-        "    medium=SiO2,\n",
-        ")"
->>>>>>> 58273090
-      ]
-    },
-    {
-<<<<<<< HEAD
+      ]
+     },
+     "metadata": {},
+     "output_type": "display_data"
+    },
+    {
      "data": {
       "text/html": [
        "<pre style=\"white-space:pre;overflow-x:auto;line-height:normal;font-family:Menlo,'DejaVu Sans Mono',consolas,'Courier New',monospace\"><span style=\"color: #7fbfbf; text-decoration-color: #7fbfbf\">           </span><span style=\"color: #800000; text-decoration-color: #800000\">WARNING: Override structures take no effect along y-axis. If intending to apply        </span> <a href=\"file:///Users/twhughes/Documents/Flexcompute/tidy3d-docs/tidy3d/tidy3d/components/grid/grid_spec.py\" target=\"_blank\"><span style=\"color: #7f7f7f; text-decoration-color: #7f7f7f\">grid_spec.py</span></a><span style=\"color: #7f7f7f; text-decoration-color: #7f7f7f\">:</span><a href=\"file:///Users/twhughes/Documents/Flexcompute/tidy3d-docs/tidy3d/tidy3d/components/grid/grid_spec.py#556\" target=\"_blank\"><span style=\"color: #7f7f7f; text-decoration-color: #7f7f7f\">556</span></a>\n",
@@ -736,18 +565,12 @@
       "text/plain": [
        "\u001b[2;36m          \u001b[0m\u001b[2;36m \u001b[0m\u001b[31mWARNING: Override structures take no effect along y-axis. If intending to apply        \u001b[0m \u001b]8;id=29762;file:///Users/twhughes/Documents/Flexcompute/tidy3d-docs/tidy3d/tidy3d/components/grid/grid_spec.py\u001b\\\u001b[2mgrid_spec.py\u001b[0m\u001b]8;;\u001b\\\u001b[2m:\u001b[0m\u001b]8;id=68249;file:///Users/twhughes/Documents/Flexcompute/tidy3d-docs/tidy3d/tidy3d/components/grid/grid_spec.py#556\u001b\\\u001b[2m556\u001b[0m\u001b]8;;\u001b\\\n",
        "\u001b[2;36m           \u001b[0m\u001b[31moverride structures to this axis, use \u001b[0m\u001b[32m'AutoGrid'\u001b[0m\u001b[31m.                                      \u001b[0m \u001b[2m                \u001b[0m\n"
-=======
-      "cell_type": "markdown",
-      "metadata": {},
-      "source": [
-        "Next, we will write a function to make a list of `JaxStructure` objects corresponding to each unit cell.\n",
-        "\n",
-        "> Note that the adjoint plugin does not yet support `GeometryGroup` for `JaxBox`, so we will keep them as individual `JaxStructure` objects for now."
->>>>>>> 58273090
-      ]
-    },
-    {
-<<<<<<< HEAD
+      ]
+     },
+     "metadata": {},
+     "output_type": "display_data"
+    },
+    {
      "data": {
       "text/html": [
        "<pre style=\"white-space:pre;overflow-x:auto;line-height:normal;font-family:Menlo,'DejaVu Sans Mono',consolas,'Courier New',monospace\"><span style=\"color: #7fbfbf; text-decoration-color: #7fbfbf\">           </span><span style=\"color: #800000; text-decoration-color: #800000\">WARNING: Override structures take no effect along x-axis. If intending to apply        </span> <a href=\"file:///Users/twhughes/Documents/Flexcompute/tidy3d-docs/tidy3d/tidy3d/components/grid/grid_spec.py\" target=\"_blank\"><span style=\"color: #7f7f7f; text-decoration-color: #7f7f7f\">grid_spec.py</span></a><span style=\"color: #7f7f7f; text-decoration-color: #7f7f7f\">:</span><a href=\"file:///Users/twhughes/Documents/Flexcompute/tidy3d-docs/tidy3d/tidy3d/components/grid/grid_spec.py#556\" target=\"_blank\"><span style=\"color: #7f7f7f; text-decoration-color: #7f7f7f\">556</span></a>\n",
@@ -757,83 +580,12 @@
       "text/plain": [
        "\u001b[2;36m          \u001b[0m\u001b[2;36m \u001b[0m\u001b[31mWARNING: Override structures take no effect along x-axis. If intending to apply        \u001b[0m \u001b]8;id=418964;file:///Users/twhughes/Documents/Flexcompute/tidy3d-docs/tidy3d/tidy3d/components/grid/grid_spec.py\u001b\\\u001b[2mgrid_spec.py\u001b[0m\u001b]8;;\u001b\\\u001b[2m:\u001b[0m\u001b]8;id=942113;file:///Users/twhughes/Documents/Flexcompute/tidy3d-docs/tidy3d/tidy3d/components/grid/grid_spec.py#556\u001b\\\u001b[2m556\u001b[0m\u001b]8;;\u001b\\\n",
        "\u001b[2;36m           \u001b[0m\u001b[31moverride structures to this axis, use \u001b[0m\u001b[32m'AutoGrid'\u001b[0m\u001b[31m.                                      \u001b[0m \u001b[2m                \u001b[0m\n"
-=======
-      "cell_type": "code",
-      "execution_count": 5,
-      "metadata": {
-        "execution": {
-          "iopub.execute_input": "2023-06-23T22:51:50.596321Z",
-          "iopub.status.busy": "2023-06-23T22:51:50.596181Z",
-          "iopub.status.idle": "2023-06-23T22:51:51.070115Z",
-          "shell.execute_reply": "2023-06-23T22:51:51.069529Z"
-        },
-        "tags": []
-      },
-      "outputs": [
-        {
-          "name": "stderr",
-          "output_type": "stream",
-          "text": [
-            "WARNING:absl:No GPU/TPU found, falling back to CPU. (Set TF_CPP_MIN_LOG_LEVEL=0 and rerun for more info.)\n"
-          ]
-        }
-      ],
-      "source": [
-        "# define coordinates of each unit cell\n",
-        "centers_x = S * np.arange(N) - length_xy / 2.0 + S / 2.0\n",
-        "centers_y = S * np.arange(N) - length_xy / 2.0 + S / 2.0\n",
-        "center_z = -length_z / 2 + space_below_sub + thickness_sub + H / 2.0\n",
-        "\n",
-        "focal_z = center_z + H / 2 + focal_length\n",
-        "\n",
-        "\n",
-        "x_centers, y_centers = np.meshgrid(centers_x, centers_y, indexing=\"ij\")\n",
-        "xs = x_centers.flatten()\n",
-        "ys = y_centers.flatten()\n",
-        "\n",
-        "def get_sizes(params):\n",
-        "    \"\"\"Returns the actual side lengths of the boxes as a function of design parameters from (-inf, +inf).\"\"\"\n",
-        "    return S * (jnp.tanh(params) + 1.0) / 2.0\n",
-        "\n",
-        "# initially, start with parameters of 0 (all boxes have side length S/2)\n",
-        "params0 = 0 * np.ones(x_centers.shape)\n",
-        "\n",
-        "def make_structures(params, apply_symmetry: bool = True):\n",
-        "    \"\"\"Make the JaxStructure objects that will be used as .input_structures.\"\"\"\n",
-        "    \n",
-        "    sizes = get_sizes(params)\n",
-        "    nx, ny = sizes.shape\n",
-        "    geometries = []\n",
-        "    \n",
-        "    for i in range(nx):\n",
-        "        i_quad = max(i, nx - 1 - i)\n",
-        "        for j in range(ny):\n",
-        "            j_quad = max(j, ny - 1 - j)\n",
-        "            size = sizes[i_quad, j_quad]\n",
-        "            x0 = x_centers[i, j]\n",
-        "            y0 = y_centers[i, j]\n",
-        "\n",
-        "            if apply_symmetry and symmetry[0] != 0 and x0 < -S/2:\n",
-        "                continue\n",
-        "\n",
-        "            if apply_symmetry and symmetry[1] != 0 and y0 < -S/2:\n",
-        "                continue        \n",
-        "\n",
-        "            geometry = tda.JaxBox(\n",
-        "                center=(x0, y0, center_z),\n",
-        "                size=(size, size, H)\n",
-        "            )\n",
-        "        \n",
-        "            geometries.append(geometry)\n",
-        "    medium = tda.JaxMedium(permittivity=n_Si**2)\n",
-        "    return [tda.JaxStructure(medium=medium, geometry=geo) for geo in geometries]\n",
-        "\n",
-        "structures = make_structures(params0)"
->>>>>>> 58273090
-      ]
-    },
-    {
-<<<<<<< HEAD
+      ]
+     },
+     "metadata": {},
+     "output_type": "display_data"
+    },
+    {
      "data": {
       "text/html": [
        "<pre style=\"white-space:pre;overflow-x:auto;line-height:normal;font-family:Menlo,'DejaVu Sans Mono',consolas,'Courier New',monospace\"><span style=\"color: #7fbfbf; text-decoration-color: #7fbfbf\">           </span><span style=\"color: #800000; text-decoration-color: #800000\">WARNING: Override structures take no effect along y-axis. If intending to apply        </span> <a href=\"file:///Users/twhughes/Documents/Flexcompute/tidy3d-docs/tidy3d/tidy3d/components/grid/grid_spec.py\" target=\"_blank\"><span style=\"color: #7f7f7f; text-decoration-color: #7f7f7f\">grid_spec.py</span></a><span style=\"color: #7f7f7f; text-decoration-color: #7f7f7f\">:</span><a href=\"file:///Users/twhughes/Documents/Flexcompute/tidy3d-docs/tidy3d/tidy3d/components/grid/grid_spec.py#556\" target=\"_blank\"><span style=\"color: #7f7f7f; text-decoration-color: #7f7f7f\">556</span></a>\n",
@@ -843,18 +595,12 @@
       "text/plain": [
        "\u001b[2;36m          \u001b[0m\u001b[2;36m \u001b[0m\u001b[31mWARNING: Override structures take no effect along y-axis. If intending to apply        \u001b[0m \u001b]8;id=709210;file:///Users/twhughes/Documents/Flexcompute/tidy3d-docs/tidy3d/tidy3d/components/grid/grid_spec.py\u001b\\\u001b[2mgrid_spec.py\u001b[0m\u001b]8;;\u001b\\\u001b[2m:\u001b[0m\u001b]8;id=994364;file:///Users/twhughes/Documents/Flexcompute/tidy3d-docs/tidy3d/tidy3d/components/grid/grid_spec.py#556\u001b\\\u001b[2m556\u001b[0m\u001b]8;;\u001b\\\n",
        "\u001b[2;36m           \u001b[0m\u001b[31moverride structures to this axis, use \u001b[0m\u001b[32m'AutoGrid'\u001b[0m\u001b[31m.                                      \u001b[0m \u001b[2m                \u001b[0m\n"
-=======
-      "cell_type": "markdown",
-      "metadata": {},
-      "source": [
-        "## Define grid specification\n",
-        "\n",
-        "We define the grid based on the properties of the geometry. The metalens is quasi-periodic in x and y, in that we have clearly defined unit cells, but each is slightly modified from its neighbors. Such structures are best resolved with a grid that matches the periodicity, which is why we use a uniform grid in x and y. In z, we use the automatic nonuniform grid that will place a higher grid density around the metalens region, and a lower one in the air region away from the metalens. To speed up the auto meshing in the region with the pillars, we put an override box in the grid specification."
->>>>>>> 58273090
-      ]
-    },
-    {
-<<<<<<< HEAD
+      ]
+     },
+     "metadata": {},
+     "output_type": "display_data"
+    },
+    {
      "data": {
       "text/html": [
        "<pre style=\"white-space:pre;overflow-x:auto;line-height:normal;font-family:Menlo,'DejaVu Sans Mono',consolas,'Courier New',monospace\"><span style=\"color: #7fbfbf; text-decoration-color: #7fbfbf\">           </span><span style=\"color: #800000; text-decoration-color: #800000\">WARNING: Override structures take no effect along x-axis. If intending to apply        </span> <a href=\"file:///Users/twhughes/Documents/Flexcompute/tidy3d-docs/tidy3d/tidy3d/components/grid/grid_spec.py\" target=\"_blank\"><span style=\"color: #7f7f7f; text-decoration-color: #7f7f7f\">grid_spec.py</span></a><span style=\"color: #7f7f7f; text-decoration-color: #7f7f7f\">:</span><a href=\"file:///Users/twhughes/Documents/Flexcompute/tidy3d-docs/tidy3d/tidy3d/components/grid/grid_spec.py#556\" target=\"_blank\"><span style=\"color: #7f7f7f; text-decoration-color: #7f7f7f\">556</span></a>\n",
@@ -864,54 +610,12 @@
       "text/plain": [
        "\u001b[2;36m          \u001b[0m\u001b[2;36m \u001b[0m\u001b[31mWARNING: Override structures take no effect along x-axis. If intending to apply        \u001b[0m \u001b]8;id=547935;file:///Users/twhughes/Documents/Flexcompute/tidy3d-docs/tidy3d/tidy3d/components/grid/grid_spec.py\u001b\\\u001b[2mgrid_spec.py\u001b[0m\u001b]8;;\u001b\\\u001b[2m:\u001b[0m\u001b]8;id=139234;file:///Users/twhughes/Documents/Flexcompute/tidy3d-docs/tidy3d/tidy3d/components/grid/grid_spec.py#556\u001b\\\u001b[2m556\u001b[0m\u001b]8;;\u001b\\\n",
        "\u001b[2;36m           \u001b[0m\u001b[31moverride structures to this axis, use \u001b[0m\u001b[32m'AutoGrid'\u001b[0m\u001b[31m.                                      \u001b[0m \u001b[2m                \u001b[0m\n"
-=======
-      "cell_type": "code",
-      "execution_count": 6,
-      "metadata": {
-        "execution": {
-          "iopub.execute_input": "2023-06-23T22:51:51.072611Z",
-          "iopub.status.busy": "2023-06-23T22:51:51.072465Z",
-          "iopub.status.idle": "2023-06-23T22:51:51.094197Z",
-          "shell.execute_reply": "2023-06-23T22:51:51.093675Z"
-        },
-        "tags": []
-      },
-      "outputs": [],
-      "source": [
-        "# steps per unit cell along x and y\n",
-        "grids_per_unit_length = 10\n",
-        "\n",
-        "# uniform mesh in x and y\n",
-        "grid_x = td.UniformGrid(dl=S / grids_per_unit_length)\n",
-        "grid_y = td.UniformGrid(dl=S / grids_per_unit_length)\n",
-        "\n",
-        "# in z, use an automatic nonuniform mesh with the wavelength being the \"unit length\"\n",
-        "grid_z = td.AutoGrid(min_steps_per_wvl=grids_per_unit_length)\n",
-        "\n",
-        "# we need to supply the wavelength because of the automatic mesh in z\n",
-        "grid_spec = td.GridSpec(\n",
-        "    wavelength=wavelength, grid_x=grid_x, grid_y=grid_y, grid_z=grid_z\n",
-        ")\n",
-        "\n",
-        "# put an override box over the pillars to avoid parsing a large amount of structures in the mesher\n",
-        "grid_spec = grid_spec.copy(\n",
-        "    update=dict(\n",
-        "        override_structures=[\n",
-        "            td.Structure(\n",
-        "                geometry=td.Box.from_bounds(\n",
-        "                    rmin=(-td.inf, -td.inf, -length_z / 2 + space_below_sub),\n",
-        "                    rmax=(td.inf, td.inf, center_z + H / 2),\n",
-        "                ),\n",
-        "                medium=Si,\n",
-        "            )\n",
-        "        ]\n",
-        "    )\n",
-        ")\n"
->>>>>>> 58273090
-      ]
-    },
-    {
-<<<<<<< HEAD
+      ]
+     },
+     "metadata": {},
+     "output_type": "display_data"
+    },
+    {
      "data": {
       "text/html": [
        "<pre style=\"white-space:pre;overflow-x:auto;line-height:normal;font-family:Menlo,'DejaVu Sans Mono',consolas,'Courier New',monospace\"><span style=\"color: #7fbfbf; text-decoration-color: #7fbfbf\">           </span><span style=\"color: #800000; text-decoration-color: #800000\">WARNING: Override structures take no effect along y-axis. If intending to apply        </span> <a href=\"file:///Users/twhughes/Documents/Flexcompute/tidy3d-docs/tidy3d/tidy3d/components/grid/grid_spec.py\" target=\"_blank\"><span style=\"color: #7f7f7f; text-decoration-color: #7f7f7f\">grid_spec.py</span></a><span style=\"color: #7f7f7f; text-decoration-color: #7f7f7f\">:</span><a href=\"file:///Users/twhughes/Documents/Flexcompute/tidy3d-docs/tidy3d/tidy3d/components/grid/grid_spec.py#556\" target=\"_blank\"><span style=\"color: #7f7f7f; text-decoration-color: #7f7f7f\">556</span></a>\n",
@@ -921,18 +625,12 @@
       "text/plain": [
        "\u001b[2;36m          \u001b[0m\u001b[2;36m \u001b[0m\u001b[31mWARNING: Override structures take no effect along y-axis. If intending to apply        \u001b[0m \u001b]8;id=429456;file:///Users/twhughes/Documents/Flexcompute/tidy3d-docs/tidy3d/tidy3d/components/grid/grid_spec.py\u001b\\\u001b[2mgrid_spec.py\u001b[0m\u001b]8;;\u001b\\\u001b[2m:\u001b[0m\u001b]8;id=566745;file:///Users/twhughes/Documents/Flexcompute/tidy3d-docs/tidy3d/tidy3d/components/grid/grid_spec.py#556\u001b\\\u001b[2m556\u001b[0m\u001b]8;;\u001b\\\n",
        "\u001b[2;36m           \u001b[0m\u001b[31moverride structures to this axis, use \u001b[0m\u001b[32m'AutoGrid'\u001b[0m\u001b[31m.                                      \u001b[0m \u001b[2m                \u001b[0m\n"
-=======
-      "cell_type": "markdown",
-      "metadata": {},
-      "source": [
-        "## Define Source\n",
-        "\n",
-        "Now we define the incident fields.  We simply use an x-polarized, normally incident plane wave with Gaussian time dependence centered at our central frequency.  For more details, see the [plane wave source documentation](../_autosummary/tidy3d.PlaneWave.html#tidy3d-planewave) and the [gaussian source documentation](../_autosummary/tidy3d.GaussianPulse.html#tidy3d-gaussianpulse)"
->>>>>>> 58273090
-      ]
-    },
-    {
-<<<<<<< HEAD
+      ]
+     },
+     "metadata": {},
+     "output_type": "display_data"
+    },
+    {
      "data": {
       "image/png": "iVBORw0KGgoAAAANSUhEUgAABIIAAAGUCAYAAABJIolNAAAAOXRFWHRTb2Z0d2FyZQBNYXRwbG90bGliIHZlcnNpb24zLjcuMSwgaHR0cHM6Ly9tYXRwbG90bGliLm9yZy/bCgiHAAAACXBIWXMAAA9hAAAPYQGoP6dpAAEAAElEQVR4nOy9eZxsRXn//6mqs/U+czfhyiJiBAU0BtD8QBYFRUURt0TjAsRAWFyJXwnCFwGNV9xQY0BjFKJoRIxCIi5guIBgNGDUL6IiGlEEzOVeZrqnT3efrer3x5nq6Z7pvU+f6bnzvF+vgTtnq+pzpmv5nKc+D1NKKRAEQRAEQRAEQRAEQRC7PXy1K0AQBEEQBEEQBEEQBEGkAwlBBEEQBEEQBEEQBEEQ6wQSggiCIAiCIAiCIAiCINYJJAQRBEEQBEEQBEEQBEGsE0gIIgiCIAiCIAiCIAiCWCeQEEQQBEEQBEEQBEEQBLFOICGIIAiCIAiCIAiCIAhinUBCEEEQBEEQBEEQBEEQxDqBhCCCIAiCIAiCIAiCIIh1AglBBEEQBEEQBEEQBLHIrbfeCsYYbr311tWuCkFMBBKCCIIgCIIgCIIgiHXHFVdcgauvvnq1qzESX/ziF/HRj350tavRE8/zcN5552Hr1q3IZDJ41rOehZtvvnmkaz3vec8DYwxvetObVuy78sor8apXvQr77LMPGGM49dRTx6z57g8JQQRBEARBEARBEMS6o5sQdPTRR6Ner+Poo49Ov1IDshaEoFNPPRUf+chH8NrXvhYf+9jHIITAi170Itxxxx1DXeerX/0q/vM//7Pr/ssuuwy33HILDjroIBiGMW611wUkBBEEQRAEQRAEQaxTXNdd7SpMHZxzOI4Dzmm6PCr/9V//hS996UvYtm0bPvjBD+KMM87ALbfcgn333RfvfOc7B75Oo9HA3/zN3+C8887resxtt92GnTt34pvf/CZs206i+rs99JdNEARBEARBEASxG/DQQw/hjW98I7Zu3QrbtrHffvvhrLPOgu/7AICrr74ajDHcdtttOPvss7FlyxbstddezfOvuOIKHHTQQbBtG1u3bsU555yD+fn5tjLuv/9+vOIVr8Aee+wBx3Gw11574dWvfjXK5XLzmJtvvhnPfvazMTMzg3w+jwMOOADvete7+tZ/kPM8z8O73/1uPOlJT4Jt29h7773xzne+E57nrbjeNddcg2c+85nIZrOYnZ3F0UcfjZtuugkA8IQnPAH33nsvbrvtNjDGwBjDscceC6C7R9B1112HQw89FJlMBps2bcLrXvc6PPTQQ23HnHrqqcjn83jooYdw8sknI5/PY/PmzXjHO96BKIr63oMbbrgBJ554YvMZ7r///njPe97Tdu6xxx6LG2+8Eb/97W+bdX/CE57Q9Zqnnnpq87jlPxdffHHfOo3CV77yFQghcMYZZzS3OY6DN77xjfjP//xPPPjggwNd5wMf+ACklHjHO97R9Zh9990XjLGx67yeoLgpgiAIgiAIgiCINc7DDz+MZz7zmZifn8cZZ5yBAw88EA899BC+8pWvoFarwbKs5rFnn302Nm/ejIsuuqgZEXTxxRfjkksuwfHHH4+zzjoL9913H6688krcdddduPPOO2GaJnzfxwknnADP8/DmN78Ze+yxBx566CF8/etfx/z8PEqlEu699168+MUvxtOe9jRceumlsG0bv/rVr3DnnXf2rP8g50kpcdJJJ+GOO+7AGWecgac85Sm45557cPnll+OXv/wlrr/++uaxl1xyCS6++GIcccQRuPTSS2FZFn7wgx/glltuwfOf/3x89KMfxZvf/Gbk83lccMEFAIDHPe5xXet39dVX47TTTsPhhx+Obdu24X//93/xsY99DHfeeSd+9KMfYWZmpnlsFEU44YQT8KxnPQsf+tCH8J3vfAcf/vCHsf/+++Oss87qeR+uvvpq5PN5nHvuucjn87jllltw0UUXoVKp4IMf/CAA4IILLkC5XMbvf/97XH755QCAfD7f9Zp//dd/jeOPP75t27e+9S184QtfwJYtW5rbdu7c2bNumkKh0Dfy5kc/+hGe/OQno1gstm1/5jOfCQD48Y9/jL333rvnNX73u9/h/e9/Pz772c8ik8kMVDdiQBRBEARBEARBEASxpnnDG96gOOfqrrvuWrFPSqmUUuqqq65SANSzn/1sFYZhc/+OHTuUZVnq+c9/voqiqLn9E5/4hAKgPvvZzyqllPrRj36kAKjrrruuaz0uv/xyBUA9+uijQ9V/kPM+//nPK865+u53v9u2/ZOf/KQCoO68806llFL333+/4pyrl73sZW2fR6mle6GUUgcddJA65phjVpSzfft2BUBt375dKaWU7/tqy5Yt6uCDD1b1er153Ne//nUFQF100UXNbaeccooCoC699NK2az7jGc9Qhx56aO+boJSq1Wortv31X/+1ymazqtFoNLedeOKJat999+17vU7cf//9qlQqqec973ltfwcABvq56qqr+pZx0EEHqec+97krtt97770KgPrkJz/Z9xqvfOUr1RFHHNFWv3POOafnOblcTp1yyil9r73eoaVhBEEQBEEQBEEQaxgpJa6//nq85CUvwWGHHbZi//JlM6effjqEEM3fv/Od78D3fbztbW9r88U5/fTTUSwWceONNwIASqUSAODb3/42arVax7royJgbbrgBUsqBP8Mg51133XV4ylOeggMPPBA7d+5s/jz3uc8FAGzfvh0AcP3110NKiYsuumiFz88oS4juvvtu7NixA2effTYcx2luP/HEE3HggQc2708rZ555ZtvvRx11FP7nf/6nb1mtkS8LCwvYuXMnjjrqKNRqNfziF78Yuu7LcV0XL3vZyzA7O4t/+Zd/afs7uPnmmwf6OeGEE/qWU6/XO0YN6ftXr9d7nr99+3b867/+69QbYq9VaGkYQRAEQRAEQRDEGubRRx9FpVLBwQcfPNDx++23X9vvv/3tbwEABxxwQNt2y7LwxCc+sbl/v/32w7nnnouPfOQj+MIXvoCjjjoKJ510El73utc1RaI///M/xz/90z/hr/7qr/C3f/u3OO644/Dyl78cr3zlK3uaLw9y3v3334+f//zn2Lx5c8dr7NixAwDw61//GpxzPPWpTx3ofvSj2/0BgAMPPHBFFizHcVbUcXZ2FnNzc33Luvfee3HhhRfilltuQaVSadvX6sM0Kqeffjp+/etf43vf+x42btzYtm/58rF+RFGERx99tG3bhg0bYFkWMplMR9+mRqMBAD2XeoVhiLe85S14/etfj8MPP3yoOhGDQUIQQRAEQRAEQRDEOmIcv5UPf/jDOPXUU3HDDTfgpptuwlve8hZs27YN3//+97HXXnshk8ng9ttvx/bt23HjjTfiW9/6Fq699lo897nPxU033dQWgbK8Tv3Ok1LikEMOwUc+8pGO1+jnOZMW3T5jP+bn53HMMcegWCzi0ksvxf777w/HcfDf//3fOO+884aKsOrExz72MfzLv/wLrrnmGvzxH//xiv1/+MMfBrpOqVRCJpPBgw8+uEJU3L59O4499ljsueeeK4y0AeCRRx4BAGzdurXr9T/3uc/hvvvuw6c+9Sk88MADbfsWFhbwwAMPYMuWLchmswPVl1gJCUEEQRAEQRAEQRBrmM2bN6NYLOKnP/3pSOfvu+++AID77rsPT3ziE5vbfd/Hb37zmxWRIocccggOOeQQXHjhhfje976HI488Ep/85Cfx3ve+F0Ccfv24447Dcccdh4985CN43/vehwsuuADbt2/vGXXS77z9998fP/nJT3Dcccf1XOK1//77Q0qJn/3sZx0FD82gy8Ra749ehqa57777mvvH5dZbb8WuXbvw1a9+FUcffXRz+29+85sVxw67xO273/0u3vGOd+Btb3sbXvva13Y8Zs899xzoWldddRVOPfVU7LHHHrj55pvb9j396U8HAPzxH/8xtm/fjkql0mYY/YMf/KC5vxu/+93vEAQBjjzyyBX7Pve5z+Fzn/scvva1r+Hkk08eqL7ESkgIIgiCIAiCIAiCWMNwznHyySfjmmuuwd13373CJ0gp1VM4OP7442FZFj7+8Y/jBS94QfPYz3zmMyiXyzjxxBMBAJVKBdlsFoaxNI085JBDwDlvLgN67LHHsGHDhrbr60l/p6VCmkHO+7M/+zN84xvfwKc//em2tORA7DkjpUQul8PJJ5+M8847D5deeim+8pWvtC1Ja70XuVwO8/PzXeukOeyww7BlyxZ88pOfxF/+5V82vW+++c1v4uc//zkuuuiivtcYBB1JpJRqbvN9H1dcccWKY3O53MBLxR555BH82Z/9GZ797Gc3M491Yrmo042DDjoIQLwErpuw98pXvhIf+tCH8I//+I/N1O+e5+Gqq67Cs571rLbord/97neo1Wo48MADAQCvfvWrOwpFL3vZy/CiF70Ip59+Op71rGcNVFeiMyQEEQRBEARBEARBrHHe97734aabbsIxxxzTTK3+yCOP4LrrrsMdd9zRlt58OZs3b8b555+PSy65BC94wQtw0kkn4b777sMVV1yBww8/HK973esAALfccgve9KY34VWvehWe/OQnIwxDfP7zn4cQAq94xSsAAJdeeiluv/12nHjiidh3332xY8cOXHHFFdhrr73w7Gc/u2sdBjnv9a9/Pb785S/jzDPPxPbt23HkkUciiiL84he/wJe//GV8+9vfxmGHHYYnPelJuOCCC/Ce97wHRx11FF7+8pfDtm3cdddd2Lp1K7Zt2wYAOPTQQ3HllVfive99L570pCdhy5YtKyJ+AMA0TVx22WU47bTTcMwxx+A1r3lNM338E57wBLz97W8f9bG1ccQRR2B2dhannHIK3vKWt4Axhs9//vNtwpDm0EMPxbXXXotzzz0Xhx9+OPL5PF7ykpd0vO5b3vIWPProo3jnO9+JL33pS237nva0p+FpT3sagOE9gnrxrGc9C6961atw/vnnY8eOHXjSk56Ef/7nf8YDDzyAz3zmM23HvuENb8Btt93W/JwHHnhgUxRazn777bciEujf//3f8ZOf/AQAEAQB/t//+3/N6LSTTjqp+fmIFlY1ZxlBEARBEARBEASRCL/97W/VG97wBrV582Zl27Z64hOfqM455xzleZ5Sail9fKcU80rF6eIPPPBAZZqmetzjHqfOOussNTc319z/P//zP+ov//Iv1f77768cx1EbNmxQz3nOc9R3vvOd5jH/8R//oV760peqrVu3Ksuy1NatW9VrXvMa9ctf/rJn3Qc9z/d9ddlll6mDDjpI2batZmdn1aGHHqouueQSVS6X24797Gc/q57xjGc0jzvmmGPUzTff3Nz/hz/8QZ144omqUCgoAM1U8svTx2uuvfba5vU2bNigXvva16rf//73bceccsopKpfLrfh87373u9Ug0+8777xT/emf/qnKZDJq69at6p3vfKf69re/vaI+1WpV/cVf/IWamZlRAHqmkj/mmGO6poJ/97vf3bdOo1Kv19U73vEOtcceeyjbttXhhx+uvvWtb3WtXz/QJX38KaecMlaq+/UIU6qDvEgQBEEQBEEQBEEQBEHsdnTP30cQBEEQBEEQBEEQBEHsVpAQRBAEQRAEQRAEQRAEsU4gIYggCIIgCIIgCIIgCGKdQEIQQRAEQRAEQRAEQRDEOoGEIIIgCIIgCIIgCIIgiHUCCUEEQRAEQRAEQRAEQRDrBGO1K0AQBEEQBEEQBJEkUko8/PDDKBQKYIytdnUIgiBSQSmFhYUFbN26FZx3j/shIYggCIIgCIIgiN2Khx9+GHvvvfdqV4MgCGJVePDBB7HXXnt13U9CEEEQBEEQBEEQuxWFQgEA8H/+5q3IZJzmdiWBQOoIIQVrlWZDfggAcT1MrsA6vLhXKv6ZzUcQQiVehyBkWKgLAEAhE8E0ki+jH0oBc9X4IViGRD4jU68DAFTrHH4YP4TZfIixgsiUBJSEVdgPTNgDn+b7Pubn5wEAMzMzsCxrjEqMhlIKjz76KADAtm2USqXU6wAA5XIZnucBADZv3pxaVF8QBNi5cyeAOKowDEMAgGEYEEKkUodWlFLwfR8AwBgb6G+iXq/jAx/4QLMN7AYJQQRBEARBEARBTC3vf//7cf755+Otb30rPvrRjw50jp44ZjIOctlYCJIyFmAEAM4AqQDBAMucUMW74AcAN5bqwABYBrB8FYdU8U8hL2EmPAcNQmC+xlDKx79HCsg6CmaKs0OpgLLLkM8BpgD8kMEwFHJOuoKU22AwLYZcViGIAMVsFHMKfETtQakISgawiwVwIzPQOb7vw3XdpvASBAFKpVKqYpCUErt27UIul4Nt22g0GuCc9xUUkmZhYQFCCGzYsAGe5yEIAmzcuLHnMqek0M9BKYUgCGCaS42DZVkwjPS+IFJKeJ4HIQQYY5BSwjAM2PZg4mI/8YzMogmCIAiCIAiCmEruuusufOpTn8LTnva0sa6jRSAFwDQA24xFoEjFwkxa+EFcpmBxHUwjrpMfxnVMAy0CGRyYySvM5BUMHm8LwnTqoEWgUAIzWYWZnELOVnA9BreRnqeT22BwPYacHddhJqsQyrhuMiU9yvd97Ny5E6ZpYtOmTdi0aRNM08TOnTub0SCTRotAQRBg06ZN2LhxI4rFIiqVChYWFlKpAxCLQJVKBcViERs3bsSmTZsQBAF27doFmdIXREoJ3/fBGIPjOHAcB4wx+L7fjBBKow6e50EpBcuykMlkYBgGwjBsRkqNCwlBBEEQBEEQBEFMHdVqFa997Wvx6U9/GrOzs6NdRClIqVpEIAXBFJRSzX/HYlC8bZI/fqAWRaC4bKXU0r+hxaCl44HFtWFKxlEmCfz4YYR5FxBcoZgNwRCBIUIxG0JwhXkX8MNkyur2E8m4DmGkUMqGMES8PWuHyNoRqg2g2lATrYNSEaoNhWoDyNpx2UpFMESEUjZEGMX3IpKjXRtqMBWpVQTSUS+cc2zcuDE1MWi5CKSjkAqFQqpiUKsIpKOQLMtKVQwKggBhGIIxBtu2m8/Dtu3UxKDlIpCOQrJtO1ExiJaGEQRBEARBEAQxdZxzzjk48cQTcfzxx+O9731vz2M9z2ubHFUqFQCAlNGiCKRg8hACiBWhRUwBIBKIFAdCCVNEyX8QAMFiGYItltFSBwEAHAikAT8ELLHoUaMAKA4ZupBy/HoFEUfFy0IwH0WzBoRA67S6aALlKIv5KkfRrsEUyU+6lQLKjSwipVC0axBStkVCZTigDAtu3YYKPWStyYggNd9CLbCRNevIcB+yJSpMAChY8b2aX5AoObXhPIOUitf+9aGTCKTRYtCuXbuwc+fONoEmSbqJQBotyOjv06SWiXUSgTRaDNq5cyd27do1sWVivu9jbm6u6cWz/HnYtg3P85rC3CSWiXUTgTR6WZgWowZdJtYJEoIIgiAIgiAIgpgqvvSlL+G///u/cddddw10/LZt23DJJZes2B4qEwbYYvRP56mPaQAIVSwGRSxxn5wgBCLFFqN/GDpNwYRALAaFDH5kwjJUvHZDAtzIgY9pFh1EwEJdwDCAUjYCZ50n9DMmUK4JLPhFlHJRot5EUgGVmoAEMJOPYIpcx+PyJsA8DreRAzMyyNnJClKux1ELOXIZiZxtA1g5mbbNxXvhWqgE1uI9G+z6SkVAH+GulwikmbQY1E8E0kxaDOolAmkmLQbp56FNoTv560xaDOonAmmSEoNICCIIgiAIgiAIYmp48MEH8da3vhU333wzHMfpfwKA888/H+eee27z90ql0kwfbxqA0WcWb5nav4cBYXIG0q2eQJbZuw5aIwrC2DjZNBA7STM+VharIATKNQZDAKWcAmfd1R3BgJlc7JFTrhmYySZjIB2LQAyRBGZyCqbRW2HKO/FHdz0BBp6YgbTbYKh5DHlHIecwLMZjdcQy4nsxX2Oo1IzFezdYOYp1F68GEYE0kxKDBhWBNJMSgwYRgTSTEoNan0ehUOi57GpSYtCgIpAmCTGIPIIIgiAIgiAIgpgafvjDH2LHjh34kz/5ExiGAcMwcNttt+HjH/84DMNAFK2MtrBtG8Vise0HAAweGyEPgpWwgXS7CDTYOQZfMpAOwjgT+Ti0GkMPKmRwFh+blIH0cmPoQYWlnJOsgXSrMfSgwpJpIFED6WFEIE3SnkHDikCapD2DhhGBNEl7Bo36PJL0DBpWBNKM6xlEQhBBEARBEARBEFPDcccdh3vuuQc//vGPmz+HHXYYXvva1+LHP/4xhBh8vdKwAQNJiUGjiECaVjEokgP7Dq9gFBFIk5QYNKoIpElKDBpFBNIkJQaNIjpokhKDRhWBNEmJQaOIQJqkxKBxn0cSYtCoIpBmHDGIloYRBEEQBEEQBDE1FAoFHHzwwW3bcrkcNm7cuGL7JFhaJhb/f1ghZxwRSGNwAAIII6BSZ9iQH07IGUcE0mgxqOwyzNfY0ELOuCKQRgs3rsfafh+UcUQgjRaD5msMZZcNfU/HER004y4TG1cE0oy7TGwcEUgz7jKxpJ7HOMvExhWBNMuXiQ0KRQQRBEEQBEEQBEG0MGpkUBIikIZzQPA4KmiYSJQkRKBmHUaMDEpKBNKMGhmUhAikGTUyKAnRQTNqZFBSIpBm1MigJEQgzaiRQUk/j1Eig5ISgTStkUFBMFiDRRFBBEEQBEEQBEFMNbfeemvqZQ4bGZSkCKRhHChmFKqNwSJRkhSBNMNGBiUtAmmGjQxKUgTSDBsZlKTooBk2MihpEUgzbGRQkiKQZtjIoEk9j2Eig5IWgTQ6MqjRaAx0PAlBBEEQBEEQBEHsnsgISo5u5moKABFHpDj8QMIUnaMOgsVjBIuPGdfkGUBsEqQYuKyhYAGVhoO5BYmS0+iYRSyIOCoNB4JLFKwGVAj0TmI+HAULKDcczFU5ik6j471QKj4mkvExXElECRhvaxwBSMNEtW5BRj6yVueL13wTNd9C1vLhiCDROnAABYt3fx5KgjEO3w/w2PxcoqJDsw4DikGTEoE0g4pBkxCBNIOKQZMQgTSDikGTEoE0tm2jVqsNdCwJQQRBEARBEARB7J4whrFyrwMwDQWECpHiQMRgGu0CSBByRIpBMBUfiwTCcIDmdRg3YAqFEg9RrluoeFkUM0FbJEoQMVQ8C4aQKGYicJZQSNKy2pSyESp1joqXRSnjwxRLkTZSAZWGiUhxlLI+TCHQKz37qOQcgLEIrm+DMYGs3S531TyBWmAgZ4fI2gCQ/L2wOLo/DxUhiDiqc2WYlpO46KDpJwZNWgTS9BODJikCafqJQZMUgTT9xKBJi0Aa0xzs752EIIIgCIIgCIIgdk8YB2PjixFLy8QYEIrm0q/25WAMSQofWmJhwgYXgC2AWQ7M1wwsNIzmsqQgBCoNBlMApRwDT+DzdoMDmMnHS78qDae59EsqYMFliBQwm1MwDXtidQCAfBZgnMH1bDC+tPTLbTDUAoa8o5BzTExCBNJ0ex5+GKHc4LAzxsREB003MSgtEUjTTQxKQwTSdBOD0hCBNN3EoLREoGEgs2iCIAiCIAiCIIg+LDeQnoQnUD+WGxb7E/AE6sdyA2k/nIwnUD+WG0hPwhOoH52eR9kVMLjEhtniREUHzXIDac/zUhWBNMsNpNMUgTTLDaQ9z0tNBNJ0MpCeNhEIICGIIAiCIAiCIAhiIFrFoLRFII0WH4KIYd7lECw9EUijxSDBgHmXI4iGTy+fBG1iUMoikGb58+Ac8VKxFEQHjRaDDMNoZhNLUwTStIpBaYtAGi0G6Uggw5h8ZNZytBgEAJ7nQUo5VSIQQEIQQRAEQRAEQRAEQRDEuoGEIIIgCIIgCIIgiAFoXQ7WukwsTXSKeFMozOQkosV07TLFQBidIj5SwExOwhRxSvVg9ARtI9G2HKxlmViaLH8eUgKVugkpk0gdNxjaEygMw2YkkI4MSpPW5WCty8TSREcC6cigMAyxa9eu1J+H53kA4kxe2qsoDFP+gvSAhCCCIAiCIAiCIIg+LPcEWu4ZlAbBMk8ga5lHTRpikBaBtCeQZbR7BqUlBi33BFruGZQGnZ5HKRchlByPzVVSER+WG0Pbtt3mGZSWGLTcE2i5Z1AaLDeGtm27zTMoreex3BNouWfQNDA9i9QIgiAIgiAIgiCSREkoFfU/rg/tKeIl1KLgYhoAFvf5gVqRWn4sFAMUoCIPErEHTbluweARCk4ASEAiFqOKTrxvvipXpJZPEqniaJdQcpQyPgRTkIu3t+DE++ZcviK1fNLUPAHXN5CzQmTMqFmHjAkoKVBtGFAyXJFaPkm6PQ8DEUoOR3UxEmWS/jTdsoP1Sy2fNN2Mofullk+SbtnB+qWWT5Ju2cH6pZZfDUgIIgiCIAiCIAhi90QpNFWbEQkiLQJJmEIu5XVfxBQREHFEigMhi49JAqUAxaBkCF8ClYYDwUMU7QbYso9lMKBoh6g0HJRrAiWnAZawGKQUUG44iCRQdGowmIRq+agMQNEOUG44KNcMFJ1GcveihZpvouYLZC0PGTNoqwOAeJsy4XoWlIqQtZIP1woi3v15KAmTc2wolvDYfHVi4kO/FPFpiUH9soOlIQb1SxGfhhjUL0V8WmJQEAz2905CEEEQBEEQBEEQuydcgPHRpzzty8E4ujlrWFwfy4GIJ5JJTCkACpA8h2qDwTR0drDOFxcmIAxgvmZgwbcSzSQmFVBxGSSA2byCaeS6HjtrxkvHFvx84pnE3AZDPWTIZxRyjgPA6XhcwQS4YHC9LLhINpNYEAILfvfnoVQEJQNYljkx8aGfCKSZtBg0aIr4SYpB/UQgzSTFoH4ikGbSYpDOUDYI5BFEEARBEARBEASxjOWeQP2YhGeQkkClvuRB00/YMSfgGbTcE6ifsKNTyyftGbTcE6gfk/AMWu4J1O95aPEhSY+aQUUgjRaDkvYMGlQE0kzCM2hQEUgzqecxiAik0WJQ0p5BnuchDMOBxS0SggiCIAiCIAiCIFoYVgTSJCkGSQlEEhADig6aJMWgYUUgTdJi0LAikCZJMWhYEUiTpPgwrAikSVoMGlYE0iQpBg0rAmmSfh7DiECapMUgLQIZhgHTHKzBIiGIIAiCIAiCIAhikVFFIE0SYlAogWDR57iYGX6JVxJi0KgikCYpMWhUEUiThBg0qgikSUJ8GFUE0iQlBo0qAmmSEINGFYE0ST2PUUQgTVJiUKsIZNv24OWPVBpBEARBEARBEMSUM+z8blwRSDOOGBTKWHhgiKOBRjV9HkcMGlcE0owrBo0rAmnGEYPGFYE044gP44pAmnHFoHFFIM04YtC4IpBm3OcxjgikGVcMGlUEAkgIIgiCIAiCIAhiNyWUsZgxCEmJQJpRxKBWEcg0ADbmbG0UMSgpEUgzqhiUlAikGUUMSkoE0owiPiQlAmlGFYOSEoE0o4hBSYlAmlGfRxIikGZUMWgcEQigrGEEQRAEQRAEQezGBCEAQ0H0mMQHIRZTxMfCx5gZ55uYBoDFa/tBb1ElUkAQMjAAlqEAFptFQ0moMSpkCKCUBcquwLwLlLJRV0FDKqBcE4gihVIugiGSuRcMQDEbX3veBUq5CKbofrzrcbgNhpwTIWvLxJ5H1gYUOKoNDgWFnN194h9E8T0TQqGYjcAw2L1QKup54DDZq5IWgTTDZhNLWgTSDJNNLGkRSNP6PObn5yGl7Pk8khSBNMNmExtXBAJICCIIgiAIgiAIYjfFYAEYrFgM4iFEh/ldEAlEikMwCVNEQHKZxgEgFjwWy0C4WMYyIgkE0gCDgiXCWHSQABSHDF1IufKcYRAAChZHxctifkGi5NRWLDlTCig3soiUQtGuQUg59NK6fhRNoBxlMV/lKNo1mGJlATXfQi2wkTXryHAfMqEMbJoMB5Rhwa3bUKGHrLUyIiaI4nslmI+iWQNCYOBboRTAe0+zBxGDJiUCaQYVgyYlAmkGEYMmJQJp9PPYsWMHoiiCECtVykmJQJpBxaAkRCCAhCCCIAiCIAiCIHZTOBewDMAPGQJpArw9Mqg9EohhUtOjODJIxWJQxNoigyIFBHIpEoixxZ0MgAS4kQMX46tTtgnMmEDZtVAJrLbIIKmASk1AApjJRzBFbuzyujFjxpFBC35xRWSQ63HUQo5cRiJn2wBGn+j2Im8CzONwGzkwI9MWGRREwEJdwDB09NRw4odSETCAcNdLDJq0CKTpJwZNWgTS9BKDJi0CaSzLwuzsLB5++GF4ngfHcdqexyRFIE0/MSgpEQggIYggCIIgCIIgiN0VxsA5WxSD4qVXMACDL/cEGtP8ZQAsU5fJgDD+vdUTyDIA3rJmSynEOxgf2TB6RR0MYCYX+95UagZKuVhgqtQYIgnM5BRMo8earQQQLK5D2WUo14ymD5HbYKh5DHlHIecwxHFMkyPvxLfX9QQYOHKOQhAC5RqLl9PlFDgbrQ6KDRY/1EkMApCKCKTpJgalJQJpOolBaYlAGtM0YRgGgiCA53lNsSUNEUjTTQxKUgQCSAgiCIIgCIIgCGI3h3O0iEFAxOIomKSMoQdlSQwCvCCuw5IIlE4dtIH0fI1hvhorTJFKxhh6ULSBdNllmK8xmCKO2krKGHpQdFmuxxBEcTRQUsbQg9IqBu3cuRMAEIZhKiKQZrkYZNs2Go1GaiKQplUM8n0fnuelJgJpOOewLAtBEKDRaDS3pyECtdahVQwKggBSysREIICyhhEEQRAEQRAEsQ7QYhAQCzA8ZRFIY5lx2TqDV5oikMY0gFJWLWZVYyilKAJptBikFIMfMlhGuiKQJucoWIaCHzIoxVIVgTSWZWHjxo0IggBBEGDjxo2piUAaLQYppdBoNOA4TqoikKZQKMBxHDQaDSilUhWBNEIIWJYFpVRqkUDL0WKQUqppYJ2UCASQEEQQBEEQBEEQxDohbLFukQoDp5ZPtA4SbWncw/F8oEdCKrSlUHcbg6WWT5q6t1SHIMLAqeWTJAjjsjvVKS2klM0lUUAcETNIKvOkcV23+e/WpUlpoiOBOtUpLZRSCIIll3IdkZM2rXVQSg2cWn4QSAgiCIIgCIIgCGK3p9UTyDbiJVlBmK4Y1OoJZBtxXSIV1y0tpIr9eUIJzOYkZnMSoYy3pSkGuQ0G14uXg20qShg89i5KUwwKwrhMgwObihI5W8H1WJtINmlajaE3b96MzZs3IwgC7Nq1K1XxodUTaM8994Rpmti5c2eqYlCrJ9Cee+6JYrGISqWChYWF1OrQagxt23YzKsfzvFSfR6snUCaTAWMMvu8nJgaREEQQBEEQBEEQxG5NuzH00jKxNMWglcbQcV3SFINaRSDtCaQ9g9IUg1pFoJyjmsvE0hSDWkUgvRws56hUxaBO2cG0Z1CaYtByY2i9TCxNMaiTMXShUEhVDJJSIoqituVghmE0l4mlJQYtN4bWy8KSFIPILJogCIIgCIIgiN0TGcEPJCLFIZiEKSTU4jyOAbAE4EcizibGQ4gJvSaPJBBIAwwKlojAgGY9TAEg4ogUhx/EdQQAKACKQQY1RAlMPpUCyg0HkeQoOg1wJREtik8cQMHiqDQczC1IlJxGYpnKllPzTdR8C1nLhyOCZh0AoGDFdZyrxnVs3ouECaL4swouUbAaUCGgV4c5ApCGiWrdgox8ZK0hFTolwVj/P6ReKeJ7pZZPmm7Zwfqllk+SXtnBeqWWTxIpJebn5zt6Aul/62VrWpyZBN2yg/VLLT8sJAQRBEEQBEEQBLFbEkgBrjgEUzANnY99CcYAi0n4oUAgDYBJCJ5sSEwkGQLJFyOBJFgHhcU0FBAqRIoDEYNpyGZdGTfAxqyTVEClYSJSHKWsD1MILE/PbnGgxEOU6xYqXhbFTJC4aXLNE6gFBnJ2iKwNAO1u3QxAKRuhUueoeFmUMj5MkezzCCKGimfBEBLFTATOVjqG5xyAsQiub4Mxgaw9hJGT6n9sLxFIk4YY1C9FfBpi0CAp4ictBunnoQUYIcSKY9IQg/qliE9SDCIhiCAIgiAIgiCIqeHKK6/ElVdeiQceeAAAcNBBB+Giiy7CC1/4wqGvpcAWl4MxLBc+NIy1pJaPOMDiFOJJEMrYiHhpOVjnOgCtqeUZEAro+R0TNnqc1hepgAWXIVLAbE7BNLpnHrIFMMuB+ZqBhYaRaAYtt8FQCxjyjkLOMbFcBNJwADP5eJlapeEkmtY+CIFKI05XX8oxcNb9xuazAOMMrmeD8cEzmikVQcnuUUSDiECaSYpB/UQgzSTFoEFEIM2kxKDW5zE7O4udO3d2PXaSYlA/EUiTlBhEHkEEQRAEQRAEQUwNe+21F97//vfjhz/8Ie6++24897nPxUtf+lLce++9Q1+LQQ2UIn4SnkGdPIH60eoZlIQnbCdPoH5MwjNouSdQPybhGdTJE6gfSXsGDSMCaSbhGTSoCKSZhGfQMCKQJmnPoOXPwzT7NxaT8AwaVATSJOEZREIQQRAEQRAEQRBTw0te8hK86EUvwh/90R/hyU9+Mv7u7/4O+Xwe3//+94e+1jCRJEmKQaOIQJpWMSgaI7X8KCKQJkkxaFgRSJOkGDSKCKRJSgwaRQTSJCkGDSsCaZIUg0YRgTRJiUHjPI8kxaBhRSDNuGIQCUEEQRAEQRAEQUwlURThS1/6ElzXxf/3//1/XY/zPA+VSqXtZxSSEIPGEYE0WgySCqh7w4sP44hAmiTEoFFFIE0SYtA4IpBmXDFoHNFBk4QYNKoIpElCDBpHBNKMKwYl8TySEINGFYE044hBJAQRxJDceuutYIzh1ltvXe2qEARBEClBbT9BpMs999yDfD4P27Zx5pln4mtf+xqe+tSndj1+27ZtKJVKzZ+999575LLHEYOSEIE0hhELITV/OPEhCRFIM44YNK4IpBlHDEpCBNKMKgYlITpoxhGDxhWBNOOIQUmIQJpRxaAkn8c4YtC4IpBmuRg0aB1ICCKILlxxxRW4+uqrV7saI/HFL34RH/3oR1e7Gm185jOfwVOe8hQ4joM/+qM/wt///d8PdF61WsW73/1uvOAFL8CGDRvAGOv5XH7+85/jBS94AfL5PDZs2IDXv/71ePTRRxP6FARB7O5Q258s1PYTo3LAAQfgxz/+MX7wgx/grLPOwimnnIKf/exnXY8///zzUS6Xmz8PPvjgWOWPIgYlKQJphACy1uDiQ5IikGYUMSgpEUgzihiUpAikGVYMSlJ00IwiBiUlAmlGEYOSFIE0w4pBk3geo4hBSYlAmlYxKAi6G5W3wpRSyebjI4jdhIMPPhibNm1a8fZXSgnf92FZVuIpA5PixS9+MX760582s22sNp/61Kdw5pln4hWveAVOOOEEfPe738XnP/95vP/978d5553X89wHHngA++23H/bZZx888YlPxK233oqrrroKp5566opjf//73+MZz3gGSqUS3vKWt6BareJDH/oQ9tlnH/zXf/1X4ukuCYLY/aC2Pzmo7SeS5Pjjj8f++++PT33qUwMdX6lUUCqVcNEF/wfZ7OgTLaUAPxRQAEzRPbV8JBmCSKeIj9AhQ/wIZceiy6a8Bz/kcH0DOSvsmspcKqBSNxFKPrG06+W6BYPLnqnla57oW9dRGfQzDlrXUen5GRfTx5ulp2CuXEtUdGhlUGElaRGolUGFlUmIQK0M8hkHqavv+3jkkUfAOR+6jmEYwvd9MMZ6ZhNLWgRqRUqJubk5vP/970e5XEaxWOx6LKWPJ3riui5yudxqV2Oq4JzDcZzVrsaaoV6v44ILLsCJJ56Ir3zlKwCA008/HVJKvOc978EZZ5yB2dnZrufvueeeeOSRR7DHHnvg7rvvxuGHH9712Pe9731wXRc//OEPsc8++wAAnvnMZ+J5z3serr76apxxxhnJfjiC2E2htn8l1PYPB7X9RNJIKeF53vAnKhX/jAgDYIkQfiTi1PIqhFg2v4skEEgRZygTERgAJKHBKAUoBiVDZEwJpUy4ngWlImStYMWh5YaDSAJFpwaDSagEMp+1YjCgaIeoNByUawIlp7FC8Kr5Jmq+QNbykDGDxOvAABTtAOWGg3LNQNFpwBTthQQRR6XhQPAQRbsBNt6fQEcyZtD9eSgJBY7H5ioIIzUREQgYLLX8JEUgYLDU8pMWgYD+qeUnEQm0nEFSy09SBALi5zHoZ5vOV1rERHjooYfwxje+EVu3boVt29hvv/1w1llnNUP5rr76ajDGcNttt+Hss8/Gli1bsNdeezXPv+KKK3DQQQfBtm1s3boV55xzDubn59vKuP/++/GKV7wCe+yxBxzHwV577YVXv/rVKJfLzWNuvvlmPPvZz8bMzAzy+TwOOOAAvOtd7+pb/0HO8zwP7373u/GkJz0Jtm1j7733xjvf+c6OA4drrrkGz3zmM5HNZjE7O4ujjz4aN910EwDgCU94Au69917cdtttYIyBMYZjjz0WQHefiOuuuw6HHnooMpkMNm3ahNe97nV46KGH2o459dRTkc/n8dBDD+Hkk09GPp/H5s2b8Y53vAPRAGkhbrjhBpx44onNZ7j//vvjPe95T9u5xx57LG688Ub89re/bdb9CU94QtdrXnXVVWCM4bOf/Wzb9ve9731gjOEb3/hG33r1Yvv27di1axfOPvvstu3nnHMOXNfFjTfe2PN827axxx57DFTWv/7rv+LFL35xcyIAxG8Qn/zkJ+PLX/7y8JUniN0AavvbobY/5phjjsHTn/70jvsOOOAAnHDCCX3r1Qtq+4lxOP/883H77bfjgQcewD333IPzzz8ft956K1772tcOfS3FBBQzxvoBN2CKWPEIpIFQLe0LlYFAxhNAUzCAj1fWyh8ByXOQvADHcZCxBdwgCzcoQvICJC8gYgWUG0WEykIhIyDMXHNf0j/CzKGQEQiVhXKjiIgt7XODItwgi4wt4DjOxOqgRAGFrAnBDZS9PHy5tM+XBZS9PAQ3UMiaUGIydej1PEKWx3w9C9/3USqVAMTiwCR+AKBUKsHzPOzYsQOe5zX3zc3NYX5+HtlsFrZtT6wOYRiiWCyCc44dO3bAdd3mPtd1sWPHDnDOUSwWm1Ezk/ixbRvZbBbz8/OYm5trbm+9N/2eRxAEUEpBSjnSD+ccpmlCSolGo4EwDJv79O9CiOYxk/gZFIoIWic8/PDDeOYzn4n5+XmcccYZOPDAA/HQQw/hK1/5Cmq1WptyePbZZ2Pz5s246KKL4LouAODiiy/GJZdcguOPPx5nnXUW7rvvPlx55ZW46667cOedd8I0Tfi+jxNOOAGe5+HNb34z9thjDzz00EP4+te/jvn5eZRKJdx777148YtfjKc97Wm49NJLYds2fvWrX+HOO+/sWf9BzpNS4qSTTsIdd9yBM844A095ylNwzz334PLLL8cvf/lLXH/99c1jL7nkElx88cU44ogjcOmll8KyLPzgBz/ALbfcguc///n46Ec/ije/+c3I5/O44IILAACPe9zjutbv6quvxmmnnYbDDz8c27Ztw//+7//iYx/7GO6880786Ec/wszMTPPYKIpwwgkn4FnPehY+9KEP4Tvf+Q4+/OEPY//998dZZ53V8z5cffXVyOfzOPfcc5HP53HLLbfgoosuQqVSwQc/+EEAwAUXXIByuYzf//73uPzyywEA+Xy+6zVPO+00fPWrX8W5556L5z3vedh7771xzz334JJLLsEb3/hGvOhFL2oeOzc3N9CkJZvNIpvNAgB+9KMfAQAOO+ywtmMOPfRQcM7xox/9CK973ev6XrMfDz30EHbs2LGiHCB+MzyuoEUQaxFq+6nt78brX/96nH766fjpT3+Kgw8+uLn9rrvuwi9/+UtceOGFzW3U9hNps2PHDrzhDW/AI488glKphKc97Wn49re/jec973lDX0sBGCOzcxumAMJoMaX7YoRJJOMoFUPEm5KMgFGII1mCcMmXRwggYykEEaA8BsGBIAIYB7ICkGDwx0izPihZKy7X9RhMEd+HMIrrJgTghwmvxeqAbQE8AuoBg7l434Mo9mcyRbw8bNJ0fB6hAGMS2VwWURQN1H6OSz6fh+/7qFQqsCwLURQhCALkcjkIIdBoNCZeh0wm0xR/9PhCCzSWZY0W0TckQgjkcjn4vg+lFIQQ8H0fnHPk8/m+z0MLN2yMtZ2MMZimiTAMEQQBDMNAFEWQUkIIAcMwxko3349BnX9ICFonnH/++fjDH/6AH/zgB22DpUsvvXTFH8uGDRvwH//xHxBCAAAeffRRbNu2Dc9//vPxzW9+sxniduCBB+JNb3oTrrnmGpx22mn42c9+ht/85je47rrr8MpXvrJ5vYsuuqj575tvvhm+7+Ob3/wmNm3aNHD9Bznvi1/8Ir7zne/gtttuw7Of/ezm9oMPPhhnnnkmvve97+GII47Ar371K1x66aV42ctehq985SttIXv6Xpx88sm48MILm293exEEAc477zwcfPDBuP3225tLB5797GfjxS9+MS6//HJccsklzeMbjQb+/M//HP/3//5fAMCZZ56JP/mTP8FnPvOZvpOBL37xi8hkMs3fzzzzTJx55pm44oor8N73vhe2beN5z3seHv/4x2Nubm7gQfanP/1pHHTQQXjjG9+Ir3/96zjllFOwxx574CMf+Ujbcc94xjPw29/+tu/13v3ud+Piiy8GADzyyCMQQmDLli1tx1iWhY0bN+Lhhx8eqI79eOSRRwDEywmWs+eee+Kxxx5rhmkSxHqB2n5q+7vxqle9Cm9+85txzTXX4P3vf39z+zXXXINcLoeXv/zlzW3U9hNp85nPfCaxa83kQhTzyU26lAIWagyBjCeKjqlQyKpEPIGWE0axmHHkUwIUMv2PJ6YDFdYh/Qo2/vFrYWS6v0wgpo9yuYxvfOMbsG0bpmmOda0gCDA3N9cUpPL5fCrL7vXyuH6QELQOkFLi+uuvx0te8pKOb8yWK56nn356cyIAAN/5znfg+z7e9ra3tQ2cTz/9dLzrXe/CjTfeiNNOO60Zavftb38bL3rRi5pvBVvRb0dvuOEGnHbaaQOvER3kvOuuuw5PecpTcOCBB2Lnzp3N7c997nMBxGHqRxxxBK6//npIKXHRRRetuM4o6u/dd9+NHTt24OKLL27zjzjxxBNx4IEH4sYbb2ybDADxIL6Vo446Cp///Of7ltU6EVhYWIDneTjqqKPwqU99Cr/4xS+6hvn3Y4899sA//MM/4DWveQ2OOuoo/PjHP8bNN9+8wmDsC1/4Aur1et/rPfGJT2z+u16vd12r6jjOQNcbBH2dToN9/Vzq9TpNBoh1A7X91Pb3olQq4aUvfSn+5V/+Bdu2bQNjDFEU4dprr8XJJ5/cNliltp9Yyxgijg5JkkJWYd5lzX9bE5xRSQUUMkCJbNvWDDKQkCLE7EwRZm7DaleHGBLDMGCa5tg+QpZlodFoNKOxSqVSKskmBhWwSAhaBzz66KOoVCptod+92G+//dp+128BDzjggLbtlmXhiU98YnP/fvvth3PPPRcf+chH8IUvfAFHHXUUTjrpJLzuda9rThT+/M//HP/0T/+Ev/qrv8Lf/u3f4rjjjsPLX/5yvPKVr+z5xRjkvPvvvx8///nPsXnz5o7X2LFjBwDg17/+NTjneOpTnzrQ/ehHt/sDxG/O77jjjrZtjuOsqOPs7Czm5ub6lnXvvffiwgsvxC233LJC7W314hiFV7/61bjmmmtw44034owzzsBxxx234pgjjzxy6OvqMNFONBqNtgnOOOjrdAo71Q1wUmURxFqA2v4Yavu784Y3vAHXXnstvvvd7+Loo4/Gd77zHfzv//4vXv/617cdR20/QSwRhEC5xmAsZg8r11hiadqJtcGu797TcfvGow7puP0nZ1/ecfvTr3h71zKGPWe1jp/GOiX5GcZhYWEBjUYDjuPA87yuht6rBTVZxArGGTB9+MMfxqmnnoobbrgBN910E97ylrdg27Zt+P73v4+99toLmUwGt99+O7Zv344bb7wR3/rWt3Dttdfiuc99Lm666aa2t9HL69TvPCklDjnkkBXLmTR77733yJ8rSbp9xn7Mz8/jmGOOQbFYxKWXXor9998fjuPgv//7v3HeeeeNvdZ0165duPvuuwEAP/vZz5qGZ608+uijA61zzufzTW+KPffcE1EUYceOHW1LBHzfx65du7B169ax6q3RywL0MoFWHnnkEWzYsIHeCBNED6jtnyzT2PafcMIJeNzjHodrrrkGRx99NK655hrsscceOP7449uOo7afIGKCEJivMRgcKOUWhSCXYZ7EIIIgWlierU1nTpsmMYiaq3XA5s2bUSwW8dOf/nSk8/fdd18AwH333dcW9u37Pn7zm9+sGDAecsghOOSQQ3DhhRfie9/7Ho488kh88pOfxHvf+14AcVq74447Dscddxw+8pGP4H3vex8uuOACbN++fcW1Wul33v7774+f/OQnOO6443qG+e+///6QUuJnP/sZ/viP/7jrcYMuFWi9P3opgua+++5r7h+XW2+9Fbt27cJXv/pVHH300c3tv/nNb1YcO8oyh3POOQcLCwvYtm0bzj//fHz0ox/Fueee23bM4YcfPrRPhL7Hd999d5vx9N133w0pZc9nMAyPf/zjsXnz5qaY1cp//dd/JVYOQawVqO1vh9r+lQgh8Bd/8Re4+uqrcdlll+H6669fsUQQoLafWOMoCaXGN+sNIqDsCgihUMwupogHUMwC5ZrAvAuUclGiy9CUApTisedMMDlzWWJIeOdoRxnEiRZkWINSKTh2E1PJchEIiKOpN23aNFViEAlB6wDOOU4++WRcc801uPvuu1d4RSileg4ejz/+eFiWhY9//ON4wQte0Dz2M5/5DMrlMk488UQAsTFVNpuFYSz9WR1yyCHgnDdDth977DFs2NC+VlYP0no5yQ9y3p/92Z/hG9/4Bj796U/jjDPOaDu2Xq9DSolcLoeTTz4Z5513Hi699NKOhqH68+VyuRUpkjtx2GGHYcuWLfjkJz+Jv/zLv2y+efzmN7+Jn//8522GqeOgB+atBq++7+OKK65YcWwulxtqucBXvvIVXHvttfj4xz+ON7/5zfjJT36CCy+8EC9+8Yvx5Cc/uXncKD4Rz33uc7FhwwZceeWVbZOBK6+8Etlstvn3AwA7d+7Ezp07sc8++3T0GenHK17xCvzzP/8zHnzwwWYUwH/8x3/gl7/8Jd7+9uRDPglimqG2n9r+QXj961+Pyy+/HH/913+NarXa0Wia2n5iLaPCGmQw3qQ8iDgqXhaC+SiaNSAEWmWZogmUoyzmqxxFuwZTJCPaqIhDRSa8yv3wvMlnfSIGg+cf67jdm4sFRyUDcLOQZpWIKaGTCKRJSwwKgmCg40gIWie8733vw0033YRjjjmmmV73kUcewXXXXYc77rijLcXtcjZv3ozzzz8fl1xyCV7wghfgpJNOwn333YcrrrgChx9+eHPQeMstt+BNb3oTXvWqV+HJT34ywjDE5z//eQgh8IpXvAJAnKnm9ttvx4knnoh9990XO3bswBVXXIG99tqrLdvLcgY57/Wvfz2+/OUv48wzz8T27dtx5JFHIooi/OIXv8CXv/xlfPvb38Zhhx2GJz3pSbjgggvwnve8B0cddRRe/vKXw7Zt3HXXXdi6dSu2bdsGIE5xe+WVV+K9730vnvSkJ2HLli0r3voCsSHXZZddhtNOOw3HHHMMXvOa1zRTCD/hCU9IbBB6xBFHYHZ2Fqeccgre8pa3gDGGz3/+8x1TBB566KG49tprce655+Lwww9HPp/HS17yko7X3bFjB8466yw85znPwZve9CYAwCc+8Qls374dp556Ku64445mIzWqT8R73vMenHPOOXjVq16FE044Ad/97ndxzTXX4O/+7u/aJnmf+MQncMkll2D79u049thj27bPz883s8z8+7//O37/+98DAN785jc3fUje9a534brrrsNznvMcvPWtb0W1WsUHP/hBHHLIITjttNOGrjtBrHWo7ae2v1vbr3nGM56Bgw8+uGm6/Sd/8icrjqG2n1jLMCMLbo6+9DWIgIW6gGEApWwEzjpP8GfMODJowS8mFhnEOMAYh138I9hZigiaFmr3/6Ljdnv2QACLEUFhLc0qEVNALxFIM2kxyPf9gV5mASQErRse//jH4wc/+AH+7//9v/jCF76ASqWCxz/+8XjhC1840Nu3iy++GJs3b8YnPvEJvP3tb8eGDRtwxhln4H3ve1/TmfzpT386TjjhBPz7v/87HnroIWSzWTz96U/HN7/5Tfzpn/4pAOCkk07CAw88gM9+9rPYuXMnNm3ahGOOOQaXXHJJc0DXiUHO45zj+uuvx+WXX47Pfe5z+NrXvoZsNosnPvGJeOtb39oW2XLppZdiv/32w9///d/jggsuQDabxdOe9rQ2g8yLLroIv/3tb/GBD3wACwsLOOaYYzpOBgDg1FNPRTabxfvf/36cd955yOVyeNnLXobLLrus50RrGDZu3Iivf/3r+Ju/+RtceOGFmJ2dxete9zocd9xxOOGEE9qOPfvss/HjH/8YV111FS6//HLsu+++XScDZ511FjzPw1VXXdV8I75x40b84z/+I1760pfiQx/6EN75zneOVfezzz4bpmniwx/+MP7t3/4Ne++9Ny6//HK89a1vHej8D33oQ23LEr761a/iq1/9KgC0GdLuvffeuO2223Duuefib//2b2FZFk488UR8+MMfJo8IYl1CbT+1/f2EICA2jX7nO9+5wiR6XKjtJ6YCxsHYaKpM0xhaxJ5AvMd1BANmcrFnULlmJOIZFA/LGJiRAR8vkzWRJLJzNiluLqV2k1Hn5WPE7skgIpBmUmKQ9iFqjdDuBVOdXikRBEEQBEEQ64KPfexjePvb344HHngA++yzz2pXhyASoVKpoFQq4aOX/Q1K+eGXHC43huYDWnBJFYtBocTYYpAfAq7HcOJhAaWPX0PIwIX05rHlWe+DmXv8aleHGILHHnsM1113HRzHGTh9/DAiUCtauDFNc2wxqPVapmni7LPPRrlcRrFY7HrO6ttVEwRBEARBEKuCUgqf+cxncMwxx5AIRBCLjCoCAQBn8TkGj68xqj2RVMBCjYFe2RPE9DKqCAQsRQYFQYBdu3aNnAV0uaA0aOIIWhpGEARBEASxznBdF//2b/+G7du345577sENN9yw2lUiiIkwrJAyjgik0WLQqKnlm1FFCsgmmIWMIIjkGEcE0oy7TGycqCISggiCIAiCINYZjz76KP7iL/4CMzMzeNe73oWTTjpptatEEBOhWhco5jGQoJOECKQZVQxqXVpWdBQkxqgEQRATIQkRSDOqGDTu0jISggiCIAiCINYZT3jCEzpmHiOI3Y1IxsJKP2EnSRFIM6wYtNxfCCz2CSIIYnpIUgTSDCsGJeEvREIQQRAEQRAEQRC7JVnTRRAamFuQKDkNdLLPCCKOSsOB4BIFqwEVAlGCdShYQLnhYK7KUXQaMMVKLxCl4mMiGR/DlUQYcshIwJv/NRoNL8EaEZNESR9cOKtdDWJEwrC7+joJEUgzqBiUlMk0CUEEQRAEQRAEQeyWWAaDkwlRrluoeFkUM0FbtE8QMVQ8C4aQKGYicJZ8nnYGoJSNUKlzVLwsShkfpliKyJMKqDRMRIqjlPVhCgFAgCkGJjmEVYSwKTRoWlj42e86bi88NTbcl1EDrCXg8idnX97x+Kdf8fauZQx7zmodP411GvczBEEA13VXZA2bpAik6ScGJZlpbF0JQVJKPPzwwygUCgO7aRMEQax1lFJYWFjA1q1bx+ow1irU9hMEsR5Z721/E2HDtmzMcmC+ZmChYTSXfgUhUGkwmAIo5Rg4m5wzMwcwk4+XflUaTnOZmFTAgssQKWA2p2AadvMcBoApBiO7J0xKHz81KG++43YzvzeApfTxxNrENE1Uq1UYhtEUfNIQgTTdxKAkRSBgnQlBDz/8MPbee+/VrgZBEMSq8OCDD2KvvfZa7WqkDrX9BEGsZ9Zr278c04h9d+ZrDGWXIecolBP2BOrHcs+gUlbBbSx5Ag2TWYwgiMlgGAby+TwqlUpzW1oikGa5GFQsFrFr167ERCBgnQlB+sH9zTv+DxwnA8bityVRGDSP4cIA57yZarLby+N++/Ux/fbra4RhCKjF9cKMwzCMjmUopQClUCjOggmBKAKE6F6RKIo7Ntald1NSQSpACAYZhqi58R88FwayucLiNZIro9uNaJYBoOYuQEZx+Gs2VwQ3jGTLGOBzBF4DXqMGALCdLEzbGa8MFf8nn7HABxxpBEGAubk5AHGDNDs7m3o0g1IKc3NzzbWys7OzMM3kQ6b74bouXNcFAORyOeRy6b0WC4IAO3fuhJSybc2wZVmr8jx832/+bprmQB1BvV7HBz7wgdQ6r2lDf+7/8zdvRSaT3Jp9JYFALv0NGFxhUi/dF5t+zOYjCNFu8NvwOWpeXHDWlnCsld4TkyaMgEotHlIYXKGQjXr2f5NAKWChJhAuPpNiNoSxCmmX256HFcIxQ1iF/cCE3efM5KD+Y4lR+w/d9gMY+95JKREES2PNtPqP9d72d0KLQXMux7zLYHCVmgik0WLQfJVh3o3bitmcJBGIIKaIXC4HwzCaYlCaIpBGi0GPPvpoopFAmnXV5OhON5PJIJPJgjEGpSSCwG+qMoZpgQsBJWOn/m4ddSzIdBcmoOJjGGPolvWxtYww8CGj2JaOCwHDtDqWoaSCUhHyxSK4MBBEEqbgXesZhBE4YxCi8x9MFElIpWAaAmEQQKl4wCaEgUKxCIAlWkbH+6BUs4z4xkWIFoWgfKEIwzQTLWOQz9GoGc0JXSaTh5PNjVWGUgpSKRSzVtfPsBzf9+F5sTGgaZooFouph3ZLKeH7fnMAWywWV6yXTYNYnI2/o4VCIdWG2Pd9uK7bJsIwxuA4zqo8DyFE817Ytg3DGLwZX6/Lopbafge5bHJCkJRxNhcty5gGYEzoT0Kq+KeQlzCXNUFGg4EtCtQ5WyHnpJ8JKgiBCPGHN7hCMZ/uxApYvEdgS0LQKk2sWp9H1o6QNT3YxQK4kUmtDtR/LDFq/6Hbfs752PcuDMPm81iN/mO9tv0EQRBEd9bxgmG0iUCGYQLLBJm00GVyIcCFgIwihIHf/8RE6xCgujAHwzCRL85CygjVyjyUSu/NslIS1co8pIyQL87CMExUF+YQtrxFS4NGzUW9XkUmk0cmk0e9XkWj5qZaB70GVCvBYRhi165dkDK95yGlxK5duxCGITZt2gTLsrBz5862iJQ0aF2TWywWUalUsLCwkGod9ISGcw7bjt/qe56X+vPQEwnbtptrhXtlNiAmR6sIZBqx3h+EQJhyMI7bYHA9FgtAtoLrMbiNdCd9OuWyKRRmchLRYvpjmaIepVMuRwqYyUmYIl7+EaT89VjxPBocNS/dsCTqP5aYhv4jDMNV7z+IJai9IghiEFzXXfX+Y9L9+bqKCGpFKoUoXBSBFqOATM4RBD7CwIcwTHAx+cFbGARQMmpGAQFAiFgYUgqxQDVhojBAo1aBEAbyxRkwxpEvzKK6MAe3UoaVK2DSmqFSEm5lAZEMkS/MwjBNGMUZVCvzqC7MwckWwc3Jv0n06i48r9aMAtLU61VIKWE62YnXoZMR2CCpBJNED+KDIGgO4jdu3Ihdu3Zh586dzW2Tppsxmw7TTCMyKAgChGEIxlhTgAGW3ri3bpsUWgRSSsGyLBhGvITV87zmxGqYyCBiPJaLQAYHuBFvC0IAE4wMaqVNdGiJAnK9xeigFCKD9KSq1WOj1YMjjSUXelLV6rFhtHhwpOW70el5KCi4DQNGtYbSzOQjgqj/WGIa+g8tAq1m/0EsQe0VkRQbjzpkqON7ZQdL6pxpOz6NMiZ1fBiGcF0XMzMzq9Z/pNGfr8umRkqJKPABxJFATIcNMwbDsBCGftM3qKsYtDi+1uHG3VBQS+sGlhGGsQjEuIAwzOa14n8DSkYIQ8BoXVOvFJQCIqmgFvMSRlKBdSlEAYjiEzru9wMf9WoZhmEgkysiFhglGBfI5kpwq2VE1Qp4oQTOOv+x9SsjWvxcUZf9UknUqxUoGSGXL4Fx0Tw2kyuiVi2jVi0jky/BQufBY78y9N3pda+8Rg1+3YWTycG0M81rmXYGUko06i4kAJ7p7C/Qq4xBp2Pd3OD7pRJMkk6DeCAOr09zMN9tEK//nUZj7Ps+5ubmwBiDZVnNe65FlzQG851EIADNt8skBg2BklBqvIhPpQA/FLEIJCQEU00/OMuI9wUhACEheIJCjGKLK2c9SCjUPAHXN5CzQmTMCHLxY2VMQEmBasOAkiGy9uQiXIOIoVy3YPAIBScAJCABCAYUnXjffFWuSNWcJFIBlbqJUHKUMj4EU817UXDifXMuX5GqOWm6PY+sEQGWgYWqCy6sibdX1H/ETEP/0U0ESrP/6DdGXTdEHjxfrMn2SkUMKuIIa39AoChkaK2wPH08sbYIggD5fH5V5x9p9OfrctYgoxAwDQjDBOOibZbOtBgUtIhBvEdkUL8v+QAikGGYK44zDBOxf3SEMFiKDNKHSe0cuvjvfn2W7DAYiMIA9WoZXBhwckUosLZBA1vcXq+W4S6Ukc0XwbqIQd3K6LdfKYlatQIZhcjkS2DCWHYcg5MrolatoF4tg+VLED2ipLrVofW+dbpXWgSyMjmYTnbFdUwnCwnAr8dLxOwOkUG9ylDoH1PVLyVgGoP5boN4TVqD+X4pGtNojPXzMAwDQogVHgtpDOa7iUAaEoOGpKXdHPV0P1oUgXgIwdDefwCwRAg/EggiDqgQA1qCDVa4YlAyhBsI1HyBrOUhYwZYvoI3YwZQyoTrWVAqQtZKfnltEHFUGg4ED1G04wFv6601GFC0Q1QaDso1gZLTSNw8Wimg3HAQSaDo1GAw2XYvGICiHaDccFCuGSg6DZgi+eU4Nd/s/jyURNaUMKxcKu0V9R/T0X90E4E0afUfaS/Fm1b8UMGrGWuyvVKSQymByK8g4l6ylSImhpI+uEjOk5BIF9M0OyYWSHP+kUZ/vm5nDMIwIYTR0ciZgcHAUmQQM9mKyKBxzKLDwF8SgUyzq4mfYZoIg1gMiqLYyBqLnYYpOLjgIxs5h0G8HMwwYrHH6pLJwxAcQAmeW4FXW2guHRukDE03k+XYE2gBkBEy+RIc2+7yOQSQL6LhVtCoVZpLxwYpY6ms7kbOjZqLwKvByuSQyeS6fg4dCRR4NRicty0d61eGNovuRr8vvWaSg/l+g3jNpAfz/Qbxmkk2xq3Po1AoNL15ljPJwXw/EUhDYtAQcAHGR7s3UgJ+1LocrPN1GACLLS4TkwbAk1kmphQABXgyj0bIkM8o5BwHQOeBZsEEuGBwvSy4SNZAOgiBBZ/BNPTyis79hzABYQDzNQMLvpXosgupgIrLIAHM5hVMo3smqFkzXoqx4OcTX3bhNhjqPZ6HUhGUDFDIZ8GFNfH2ivqP1e8/+olAmjT6DyKmFuRQtI012V5xE+CMwZ45AE56CVOJMZGBC+nNr3Y1iBHpNY5Oa/6RRn++Lhcmxynie/v/6MigpA2kW42hB/H/MRa9ipI0kNbG0EIYyOZLPaN8gFg0yxVnEEVhYgbS2hg6ikLkijM9o3wAgDGObL4EIYxEDaRbjaE7Rfksx3ayiRtID/ql1+gvfxAEiRmGDTqI1+jBvGmaiRqADjqI1xQKhcQN3IZ9HoZhwLLiLH9JGYAOKgJptBjEGCMD6QnQyROoF5zHy8SSNpCOIqDmr/QE6kbOSd5AupPHRi90quZQJmfI2sljoxc6VbPBkaghazePpm5MQ3tF/ccSk3geg4pAmkn3H2aXl3zrDbGG2yvqzgli+thd+vP1KQQNqJgxzmCayYlBbSLQEMbH2sxaRhHCcDwBpFUE6hTd07UOhol8YTYRMahVBMoXZgc2xGaMI1+cSUwMahWBlkf39MLJ5hITg4b90muSHMwPO4jXJD2YH3YQr0myMR71eSQ5mB9WBNKQGDQZhhWBNEmLQWEYTyiy1nDRPUmKQcOKQJokJ1fDTqo0SYtBw4pAmmlor6j/WCLJ5zGsCKSZZP9BRtQx+Uy0ZturSoOBEswRxPSxO/TntH6gD4xzmKbVzCZmwBopm9ioIpDGMK1mNrFR5ajOItDgfzCGaTaziVUr80MJSZoVIpC5ZJI9CFoM0tnEOi0TG4RRRSCNPqder7b9Pgyjfuk1SYQFjjqI1yQV5j/qIF6TRJjmuM8jiTD/UUUgDS0TS5ZRRSCNFoPGzSbmB0Ck4slBxh5+VqKFinGyiY0qAmn05Gqc7DyjTqo0enI1bnaeUUUgzTS0V9R/LJHE8xhVBNJMQ/+xOzOs3880tVdzCwzB5Dz/iRHZ9d17Om7vlk3sJ2df3nF7ryxWw56zWsdPY52S/Ay9mNb+fFDoVcEAaDFo1MigcUUgjWFaYFxAyQheozZkHUaLBFpZh9EjgzqJQKMwbmTQuCKQZpzIoHG/9JpxlOBxB/Gacd/sjjuI14yjzCf1PMZ5s5vUIJ4ig7ozTCDjuCKQZtzIIC0CCQaM8A6iyTiRQeOKQJpx3rSPO6nSjBsZNK4IpJmG9or6jyXGeR7jikCaaeg/iCWmpb0qZFXixtUEQSTHNPbngwZZkBA0IMvFIDWgGBSGyYhAGmMx01mjXkejPpj4EIXJiEDNOowgBiUlAmmWi0HRgEvmGvVkRCBNmxg04PNI6kuvGWUwn9QgXjPqYD6pQbxmlMY46ecxymA+6UH8cjEoCd+J3YFADhZin5QIpBlVDGoVgZKY140iBiUlAmlGmVwlNanSjCoGJSUCaaahvaL+Y4lRnkdSIpBmGvoPYolpaK8YA8wxXgIQBDF5pq0/n5+fH+ic9dlbqJZ/qD6j2rbU8i3LxMIAwgAE63YLVTNFfGwMbXVPNT9UCnoFwTlsJ4NGrQpTKhg9BI0wDNBwKzCEgVyhBCxLEa/0T7e064vbl+8XhoFcYQZuZR61agW5Qgm8y72UiyniIaNFY2ijvQ5dylh+C1bWkyFXKMGtlOFWy3ByxcUsZ50/h9+oIWi4cLJ52JnsivL63osu++1MFgqq5/PQWeZ838fc3GOJfek1w4T5Jz2I1wwb5p/0IF4zTJhm0o2wZpgw/0kN4luXiQUJmavvDvghYBnd37AqBfghWxSBFAQbK+N8E8b0MrFF4WHx2t0IQiBSDILFEwkFLDZAcqjltMvJ2oACR7XBoaCQs7tPNIMIKLsCQigUsxEYkrkXhgBK2fja8y5Qynb375AKKNcEokihlItgiISeB4BiNr72vAuUclHPyZbrcbgNhpwTIWvLgeugVNSzwtPQXlH/sUTr88hmeyeQSFoE0kxD/zENbNu2DV/96lfxi1/8AplMBkcccQQuu+wyHHDAAcNfTMn4uzgCq91exedzqLAOGdBLnamBdxasZRC/FJZhDUpRRPZ6Ypr689/97ncDHb/79BhDoNtkpVp/63ygWrGfQRgWosBvRqF0ykCmRSDGBYTo4YPTsYxlh7SJJnGNhenAZBz+YhSK1SHjVRQGqFfL4MKAlSssvoXu3IkEUe/OJZRaBmmBCdi5IurVMtyFMjL54opoI6Uk6tUKZBQiky9BMdG1rI5ltCCVgoxW7rdyBUTVCurVMoBSxwxkfqMGv+7CyuQgrEzXOnQro5VO5worA1Oq7s9DATIKUF+owrKS/dJrBhnMT2oQrxl0MD+pQbxmkMZ4Uo2wZpDB/KQH8VoMqtWGW0q6uyIQQsGKxSARrhCDlAL8yICCgslDCKC/UD8EDIAl4jKCEAAP0Um7DiKBSHEIJmGKqEWF5pChCynHM4zIcEAZFty6DRV6yForB7RBxFHxshDMR9GsAeEwjnL9EQAKVlzG/IJEyal1fB7lRhaRUijaNQgpEzdNLZpAOcpivspRtGswxcoCar6FWmAja9aR4T7kMLqqUgDv/b2ehvaK+o8l9DXn5+cRhmHHOkxKBNJMQ/+x2tx2220455xzcPjhhyMMQ7zrXe/C85//fPzsZz9DLjdcRLcKa5BjOMSvZnulIg4VmfAq98PzGuNfkEgEnn+s43ZvLu6flQzAzeTbJ2K6mZb+fGZmZqBjd69eY0B02x034p1lfaUUwADWYb9gDMy0EC6KQcwEeMtALwz9pggUp+4cvgxgUSBScSr71q1QgCEYLCvuCIOGC8EZnMxSxxiGATy3Ar4YCWR0MZeIpIJUCmaPSJpQKhicLatHjClsACU03Ap8dwG54lI6eqUk3MoClIyQyZfg2PZIZQCx+MIZg+j4GoaDF0pwF8rw3ApyxZm2TGSNuougEYtA2WxuxDL63ysdCdTpeQSBj7pbQdaxJvKl1/QazE96EK/pN5if9CBe06sxnnQjrOk1mE9rEM85n9izXmsIwWEaQBAy+JHZFhkUi0CtkUCTeR6MARZbjAySJsDbI4PaI4EYmt00AyABbuTAxfjqVN4EmMfhNnJgRqYtMiiIgIW6gGHot9+T+Z7aJjBjAmXXQiWw2t60SwVUagISwEw+ginGX8rbjRkzfou/4BdXRAa5Hkct5MhlJHK2DaBzP9YNpSJgAOFuGtor6j+WKBQKCMOwuVTNcZzmvkmLQJpp6D9Wk29961ttv1999dXYsmULfvjDH+Loo4/ueI7nefA8r/m7/j4xIwtuZsaqz2q1V4zHKxLs4h/BzlJE0LRQu/8XHbfbswcCWIwICukl3HpkGvpzc0ALlt2v5xgE1vKPbqH5avmxyy7BWZzJK/QRBgEMk4EL0WYMLYQ5Vhkd96v4eozFoonlZCE4Q6PugoHByeYQBgHchXkIw4CdLYAz3lX8YFBgWC42rayILq8ThmEily+h5saRQfniDADAXSgjkiFy+RKYMMYqg+mfLvs548jmi/BqC3AX5ps+RI2ai0Y9Xg4mrMxYZQxyr7o9j9pCGUIIzM5umHg6127u8WkM4jXdBvNpDeI1nRrjtBphTafBPIBUB/G9v3vrCMZgcAYYseDihwzW4q1v9wSa7P1aWiYWi1I6m1irJ5BlttdBKSw2UDwx49C8E1/S9QQYOHKOQhAC5RqLl0PkFDibrDmFZQAzudirp1IzUMrFHV+lxhBJYCanYBqTrYNgcR3KLkO5ZjR9PdwGQ81jyDsKOYchjgsYHsUGm7xNQ3tF/ccSuVwOjz32GKIoarbdaYlAmmnoP6aFcrkMANiwYUPXY7Zt24ZLLrlk5Q7GwRJoy1ajvWJ6zG9kwMez1yQSZOORh/Y9RkZL0bajZKQa9pxpOz6NMtL4DKMwDf35IKyP3mNCMMbaUsuzkEMp2fQEGsfHYRicTA4MDPV6FWEYIAz9pjF02GeZU1IIYym1/EJ5DgAgZYR8YRaMC8gU7sXy1PKGYSEIPGQysSdQv+VvSdHteWQKxdS+9K2D+Z07dwKI32KmMYjXLB/M27aNRqOR2iBe09oY68F02o1w62C+0VgK7V5Pg/hpwuBoEYPibUkZQw/K8tTyEYvfKsciUDp1ANpTywdRHA2UlDH0oLSmap6vxoVGKhmj1UFZnlreFLFQmJQx9KBMQ3tF/ccSun0OwxBSxv5caYlAy+uwnvsPKSXe9ra34cgjj8TBBx/c9bjzzz8f5557bvP3SqWCvffeO9G6TEN7RRDE9DMN/Xk/pqMWa5hmNjHES6EY44lkBxsWJ5uDadoIgvgtURLZwYbFME3kCjOIohBRFCJXmBk7O9iwaDFIKYUg8GCadiLZwYZl+fNoXTKXFpYVL0MLggBBEGDjxo2pLxHSg3mlFBqNBhzHSXUQrykUCnAcB41GA0qpVWmEW7PBrLc3udOIwdE0YU5bBNJoMQiIRSCesgikyTkKlqFik2zFUhWBNKYBlLIKoWQIJUNpFSZVWgxSii1Gi6UrAmmmob2i/mMJy7LAOW8KQWmKQJr13n+cc845+OlPf4ovfelLPY+zbRvFYrHtZxJMQ3tFEMT0Mw39eS+mpyZ92LZtGw4//HAUCgVs2bIFJ598Mu67777VrhYAIIqWDOiUkpADppZPkjCII080Xr2eeh2UkmjUqs3fG7XqQKnlk6b1s+ule2mz4nk00n8eUspmSCIQK9KrkUbcdd3mvz3PGzg1cJJoJb5TndJCStmWvSsIAkrrPgCTavulBMIW79AwROJGxIMQtnQXUg2eWj5JgjCOBNLUvfSXEkqFtpT2bmOwVM1J0/rZgwgDp5ZPkmlpr6j/iImiqC3CezWyMK7n/uNNb3oTvv71r2P79u3Ya6+9Vrs6AKanvSIIYrqZhv68F2tGCNLZA77//e/j5ptvRhAEeP7zn7/qN7TVE8i0bICxeJtMb/QYhgGqC3MQwsDMhs3IZPKo16to1NK7N0pJVCvziKIQheIGFIobEEUhqpX5VMWgRs1FvV5FJpPHzIbNEMJAdWEOYZjewK3T82jUXHj19J5Hq7Hn5s2bsXnzZgRBgF27dqU6eGz1dNhzzz1hmmbTfDMtWtfk7rnnnigWi6hUKlhYWEitDq3GnrZtw7ZtKKXged66GcyPyiTafinbPYF0ZJCfshjU6glkG7FfTxCmKwYFYex3YXBgU1EiZyu4Hmub5EwaqWJ/nlACszmJ2ZxEKONtaU6u3AaD68XLwTYVJQwe35s0xaBpaa+o/4iRUjY9gTKZDAzDQBiGbQP7NOqwHvsPpRTe9KY34Wtf+xpuueUW7LfffqtdJQDT014RBDHdTEN/3o81E8iYZPaApNAp4rkQzeVgS55BAYQBCDHZWxwtZgcThtFcDqaXQtXrVZhSIpOZ7NIopSTqbqXpCaSXg2nPoFq1DCdXxKhGm4PiNWoIvBoymXzzHmjPILcyDztXXMxyNjm6PQ8FhXqtimrVQKlUmmgdumV36ZcaOGk6GXsOkho4SToZsw2S2jFJemV36ZUamIhJuu1fLgI1l4O1eAZZRrxsa5K0G0PH21o9g5DCUrVWEUgvB2v1DAIw8aVRrZOqVo8N7cFRdtNZqtYqAunP3OoZlIb/x7S0V9R/xARBgDAM2zyBtFlzuBhOaHfJhpoU67n/OOecc/DFL34RN9xwAwqFAv7whz8AAEqlEjKZ8TKAjcq0tFcEQUw309CfD8KaEYKWM072AB3hq5RayszVCYWuhs9aBGI8zg6mmq8BGAxjKbU8AHDeQwDpUUbzkJZXDPH68DjVuQo91KtlcBFnB4uNoeP4fmE5MKWEvxiFYjvZbsUDAIKw83K25v5IdkxuppRErVqBjEJk8yUoxpeuxTicbBG1ahm1agXIFzv65PQrQx8TKQXZpZ5eowa/HqeIF5bT9nnsbAG1agX1ahlAqS21/DBl9LtXYRj0eB4Z2FJhYWGhrTFIml4pfnulBk6abtld+qUGTpJe7vxpNca9BvG9UgMnzWosZZgU47T9MorghwoKDCYPIQDogEUBABwIpAE/VLBElFh2ruUEEUekOASTMIVs1oEBsATgRyLOJsZDCP0noQAoBhnUECUQBRBEHJWGA8ElClYDKtStFeAIQBomqnULMvKRtSbz96MUUG44iCRH0WmAK4losSgOoGDFdZxbkCg5jYk9j5pvouZbyFo+HBE06wAABSuu41w1rqMphrz3i96B/ZiW9or6jxjf9zE3NxdnZ130CNKkJQZNS/+xWlx55ZUAgGOPPbZt+1VXXYVTTz11qGupoIYoGM+2YbXaKxlxyEjAm/81Go30ItGI8VDSBxfOaleDWAWmoT8fNGHVmhSCEsse0DubeddjwmBJBOpkhszYYmr5RTGIGQATHcSgEdLHs0XtSkURGvUquDCQK5TAOww0dSSQX3fBAdgdIoOixT8U3qXHUgCkUuCMrahmMxIoCpHJl5qm2a1w00ImX0K9WkbDrSCbX2ma3KuMQerp1d2mCNQx+okJ5AoluAtxHXL5EkQHMajfvei1PwoDNNxK1+ehEN9/wzEm9uXvNYjXpDGY75fiN43B/CApGifdGPcaxGvSGMzvTssHxm37QyVggMEUEqLDK1shADCJIOLwIwOWkbwYFIQckWIQTME0dE74JRgDLCbhhwKBNAAmIfjScYwbYHy8KJ0gYqh4FgwhUcxE4Gxle5hzAMYiuL4NxgSydrLed1IBlYaJSHGUsj5MIbA8atTiQImHKNctVLwsipkg8TftNU+gFhjI2SGyNgC03wsGoJSNUKlzVLwsShkfphji/qv+921a2ivqP2L08zAMA0IIsA6NwKTFoGnpP1aTJDPvMi7Axsi9vprtFVMMTHIIqwhhr4JpGdGRhZ/9ruP2wlP3AQDIqAHW8if8k7Mv73h8r3Tmw56zWsdPY52S/AzDMC39+fz8/EDHrkkhSGcPuOOOO3oep9dSL0f36QysqwijlAIYVgwAwsBfEoEMs+MAAQAYZxCmhSj0EYYBDMbAl4lB3cpo7kes+rTuVwyAVGjUFmAYJqxcAUaXgQoQRwJxAJ5XA+d8ZQatSEIqBSE6Dx6UUpCRguCsvR5KolqJl4NlF0WgbtewYIHlS2jUKqi7lRUZzbqV0YoMI3DGVpTRqLnwvBqcTA6mk+1aB64YMvkifHcBNbfctoStXxlNutyrMAhQc8swhNH1eSilIJVCPlcA5zzxL/8gg3jNJAfz/QbxmkkO5gdphDWTaowHGcRrJjmY9zwPYRjuNpODcdt+gC0uB+t+PwwBgOllYiLRZWLty8EYui2XZaxlmVjEAYbmhIIJG72CTPsRhEClEadHL+UYOOt+sXw27stczwbjyWXQkgpYcBkiBczmFEyj+yTaFsAsB+ZrBhYaRqLLLtwGQy1gyDsKOcfEchFIwwHM5OMlIZWGM9QyMaUiKNk9ompa2ivqP2Jan0ehUOjpBTQpMWha+o/dCmGPHJ2x2u0VQywGGdk9YaafBJfogvLmO24383HAgQxcyC7HELsn09Sfh+FgovGa6y1WM3tAqzH0IGnROWNxlIw2kE4gm5iUESIZQQgxcEpyO5NL1EC61Rg6X5jtGF2zHGGYyBdmEzWQbjWG7hTttBzGOHLF0pKBdALLZcJgyRh60OdRKBQSNQwbZhCv0YP5JA1ABx3Ea/RgPkkD0GEaYc0knsegg3hNa2rgpCJ4tAhkGAbMAdqraSeJtt/gaiDfndbU8kkZSHfyBOqFTi2vDaSTqEMnT6B+5ByVqIF0N4+NXphGfGyShqydPIF6oVPLJ2kgPS3tFfUfMaM8D9u2EzWQnpb+g4iZlvaqiyMBQRBTwrT15zMzMwOds2aEoNXOHtAuAg3+5okxnpgYJKMoXmoGINvFb6cbTjYZMWi5CDSIIKYxzOTEoFYRaEWUUw8Y48gXZxIRg1pFoOVRTv1I6ss/yiBek+RgfthBvCbJwfwojbAmyecx7CBek+RgvlUEmrSZ6aRJsu0f5kV5kmLQsCKQpk0Mipb8jEZhFBFIk5QYNMqkSpPk5GpYEUiTpBg0Le0V9R8x4zyPpMSgaek/iJhpaa/qHiMhiCCmmGnszwd9AbxmhKBzzjkH11xzDb74xS82swf84Q9/QL1en3jZo4pAGsbHF4NkFCEMfAAMnHdfCtaLccWgcUQgTRJi0KgikCYJMWgcEUgz7pd/nEG8JonB/KiDeE0Sg/lxGmFNEs9j1EG8JonB/O4kAgGr2/YnIQaNKgJpWsWgSI72ZngcEUgzrhg0zqRKk8TkalQRSJOEGDQt7RX1HzFJPI9xxaBp6T+ImGlqr2o+i5csEwQxdaz1/nzNCEFXXnklyuUyjj32WOy5557Nn2uvvXboa6khWuNxRSDNOGJQUwRiDIZpgo2x4HhUMSgJEUgzjhg0rgikGUcMSkIE0oz65U9iEK8ZZzA/7iBeM85gPolGWDPO8xh3EK8ZZzC/u4lAQLJt/yiMIwaNKwJp+GIdAKBSH058SEIE0owqBiUxqdKMM7kaVwTSjCMGTUt7Rf1HTJLPY1QxaJL9R5KGy2uZhj/4c5229iprKRKCCGIK2R368zVjFp1kZxZFQWz62yeqRmcHG1cE0mgxKAh8hIEPYZgrDKSXI2W8HAzabwgMaoAsJL3QAkq9XoWUEmaX1PIapSTcygIiOb4IpNFiUHVhDm6lDCtXQD9d0qvHxtDjikAaLQZVK/OoLszByRbB+zznKAzQqFUSEYE0wxqGJTmI14xiAJrUIF4zigFoko2wZvnz6CeoJDmI14xiALo7ikBAsm3/qBgcgKENpDGQgXRSIpCGMUDw+Ge+xgaaoCQpAmm0gOJ6rO33biQ5qdLoydV8jaHssoE+W1IikEaLQWWXDfw80mivqP9Y3f5jWAPpSfcfSXgn7Q7UPA63wdZke2WZCn6YcLpEYmw2HnXIUMePkpFq2HOm7fg0ykjjM3Rid+nP14wQlDRR4IOZVtfomjBcShEvDHPlZGTx136TFJ35qwljMAwLYRinlgfQVQzSnkD6HDAGSAWlgEgqqMW8hJFUYOhcD4XFtOdR+1s6085ASolG3YUEwLuYLUslUa9WoGSEXL4ExgWiZdfqVoZGp11ffh7jAtlcCW61jKhaAe+Qdl3jNWrw626cHczOrLhWtzJa6wh0vleZXBG1ahm1ahmZfAkWOn+R/MBHvVqGYRjI5IqLkQFL5fUqo9+0Y9Av/yQG8ZphBvNJD+I1wwzmJ9EIa1qfRzbbXSidxCBeM4wYtLuKQImj5MhCumDxf4KIL4pB3VPLt6eIl0hEy1IMjAEFy4PrG5hzec9U5kHEUK5bMHiEghMAsrW1Go+MCSgpUG0YUDLsmlpeKqBSNxHKuK6CKciEvC4EA4pO/Bnnq7JnquaaJ+D6BnJWiIwZJVYHACg48Wfs+jwW/958P8Bj83MTb69af18O9R9LTLL/GFQMSqP/SGMJ7Voga3qoNsw12V6FEYOKOMLaHxAoSh+/VliePp5YW/SKbk1r/tH6e6f6JdGfr0shiHEBQCEMfBimtTJFfIsIZBhm71l8vy95h/1Mi0FBixi0LB9wMxII8bGMMbRqSlIp6NmFVAr93hXIDjMR08lCAvDr8RIxe1lkkFIStWoFMgqRyZfAhNHxOr3K6LefCQNOroh6tQx3odzRBFuLQNZiivhR6tB631beKwYnV0StWkG9WgbLl1ZkQovCAPVqGXyxvgpshQjYqwyF/usw+335JzmI1wwymJ/UIF4zyGB+ko2wRn+2+fl5hGG4og6THMRrBhGDSAQagpZ2cxQEUwCXCKQBP+SwxEoxKIi0CCRhCtm/jxgUpQDFABWiaPsoNxyUawaKTiMuZ1kdKg0Hgoco2vFgNOnAqowZQCkTrmdBqQhZq315rVJAueEgkkDRqcFgciyz604YDCjaISoNB+WaQMlprHgeNd9EzRfIWl5c54TrwAAU7aD781ASoTRQnSvDtJyJt1fUf0xH/9FPDEqr/9gdMkYmgS08CHNttldKciglEPkVRHz8zHREOijpgwtntatBjIjv+zBNc1XnH2n05+tSCBIijvKJwgBh6MM0LbDFBxkG/pIIZJpdTZmVilWZrn49Kj6GMYZOKg0Dg4GlyCBmsmZk0PJIIC5a/sgWOyZTcHDBEUQSpuBd6xmEEThjEKLzH6qOBAq8GgzOm0uuYk+gBUBGyORLcGx75DKiSEIqBbPLImdDcAAleG4FXm2hbclVo+Yi8GqwMjlkMrmRy1BK9blXAsgX0XAraNQqbUvgwiBeDmYYsQhkdRlY9SpDKdVXKAO6f/nTGMRreg3mJz2I1/QazKfRCGsKhQLCMGz6TjhO3KmnMYjX9BKDSAQaEi7A+HjPyuAAJBCEDH5ktC0Ta18OxpGkDZ9SABTAzRwMAcya8RKGBT/ftoQhCIEFn8E09HKwyU0ECybABYPrZcHF0pIrqYCKyyABzOYVTGP8pbzdECYgDGC+ZmDBt9qWXbgNhnrIkM8o5BwHwOQG5d2ehx9GKNc57IyRSnsFUP8xLf1HNzEozf5jkp9vLcHMLAo5Z022V5IDnDHYMwfAmVzViISRgQvpza92NYgRYYxhbm6uTQxKe/4BTL4/X7c9BF8UeqAUgsCHkrLdGNqY/FsU1rLkS5fdZgxtrIxWmgS2k20zkG41hs4VZ1ZEx0wCYZjIFWfaDKRbjaGXRytNAsY4svlSm4F0qzF0Nl9KxBOoH8sNw9IcxGs6GYCmNYjXdDIATbMR1uRyOXDOEUVR07w5rUG8ppOBNIlAq0cnA+mkPYH60cmweBKeQP1YbiA9CY+NfnQyZE3aE6gf3Z5H2RUwuMSG2WIq7RX1HzHT0n8sN5Bejf6DWILaK4IgBkG3z6vZf6TRn6/rHohzA4YZizCBH4dbamPoYTKLjQPjrM1AOt7ImhnGEltW0IdWA+l6vQrGGPKFWQjDQNDFdydpDGPJQHr+sUcBoGkMHYySM3kEWg2kFyqPLdWrOAMp0zOubVWCK5UKGGOpDeI1rW92H3nkEQBIbRCvaX2z++ijjzbrlVYjrNGD9TAMEYYhGGOpD+JbI4O07wOJQKtHq4G0t2jbkJYIpGk1LJ5z4++DKVRqIpCm1UDa9RgYU6lNqjSthqw7K/G9SHtS1el5GEKi6ASptlfUf8RMS//RGhm0Wv0HsQS1VwRB9IMxhtnZWVQqlVXtPybdn6/7XogLARbyZgpzIdK/JYxzGMJAuOgXZAgDjPPUs+XYmQzq9WpcB8OCYXYwyZ4whmnCMCwEgdesU9owxuFk86hW5gAATja/GAmUjiCmyeVybZmr0hzEayzLgm3baDQazTqlDeccxWIRO3fuBBBPJlYj3N00TURRLEjG0XzptxWGYSAIgub3kvwfVheDA1Hs4R//vgopfjmLJzbz7lIWrzRFIE1m8S07AJgCqU6qNKYRl+2HS3VKmxXPw5ar8jyo/4iZpv5DLxFbrf6DWILaK2Jcdn33no7bu2UT+8nZl3fc3iuL1bDnrNbx01inJD4DY2wq+o9J9ufrdmmYJgx8KCWbS370MrE0kVEUi0CMxcvEwgAySicCRqOXgzHGYJo2gsBDo+amWgdg0RMo8GCasSeRXiaWJmEQwF2YhxAGhDDgLswjDIL+JyaIDv9jjMFxHDQaDSwsLKRaByD2dGg0GnAcB4yxZph/mvi+j127dsE0TZimiV27dqWeEleH8zPGwDlv/p42emkB57EPlf6dWB38IBaB9ERfLxNLkyAEyjUGgysYXKG8uCwpTfTyCsYULCNOdew20lc/3AaDHzJYhgJjqrnsIk2WP49KjSOI0r0X1H8sQf0HsRxqrwiCGAS9vHm1+49J9ufrWggKwyVPINO2YZjWkmdQSpEwqsUTyDSt5pKwMPChUhKDWj2B8oVZ5IszS55B9fTEoEZ9yRMoX5xBvjDb5hmUBlG45AlUKM2iUJptegbpDG+TZvka0I0bN7atEU2LVk+HjRs3rvB8SIPWNbmbNm3Cpk2b2jwf0kBKiSiKmp4OmUymzfMhLVo9gTKZzArPICJdWj2BbHOlZ1AatHoCzeQVZvLtHjVpsNxjYybX7sGRFq0eGzM5tcKDIw06PQ8hgHLdgu9T/7Fe+49WT6DV6j+IGGqvCIIYBCll0yx6NfuPSffn6zI2VclY7IGSYJxDCANKSjDGIAwDURgiDDwIwwLvEtOtdC532a3jUEvpelXnY6Iogozi0XqrObVhmAgDH2EYgAsFgaX1BkopKKkQBgG4lIgkwCSwIgflImEULxOQXeoZRRJ1V2cHK0IhvjfCNGFFDupuBUYQgmUyI5chpYo7NtVF2FIKjXodoV+D7eQgTDN+PgCcTB71agVhOI9MrgApO2uXg5TR7175vg+vVoUQBpxMrhnG7WRyqFUXUK3Mwc7mAdUlJK9XGSr+ewgChqjH22GlFObm5hCGIWZnZ5v1sm0b2Wy2mcp80iH2ruuiWq0in8/Dtu1mo1cqlTA3N4cdO3ZgdnZ2ombmQRBgbm4OhmGgWCw2n0exWGyrwySXRyml8Nhjj0FKCdM0m29zzcVlk2EYNgf4k8T3fURRBCEETNNsRgWZpgnf99FoNGBZVteQ1bSXeE4rSipECYyywxCQYOCIJ/qRjJNDGgIIIwYvBCyhOmaMHAclgTCU8d9eBCzUBQRXyNoRtI1a1o63P1YFCploosvVlIrLiqRCIRM1hTDTAGzJUalzhFIhY0124l/3OWoeQ9aOYBqyudQip+/FQnwvJpl7oevzsCSqdY6du+Ywq8TE2yvqP2KS6D/0MtxRhSspJXzfb/YRq9F/UNu/iJKIZIRyTSCKFEq5uG1UKm4zFTiqDQ4FhZw92fbK9TjcBkPOiZC1JZSK+45SNjaXn3eBUjZqRpoqBSjFocI6ZEAvfaYG3lkMkEH8Al2GNSiVcngukRi+78Mw2rN9dstGOQm6GUP3Sy0/LOtSCJIyApQA4xyci2WdfJzGXUYRoiiAUqLnYKVfJxvvXnmMUjJe/sUYOBexwNNyLS4MSKmFItVcuhanrVfwfB+cxyP8fnFD3ferOHU9YxB2BmEYIWwzZeYwzAxkFKJeq4H38E8aJHYp6vJCVEYhpIxgmBkocHiN9rdkhp1BFAbw6u5iBrPuz6NbGf3qqZREFAYQhglhmPC89gZeLEZqBV4DMop6Zg/rXIYCGEPDk+Bd/p6UUvB9H5xz5PN5RFHU9KQBACEEcrlcc2A5KY+BMAwRBAFyuRyEEE1/B00+n4fv+6hUKrCsyWS20wNovRZ2+ZvTTCYD3/fhum5PAWQc9PNgjEEI0ayXRt9/XddJPg8pJYQQMAyjrQ7xUk6z+cwMw+j4PGgyEKOgxl76GykGCQ7OJARTaA1WZIgjhCLFEUSA4DIxLUgBUIrB830wKARSwOQRDB7BXxZYYHEghECtAZg8mohHjQIQSgGoCI6IEAXt7S8H4BgMQRD3pwabzN9gqBgiKeAYEbhU8NqbKzgCCKSAWwcMHiWtzQGIowy6PQ8FBUtwwLZSaa+o/0iu/9Bt7yh11EIPEPsDMcZWrf8gABnUML9gIVIKRbsGIWVb5GaGA8qw4NZtqNBD1prMG/+ab6EW2MiadWS4D9nSZgoABYuj4mUxvyBRcmpxzpiIQ0UmvMr98JY3cMSqwfOPddzuzcXtrpIBuJmeOT6RLNosurV/aE1AMEkxqF92sCTFoHUpBHFDIJOfQaZHlEtrdEg2X1hxnI5AMUSXAYKKwzwNjhXnRmGIerUCmA4yuQKE6DwIWR6to6OVoiDAQYc+G1Ymh5oXIWsLiC4DmYV6AFNwOFbn18INP0IQSRQynd+KRVJSGQmUES1Gbz31CRuQ6XJ9Yjopl8v4xje+Adu2O749bn37nfSb9kGv3fr2u9Obdt1ZrHdmchEK+dGFoNbIk15RLmEkF6NDWGKRKGEEBBHHkQdEKDgSQL8JXhoTwEHKSGNJVL8yVu9eyKgOFTaw6Rmnwcg8LoV6EEnRr+3vxvLIrF7nTrr/WC7ErVfcoABbWJjJRzBF5/ucNwHmcbiNHJiRSTwyyPU4aiFHLiORs20AKzN+2iYwYwJl10IlsFDKRmA8TmJiF/8IdpYigqaF2v2/6Ljdnj0QwGJEUFhLs0pEgnR7UTFpMWjQFPFJiUHrUghynBycXAGG4N3f9DAB0zBRc8to1F3kizNtUSBRJCGVgtkl7l4pBRXJFWWEQYBGvQrDsmBnCxBcdBWCOJfgxRl4tQU06lXkC7MwTBNQEoViCXa2AOX6KOYsGF2uIQ0PtsGRdToPRMxGAC+UKOU7p6AOI0llJFBGGEkEocTs7Cyy9rr82q1pDMOAaZodG2SdBrhSqcAwjMTSIy8sLKBWq2FmZqbvNS3Laq5drlQqK9JbUnaxGMNgsEZcK+U2GLyAoZhRyDkMQPfrWIvZYOZrDDXPSCSdO2NAJBmKeRul9JMvESMiAwnp1TE7U4SZ27Da1SGGpFfb3wk9iJdSYsuWLX3Pm3T/kdT11jqR4pjJoeuYXZN34shO1xNg4Imlc3cbDDWPIe8M1n/M5OL+o1IzkHMUGGNgRgacuvKpYeORh/Y9RkZLkWW9soN1Y9hzpu34NMqY1PG9IkEnJQYNKgJpkhCD1qVZtGU7Ax0nDDNRw+IwWDIiXi4sdYMxjnxxZsmwOO10MARB9KVQKCRq4NZqtDpow25Z1qoYsq4HWo09B50YmAYSNQANQyBIN5kkQRBDMOwgXjPJ/mPSflBrhXwmGjhFfM5J1kB63P5jocZAq7sJYrrQYlBSBtKr1X+sSyFoGAwzGTFoFBFI0yoG1dxy6untCYLoT1KD+VFEIA2JQckzyiBek5QYFIRApcEmanZMEMTojDqI10xD/7E7M2wgaFJiUCL9h6KXAAQxjSQlBq1m/0FC0ACMKwaNIwJptBjEhYEwpTTmBEEMx7iD+SQG8SQGJcc4g3jNuGJQMyU5i5ebEQQxXYw7iNdMQ/9BLDGuGJRU/1F0FEUEEcSUMq4YtNr9BwlBAzKqGBSG44tAGsY4svnCRFOuEgQxHqM2xkkO4peLQZQ1LKbhD97+JjGI14wqBjVFIA4UsooigghiykhqEK+Zhv6DWGJUMSjJ/sMw6CUAQUwzo4pBk+w/XNcd6BwSgoagVQyqVct9xaAoDOBW5hMRgTSMcQgj+VR1BEEkx7CD+UkM4lvFoPn5+USuudapeXygwXySg3jNsGJQqwhUypEIRBDTRtKDeM009B/EEsOKQZPoP7okuyUIYkoYVgyadP8xqBC0LtMXRYtrbYNIoluTrgBESkGGyxbmMg4nW0StWkatWgHyxY4CTxgGqFfL4MKAnS0gjBSA9mt1LaNlPwAELfujUCJSCuWaD1vFf2Rl1wfvkpJGSoW6H8ELO4tWcnE2Mlf1eu6nMsYrQ0oFQ9BMbj0xqJv/JAfxWgz63e9+l+h11yoZUUe1bkBGPrJW5yW2Nd9EzbeQtXw4IkCU4EpcDqBgcVQaDuYWJEpOo6PAE0TxMYJLFKwGVAjIiENGAt78r9FodG6DiOlDSR9cDJaggpg+ui2tndQgXjMN/cfuhApqiMYw2nEEIA0T1bqVev9Bbf90Uv/djo7bM/tsAbCy7f/J2Zd3PL5XFqthz1mt46exTkl+hkEZNJtYGv3HoBGl61II0gNvzlhXIShaXErBO4zSuWkhky+hXi2j4VaQzZfaU8uHARpuBVwYyBVK4F0igXqV0W2/YvFkwhIcpsERhBKmwWF0ETfqftzx2UbnOvTbH0pFZSRQRjRuyiBiTdJvMJ/GIN6yLMzMzEzk2muNjC0hzAiub4MxgazdPjGoeQK1wEDODpG1ASD5XL0WB0o8RLluoeJlUcwEbanlg4ih4lkwhEQxE4GzuA5MMTDJIawihE3ZI9cKMmqAUfO/ZvF9f0X6+EkP4jXT0H/sLjAuwMbMvZ5zAMbS7z+o7Z9OVNB5oi3sWQDU9q9X+olBafUfg2aMXJdCkA6xFJx19duRYQTOGIToPOm3YIHlS2jUKqi7lebSrzAIUHPLMIQBK1eAIcTIZSCSkEq17VeKg0cMGduAbRsohz6ytgGjyzW8UMI2OLJO9w7JC2XX/WEkqYwEyggjiaBLpBGxe9NtMJ/mIN40kxc01iTCRj5rgnEG17PB+FLovttgqAUMeUch55iYhAiksQUwy4H5moGFhoFSToGzpexgpgBKOQbOlowhGOIJgZHdEyZlhF4zyMCF9OZXuxrEiDDGMDc31xSD0hrEa6ah/9gtEHYikXn5LFLvP6jtn05Ul3bdzO8NgNr+9Uw3MSjt/mMQ1qUQlBTCiD2DqgtzqFbm4WTzcBdiT6BcoQSa9xMEAawczOt/0yB+dWgO3r0lkT5pT4d+aM+g+RpD2WXIOQrlFk+gLoGLBEGkiGVZiKIIO3fuxMaNG1GpVFIfxFP/MV1MQ/9BEMR0s1wMWq3+ox9kPzYm2kA6DANUK3PgXCRmDE0QxO5DqwEoDeJXnzYD0FUaxGsxKIgY5l0OwUgEIohpgjGG2dlZGIbRNABdjUH8eu0/br/9drzkJS/B1q1bwRjD9ddfv9pVAjAd/QdBENONFoNWu//oBakVBEEQBEEQBEFMFa7r4ulPfzr+4R/+YbWrQhAEsdtBS8PGJAwCVBfmYBhmc2lYtTKPXKG02lUjCGKKaPV0APpngyEmS2uKX2ApzD/Nt7o6RbwpVHNpWNllFBVEEFOCUgpzc3OQUmLTpk2oVCo9s8FMivXaf7zwhS/EC1/4wtWuxgqmof8gVpeNRx0y1PGjZKQa9pxpOz6NMtL4DKOiPYHCMFzV/qMXJASNQRQGaNQqEMJoLgfTnkFupQwrVwAFXREE0c3Yc70M5qeN1kF868A9zcG8FoFaPYFaPYNIDCKI1cf3fYRhiC1btsCyrIFSAycN9R+D43kePG8pxXqrr1JSTEP/QRDEdNPJGHo1+o9+rEshSC6aOEdSgaFzg62wmL496uz47Ac+6tUyDMNAJldcvKYE4wLZXAlutYyoWgHvkT6+Xxk6fXzUsl9GElIq1L0QkYjTSNa8sGtKdClVM+15J/S+WiPouD9cTHtOZYxXBqWPX790G8T3Sw2cJEHQ+W923RF5qNZMuL6BnBUiY0aQi1/5jAkoKVBtGFAyXJEaOEmCiKFct2DwCAUnACQgAQgGFJ1433xVtqWWVxGDijjC2h8QKEohvFagFMJrG6UUZmdnmwP2fqmBk2Ya+o+1xLZt23DJJZes3BF5kNH4L2Zrnki9/6C2f21Cbf/6pVt2sLT7j0FYl0LQor4CqRT6vXCVauW3OAoD1KtlcGHAyRWhwKBajmOL2+vVMtyFMrL5Yk/z6E5ldNsvVTxh8CMJtpiWLAgloj6vjr0+Kcy67ZeLAgaVMV4ZUioYgl7vrzf6pfhNYzDv+z7m5+cTv+5apO5xMCmQtTxkzABq2Vc5YwZQyoTrWVAqQtZKXkALIo5Kw4HgIYp2PFBs7QIMBhTtEJWGg3JNoOQ0wBigJIdSApFfQcS97gUQU4WSfiJpq4nVwbIsmGZ7KvC0BvPT0H+sNc4//3yce+65zd8rlQr23ntvKBlByfHa85pvouan339Q2782obZ/fdIvRXxa/YfrugMdt6aEoNtvvx0f/OAH8cMf/hCPPPIIvva1r+Hkk08e+jpCxP83BQdjnSfnQRiBMwYh2gWcMIiXgxlGLPZYywYIGkNwACV4bgVebaFjJrFuZWiiSEIqBdMQzW0MEipiKGUt2FkLZddHKWctlreSuaoH2+DIOp3rWWsE8EKJ2bzdcX8YSSojgTLCSCLoIzARuxf9BvGaSQ7mfd/Hzp07YRhrqqlfQVJtfz3KYEtRIOc4ADoP0AomwAWD62XBRbKZYIIQWPAZTEMvB+vc1ggTEAYwXzOw4FvxsRzgjMGeOQBOLrEqERNGBi6kN7/a1SBGhPPO44VJD+anof9Yi9i2DdteOUZjZhbCzI58XbfBUA8Z8hmVev8hqe1fk1Dbv/7oJwJp0ug/BhWC1pSBzWpnD9DG0EIYyOZLfVPEC8NErjiDKApRrcxDLX99MAJKSUShP/Z1CIKYHIMO4jWtqYEXFhYSqYMWgUzTxMzMTCLXXC2SavuzthxoYN6WGriRTCRfJ0+gXujU8qEEyi5Dn8BRgiBSRg/mTdNspgZOgmnoP4glunkCdWMS/Yek94gEMdUMKgJpJt1/5HKDqcZr6jXxamYPaBWB8sUZSIm25WDdMAyzaSBdrcx3jAwaFKUkatUF8C5RTARBrD7DDuI1Sb7ZbRWBNm7cuOYnB0m1/Y41+GhaD/iTMAAdVgTSaDFovsawUGOwV99XkCCIFpJ+szsN/cc0Ua1W8atf/ar5+29+8xv8+Mc/xoYNG7DPPvtMvPxhRSBNkv1HGALB5CzriBHZ9d17Om7vlk3sJ2df3nF7ryxWw56zWsdPY52S/Az9GFYE0kyy/5ADqsdrSggalqSyBywXgWIhZ/AJhWGOLwYpJVGtzENGISxn9PBWgiAmx6iDeE0Sg/nlIlC3pQ27M0m1/UkM5kcVgTRaDHrMZeA0GSCIqSOpwfw09B/Txt13343nPOc5zd+1/88pp5yCq6++eqJljyoCaZLqPyoNBmu3nq0RxNplVBFIM6n+o1wuD1b+0CWtIbZt24ZSqdT82XvvvYe+RmcRaHi0GDTKMjEtAkVRiGyuBLYOJ3YEMe2MO4jXjBPmTyJQTBJtv2acMP9xRSCNaQBFR9HyMIKYUsYN85+G/mMaOfbYY6GUWvEzrAgUDimijysCaRLpPxhgiv7HEwSRLuOKQJrV7D9261nC+eefj3K53Px58MEHAQC+1xjo/ChMRgTSjCIGtYpA+cIshEmvBQhi2khqEK8ZZTBPItAS3dr+URllMJ+UCKQxDJoMEMQ0M+pgfpL9x6CGobs71bpAMGDm9aREIM24/Uchq0COEAQxXSQlAmlWq//YrVWFbtkDPK8Gv1GDke1upBSGARpuBYYwkCuUgGUp4pX+6fKKVm9fvl8YBnKFGbiVedSqFeQKJXDVuYWXSqJWrQAyQq44A2EYCMMASsVZqEQUC0lh1F1QklIhlKrrMaFU8THd9lMZiZQRLmaAI3Y/kh7Ea4YJ8ycRqJ1ubT+UhFKjra/K2oACR7XBoaCQs7u3JUEElF0BIRSK2QgMGDuaRymAMQ4V1iEDcg5dK8iwBqUGnIESa55hw/wn3X/84Q9/SOyaaxnBJOZdoJSLegrqrsfhNhhyToSsLROLwhyn/4gkoBS1/VMH7zxRl0EsvlLbv7bp5QOctAikWY3+Y7cWgrphWln49fiL2slvJwoD1KtlcGHAyhUQZ/3u3PgGPYQFIBYPYsmoBSZg54qoV8twF8rI5Isroo2UkqhXK5BRiEy+BMUEgkgiihQiqbBQDxDyuIFxG70bmiCUKPfJNFZ2e++nMsYrQ0oF01jfk/O1TDfTtUkN4jWDiEEkAg2OCmuQg74W7kCGA8qw4NZtqNBD1lrZFgQRR8XLQjAfRbMGhMM4ynVHRRwqMuFV7oc3YFQrsfooGYCba9+rhRicQQfzafQfu8PysCTImQuQEJivchTtGkyxslWu+RZqgY2sWUeG+5BBsnUYtf+gtn864fnHOm735uKXTdT2r21834fjOCu2T0oE0qTdf6wpISip7AGO7YAbAkHDheAMTmYpMigMA3huBXwxEsgQnV8dRFJBKgVTdJ50KRVHlxicgXWI6TSFDaCEhluB7y4gV1xKR6+UhFtZgJIRMvkSnJY320wxIGIoZEzYjgG3ESLnGDC61KPs+jANjqzd+VHXvBBBKFHKdf5DDiNJZSRQRhhJRJIigtYqvu/DNM22xnjSg3hNLzFovYhASbX9zMiCm5mx6pI3AeZxuI0cmJFpe7MbRMBCXcAwgFI2AmfJ/V0wHkcE2cU/gp2lt8JrBRnWoMLaaleDSJl+g/m0+o9BUwjv7nAzi2JOoFwTWPCLKyKDXI+jFnLkMhI52wbQIaI0AUbpP6jtn05q9/+i43Z79kAA1PavdZRSmJubw5YtW5pj60mLQJo0+481JQQllj2AxZFAgjM06i4YGJxsDmEQwF2YhzAM2NkCOOMdRZz4EgoM6Lo/RoGxzkIQEKeWz+VLqLlxZFC+OAMAcBfKiGSIXL4EJoy28+PrAYbgTbGh9d/L4ZzB4KzrfoMzRD32N4+jMsYuYxiDcGK6YIxhbm6uKQalNYjXdBKD1osIBCTZ9nMwNr7RTt4BGADXE2DgyDkKQQiUawyG0J5AyRr6MLbY/hsZcDPRSxMTRkbDGT8SuwfdBvNp9x8EAMYhuMBMDii7DOWagZmsgmnEnkA1jyHvKOQcBmCyZmzD9h/U9k8nG488tO8xrW3/KKnJhz1n2o5Po4xJHW9ZFqrVKnbt2oWNGzcCQCoikCat/mNNCUE6e0BSOJkcGBjq9SrCMEAY+k1j6DBKJ3pDGEup5RfKcwAAKSPkC7NgXJCvDEFMAZZlIYoi7Ny5E7Zto9FopD6IbxWDfN+H53nrQgQCkm/7k6A1NXAQxW9zkzKGJghi92D5YH61+g8ihrO4jS67DPM1BlMAfpicMfSgUP9BENMN5xyzs7Mol8vYuXMnACAMw1REoNY6TLr/2L1nDwPgZHMwTRtB4EEplUh2sGExTBO5wgyiKEQUhcgVZmCYJPsTxLTAGMPs7CyUUmg0GnAcZ1UG8YVCAY7joNFoQCm1LkSgaSbnKFiGgh8yKMVoEE8QxAr0YH61+w8iRotBSjH4IYNlpCsCaaj/IIjpRr9sDYIAQRBg48aNqYlAmkn3H+t+BhEGcSSQxqvXU6+DUhKNWrX5e6NWpWVEBDFl1GpLa709zxs4tWOS6EggDaUGXl2CMH6Tq6l7NIonCGIlrW31avUfxBKtbXUQYeDU8klC/QdBTDdKqaYlAxBH5HdLHjNJJtl/rGshKAwDVBfmIISBmQ2bkcnkUa9X0ailN7lSSqJamUcUhSgUN6BQ3IAoClGtzJMYRBBTQhiGqFarKBaL2HPPPWGaJnbu3JnqYL7VE2jPPfdEsVhEpVKhrDCrRBAC8zUGgwObihI5W8H1GNwGDeYJglii1dNhtfoPYgm3weB68XKwTUUJg8dteZpiEPUfBDHdaLPoIAiwefNmbN68GUEQYNeuXamKQZPuP9atEBSFAdzKfNMTiDEOJ5trikFeY/JO70pJ1KplRFGIfGEWhmnCMGPPoCgKUauWSQwiiCkgCALk83kUCoVmmGaag/lOxtCFQoHEoFWidRCvw/lzjqLBPEEQbSw39lyN/oNYolUEyjmquUwsTTGI+g+CmH5832/zBLIsC5s2bUpVDEqj/1hTZtFJEQQBwsADF3F2sNgYOo7PFJYDU0r49TgqyHayHa+hVxMHYdR7fyTRqUmPRaAKZBQimy9BMb50LcbhZIuoVcuoVStAvtj0LYpCiVAqlGs+bBX/AZRdH7zLwmIpFep+BC/s/AcrF1Oaz1W9nvupjPHKkFLBENS5r1VM02xLw9svtWOS9MoO1iu1PLESFdQQBZ3b7EEJIo5Kw4HgEgWrARXq3gNwBCANE9W6BRn5yFrB+JVeREYcMhLw5n+NRqNzG0RMH0r64MJZ7WoQq0C37C5p9h9BkFwbtJZRQQ0LLkfNt5C1fDgiQNRyawoWUG44mKtyFJ0GTDGZSd4o/Qe1/dNJ/Xc7Om7P7LMFwMq2/ydnX97x+F5ZrIY9Z7WOn8Y6jfsZlFKYnZ1ta5u1GLRz585mNrFJ+XSm1X+sSyHIq1eRzReRK5TAOxhDZzLxhM+vu+AA7ExuxTHRYgYb3iU1vAIglQJnbIUQpJRE3Y1FoEy+BNNc+QC5aSGTL6FeLaPhVpDNl8AYh2JxGJclOEyDIwglTIPD6CJu1P24i7GNzn+o/faHUlEZCZQRyenKeEQMh2GsbCrTGMwPkiKexKDBYVyAjZF/N4gYKp4FQ0gUMxE4W3mtnAMwFsH1bTAmkLXHE540TDEwySGsIoS9CoYWxEjIqAFGzf+6o1+K37T6j/n5+USvuVbxIhsIbOTsEFkbANrbbgaglI1QqXNUvCxKGR+mSPaLO2r/QW3/dKKCzpHYwp4FQG3/WseyLJgdEjelIQal2X+sSyGICwOZfBGGEGBdhBzbyYID8LwaOI+XjbURSUilIETnh6+UgowUBGdtZcSeQBVIGSG7KAJ1u4YFCyxfQqNWQd2tIF+cgRIcPGLI2AZs20A59JG1DRhdruGFErbBkXW6T368UHbdH0aSykigjDCSCLpEGhFrl0kO5gcRgTQkBg2IsEeOzghCoNKI0w2Xcgycia7H5rMA4wyuZ4PxZDLSMACQDEZ2T5gr300QU4oMXEhvfrWrQaRIv0G8Jo3+4/9n71+DZOvS+j7wty77kpfKOud9+23objWgFoirJBiMkJixJTRMiPDEhOTRYI8dVjSShnDIoQ+iNRGiRx46ZAu3NcZCEwqNZDtsoXBIEY75IIUmiLHcAoOMjQTINJcxjWmgoWn6bd7LOZWV+74u82Hnzsqq2jsrqzIrK+vU+nVUv6dq7VzPqtxZaz3rv9fzPH0PMZ4ieZPw3qlkkkZcFYE6JPBsCmeZYF6mPBt7oj29fbusH3HkET7M/ceGH5jXo+kHgTD3P3Y2+dz3KQYdev14kjmCxuPpViXik9Fkrwmk1xNDT0+eo/TNT6aVvsgZFBJIBwLHx33E7N5GBOoIOYPuj76cDjex75wP3l+uMBMIBI6PbZ34jvteP549e7Zzf68C48RtJcjfR86gXdePUE0sEDg+7iNn0EOsH09SCGLgFFAf6wmkdxGDropAuue42RCXE0if48NRw0DgqNinM38XEagjiEH75y5OfMe+xCDn4TwXYe4PBI6Y2zrxHfe5fgyden9qpPH2m7R9ikH7WD/yWjCQjjQQCDwg+xSDHmr9eJpC0C3ZVQzaRQTq6MQgZw3WhCoTgcCxsQ9nfhcRqCOIQftjFye+Y1cxyPk2VMF4iIajCQKBwANyVye+41jWj0DLPsSgfa0f49gHISgQOFL2IQY95PoRgoe3pMsRVBQLAKJktNXrvHdk52c7iUAdOooYT06pq/svbR8IBG7PLjG7+3Tir+YMCrTcxpnehxPf0YUkZMsj/tvmDFqJQA5mqae/BmUgEHhIdnXiO45l/Qi0dGLQWSZ4mYtb5Qza5/oxSjw+hIcdHa//y7/nVtdvqg62r9cc2/WHsHGI3+EmdskZdF/rx7ZrR1gpbsH6yaCquPlkkPeObL4fEahDRRq9RW6hQCDwMNxFmb8PJ379ZFCW7Z7j7FVgUaitnuzu04nvuO3JoHUR6NnYE3K+BgLHx76c+I5jWT8CLXc5GXQf64cOp0EDgaPmLieD7nP92LZi5JN0Lbt7Y51H0P9k1rMsEW8v38goGeGcoywyHCB7SssDOO8oFnO8s0ympwipsFf6GrLR0ZWoX3+dsw6PoKgMVrUrUl6ZwZLozvlV2fM+ura8bHrbzbLsebCxm41QPv5pcZsnu/fpxHcLy5tvvrm3Ph8zShheZPHG0sCNFZwVMVpaTtIGHOwrRf8oAu8Ui1LjnRksLe88zIsI4ySnoxolPMYKvJWY/E0aH0oIPxZCCeHHjd+QmGvfTnzHsawfrxS2wtkdTtmm7Zz8IpMHXz98mPsfJWHuf3rc5mTQfa8f2z4AfpJCULeuO+9vPGjvepyAKB3jgHp5KihJx1f6d+SLOc4aRtNThNK9/WyyMdTufLuo1NYhluXIG+OwNzxyqG4oXT7U7pYCRrCxmw3nPFqFo71PiW2c+UM48ScnJyFX0JJJXOBEzFmumaUlkbr8t9xYybxMUdIwS1onbt8JmkdRg/cRWRXjvWUcXxaWvYezMsU6mKU5Wji8A+8k3itsPcfKar+DCtwb3tVIlT70MAJ3pK5r0vT6/bsvJ77jWNaPVwXvLN71P8TbBgHMkoazMj34+hHm/sdJmPufJtuIQYdYP7atGPkkhSC1PGIZKTlYUaExFikESvUvrN1JoKbK0VKucgi1iaHPwVlG01PSJLmzDWsdznuitTOhAgdOcDqOScYxZ1nN6SRGD/TxYlGRaMk47Q8ny8uGyjieT5PedmNdsLEHG8Y6mhsEpsCrxyZn/pBO/GTSf3LxqSGjMaeTiLNMcF5PL+V8aAyc14JId8f57y8E9yQCqQRZNUYqv8oZ5DzMM4EDnk89kb64b06CFILk2VeShtv5aHBNhqtePvQwAnfEe8+LFy9473vfu5qj79uJ7ziW9eNVQERjVDS++cIbeB5x8PUjzP2PkzD3P102iUGHWj+2rRgZVo4dSNLxpWpi69XBJrNnqJDLJxB48vTlfAhO/MPRl/PhPnI63MTVnEFXcwJtm5Q0EAjcH3EcY4xZ5Xw4lBPfEdaP4+JY1o9AIHDc9OUMOvT6sQ3B1dyR9WpiRbFACMH05DlKa5qB3D+BQOBpsf5k96233gLaRSI48Q/DejWYF1n7/kfKH9yJX68mllUCIXwQgQKBI0JKyfPnzzk7O+Pzn/88wMGd+LB+HBfHsn4EHpZ3/vuf7/35UDWxn/13f6D355uqWN32NQ91/TGOaZ+/w11ZPxn0UOvHTYQVZA8ko4tS8lrHe6kOFggEXi2klMxms9X3s9ksOPEPiBSXy7hP0odx4kfJxRgiRRCBAoEjI4oikuQiJPwhQm3D+nFcHMv6EQgEjps4jh98/dhEWEV2pAsHE0IQRQlNU1HmoVRzIBC4TF3XvPPOO0RRRBRFvPPOO1uVBg7cD42Bs1ygpUdLz9mWpYH3SRcOJoQn1p7abFdaPhAIHI4syyjLkjRNEUJsXRp4n4T147g4hvUjEAgcP+fn5w++fmwiCEE7sJ4TaHrynOns2UXOoCKIQYFAoGU9p8N73vMe3vOe91zK+RA4LOs5HZ5NPc+ml3M+HIKrOYGeTS7nDAoEAg+PMYbFYsFsNuP111+/lvPhEIT147g4hvUjEAgcP+s5gR5q/biJp3kIfXma02+o6+i7r4Fr3LJEPM4uE0NrvPckozEeT5kviJxHj4ePgN1ko6/de4/3bRUqtcxBZDbkInLOY5wfvMY4314z1B5s7MWGWVaACzw9hhJ73lQaeJ9smuueFN5RG8tZplDKMxtbOsllNoazXPEyg9OJJVIbe9oJ51tb1npOJxat2jLD4wQ8kkUp8XgmycVc4j14L/GmwDXH4UAEbsaZHO/D7vCx0jQN0+l0ldNhm9LA++QY1o9XAu/w3u7cTWM5+PoR5v4jRfaLsK5pDwKEuf9p05cY+tDrxzY8SSGo26cb10kt/TjvcfZ6u/eOYjHHWcNoeooX6lJiaBWPiJynXp4KitPhkpVDNtZZ79taj3We86LByHaCycrNE01jHGdm81Ojs2xze7Cxmw3nPJEOB/CeGpuqu2wqDbxPnHO8fPly7/0+RuqqpLIpStTMohwMrLvVswjO7JiXC8ksyYnU/p1u7+GsHGO9Z5bkKOdYfzA0kuB1TFYkeFMxjtv5xluJtxHV/JepqnLv4wrcD941yOh4EkMGbkcURddyOhzKmT+G9eMY+Jt/82/yH//H/zFvvvkmv+/3/T7+xt/4G/z+3//7b9WHNzlux+M6jZXMq/HB148w9x8ncvpu78+rF63gGOb+p8um6mCHWj+aptnquicpBKnl+62lQIj+I/iNdUghUFeyv3nvyObneGcZTU9J1xJArdOdBGrKDCUF6ej6yaAhGx3WeZz3ROriAyK8ACs4GUUkqSYrDZNUo1X/h+gsq4m0ZJz03+q8MjTGcTrpdyCMdcHGHmwY67AunMp4SmxT4ve+nXnnHO+88w7GhKdSAJmZMks1p2OLFP0O2rOofbJ7Xs/2/mTXeZjnCgc8m1oi1X9idBqBqCRZOUHoEZPEISQIIUlmX0EyDk+FHwvO5HiTP/QwAndE635/4L6d+WNYP46B//q//q/5yEc+wt/+23+bb/7mb+av//W/zh/9o3+UX/qlX+K9733v1v0IPUZGo5svHKCxcF4otObg60eY+4+T5Pnm9qtz/10qUt32Ncd2/SFsHOJ3uA3blIg/xPqx7QPgJykEdWc5hRgWgkT3tdbuvSM7P8M6w2R6ilB68PXQngRSUlAWGQKxKjW/ycbldn+tXQiBcxat5EpsWP/3VaQUaCkG27UU2A3tq+uCjZ1teB8W8KfCNk58x305850I1DQNz54927m/VwEtBc8mIMWwd64EPJu0+XvOcr23cu6tCCSwDp5NPJHevEOYpu36kFUKgSSOfLtm6REyFKZ8VDgb8ri8ityXM38M68c6H/7wh/kzf+bP8K/8K//KXvvdhr/21/4a3/Vd38Wf+lN/CoC//bf/Nj/0Qz/Ef/lf/pd8z/d8z/YdCYnYMO9vYpUYWrEsEX/Y9aPdAoS5/zES5v6nxTYiUMd9rx9DDzGucqfp6Y/8kT/CH/pDf4iPfexjl37+4sUL/sSf+BP8yI/8yF26PWquJoYWUm2V8yUdTRAIimLRfr8hZ9A2VEWBteHpfiBwrNzGie/YtzO/LgK95z3voSiKO/e1zmOf+6cju1WJXylah/8sE7zMxc7O/NXE0Nv21ZUnzqpWQFL3mLcoEAjcnn0788ewflzl7OyMb/u2b+NLv/RL+VN/6k/x4Q9/mA984AN763+Iuq75F//iX/DRj3509TMpJd/2bd/GT/zET/S+pqoqqqpafT+fzwHwaNwdtjyN8ZzloCWcTAAhuPGRnoCTiWeewYscTscQ6bsXALDeUxuoGVP5UEjgseCQODxF7Wl02Lc9JoratqlbnMduyC27zmJxzvn5OScnJ4zHk61ep5Tm+fPXePfdd3n77bd5/vy1ndePd999lyjSJEm61Wvu5Nr+6I/+KD//8z/Pz/zMz/D3/t7fW8VP13XNj/3Yj92ly6Pmqgiko2jrDwZciD+7ikFlnlGVGcmGnEOBQODhuIsT37EvZ/6qCBTH8d6EoMc+9284wHmNfYlBdxWBOjox6LwUjOIQXhoIHBv7EoOOYf3o4x/+w3/IW2+9xX/1X/1X/N2/+3f52Mc+xrd927fxZ/7Mn+GP/bE/RhTdzzGVt99+G2stX/RFX3Tp51/0RV/Epz71qd7XfPzjH+cv/+W/fO3nJc+Q/gQQDEs57Tl8sSzVYq2lyHKkkujxmAKB9xLwy2uuszzHj8Chx54mz3k3c4wmY5RS12z093Fhw3tPli8QQvJZ+/WM7AjrNR6FFlX/673EEKOpEWKguIlPEFiU6Bcogo3dbXgs6Ibf+g2D8V8g0hI54ITUxiLFcMRBV3AmHjhJ7LynMS7Y2JONs7MX5KWhcTWq6csV3P6fWD5ZrIqMsshIRxOsTDjLapz3bf8Dfqd3HoRACIjHJ2TnZ1S//Rbjk1OEkNdsXO+ASzasacjOz1BKodIp+WLR/7or3Fl2+if/5J/w5ptv8gf+wB/gM5/5zF27OXr6RKC7kI4nF6Xl89uXli/zjKJYkKST5WISCASOiV2c+I7Omb9raeA+EWjfPJW5Hy7EoLuWBt5VBOqYpJ5x7DG7F70JBAL3QCcG3bU08DGsH5t44403+MhHPsLP/uzP8s//+T/ny7/8y/mTf/JP8v73v5/v/u7v5pd/+Zf3ZmsXPvrRj3J2drb6+uxnP9s2eIeglVfk8qzG1S+BwyPb/9qGIstQSjAZpyjhl+c7BAI29HFhQwnfvlYJiizD2+aSjaE+OhvCW8o8wzuHVgJFhaZEABaNpuz9ktRYIiT14DUWjYDB9mBjPzYUBUq2woOSgkjL3i+zLBo01A5grB9sV1IEG/dgQwiB7PmCNlG8FIK6zKmKnNF4ymg8RS7FHd/qPL2vl2snC6UQRFHMdPYMZy3F+XwlNHc2+r7WbThryM/P0EoznT1DyVZ03oY7C0Hve9/7+LEf+zF+z+/5PXzTN30TP/qjP3rXrm7F3/ybf5Mv+7IvI01Tvvmbv5mf/MmfvHUf24ZW7UsE6rirGNSJQKPRlGR092R3gUDgftiHE99xV2f+ECIQPO65/y7cVQzalwjUMUo8N6QVCgQCD8hdxaD7XD+2rRyzLZ///Of5xCc+wSc+8QmUUvyr/+q/ys///M/zNV/zNfzAD/zAXm295z3vQSnFF77whUs//8IXvsAXf/EX974mSRJms9mlL4CiqPBLMajdXl3/Wm2+rCHLCpQSjMcJQvi1a6A9ydPfR3cmaHW98IzHCUoJsqzALfcfYkMfgnb/kec51jpGoxgpBUoYlDBIYZdCkxn8EviN7RKHFHa4PdjY3QYNiholRZuDdJk/tO9LyrZw0FD7tn0EG/uz0eXo7f2ilVmqIqcsspUItH4NYsPr1/rovm/FoOdYZ8jOz1bi9aY+EK2mkZ2/RGnN9PQZUqpV2zbcyTXtkhcnScLf//t/n7/yV/4K3/7t385f/It/8S7dbc2+qgeU2YJ0PCVS/RW/YFkiPpvjnN2LCNSxHiYWOceop5rYOlWZ01Q5o9GUdDzBmP0u6oFAYDf26cR33PaY/6FEoMc+99+V24aJ7VsE6ghCUCBw3Nw2TOy+149tK8dsomka/tE/+kf8nb/zd/hv/9v/lt/7e38vf/7P/3n+rX/r31oJLf/gH/wD/vSf/tN893fvryJPHMd84zd+Iz/8wz/MH//jfxxo17of/uEf5s/9uT93q768cxR5Tjo+2bhBstZQrUSgdGNBmG0Rou0rz0uyrCCZRBvncu89ZZ7jrGcyafcpxoRiI8dG+fm2fHyTgNWeMmu/T9/3Wu/1L37qF5E9x3pf/9/83kEb7/z4zwFgJmNsmuDeebHxNbe10fV/1cbQ9eWb7+DeffkgNrbpf93G86/+YO/1L37qF6lfe3YrG31c3Z/vAx1FTE+eszh/Qb44I53MgOHJwpqGKpu3ItDsGULcfv24k3vqryRJ/vf+vX+Pr/7qr+bDH/7wXbrbmr1VD5CKYnEGnKL1dYHHe0e+mOOsYTw9xQtJc+XD0r0DV39+rd26a2uOilMi56iL9lTQUM6fqsypi4x4NEHFKY2xWOMwznOW1yS+PSlwltXIgRhC5zxFbakGFhG3LGn+YtEfP9u1Bxu72XDOo1VI8vdYuTrnddyHE9+xrRh0KBEIHv/c75sc29w9vuokhrMy5cVCMktLInV9rvC+vca69hrpHXYP+r2zEmcV1ctfoSz756DA8eFdjVTbJW0MvBpsKwYdYv3IstunIrjK+973Ppxz/Jv/5r/JT/7kT/L1X//116751m/91nupTvmRj3yED3/4w/xL/9K/xO///b+fv/7X/zpZlq3Wgm2J0zHWOopswWg86hV4jHWU+TlSapLRqD2bc2Xp98vQLT+wfWrPAzlsT3sy0hR5QZmdw3iCVtev8d5T5Aucc4zGE5AKay3WGzIzxjYjHApoOLf9m09HBJQsmCLpX3wcDRZFzVAfwcZNNtysnde9aPeR1ez9ADRNu3Fvw3YEsvAICfVrzxA9+WVfLKrB/Uf1eluj3i/z4XTfX92HdPuP29ro+rtqo2+f89A2uuuv2ljvf93G0F6tfu3ZVjaMMUjj2lxPV+jbn18aw/K/fRrA+jXWe9xVHUFI0vGMfHFGvpjDdNYr8BjTUCzOkEqTjE+W4WwXfVm7XU7JOwlBv/Zrv8Ybb7xx6Wd/4k/8Cb7qq76Kn/7pn75Llzeyz+oB6WiCEJ4ymzOZnqLWxKDVSSBrGE1PiaL+TZVdboiGEk15LpI49V3RnQSqiwwJJFdOBlVFtvqQrZ8a8qKN54tVG8fYJbzSA+JGUbcfikT3Oxg3tRvng4092LAuJHl9zNR1TZqm1352X058x01i0CFFIHj8c7+QCrFD/V0BnI4t80Iyr8acjmoidfG37TzMywjrJafjmkgpNj3NuZVtLxBOouIZKgkVSB4LzpaIMP0/OW4Sgw61fuxDnPmBH/gBvuM7vuPaGrjOs2fP+LVf+7WdbV3l3/g3/g3eeustvvd7v5c333yTr//6r+e/+W/+m2sJpG9CKUjSCWWeU+bZNTHIWkuZl0ipGI1HSNGfzLkTgETP5vCmdiFgNB61YlCeMR6nl3J+tieBCpxrowfaU0Nt7iKBQ1GjkTSivQ/a9yeDdQIsKYoS6fs3wzf1EWzc3IdtSgBM1J4AUk3bruKlQIRDeFBKYDzIukH2xJYnWg7uL+rlQx8zadOCqOX3V6/r9h+3tVGvPVRat9G3zzHOU3L732NfNrrrr9qorzwY62wM7dXKusHF0UYbGeCcxVQFUTS7dM3Q/nydmzQA2KwjyChmND2lWJxRZnPG09NLYpA1DWU2RyrN5OQU2SMUbVMhF+4oBH3pl35p78+/9mu/lq/92q+9S5c3ss/qAUpJkvGEOjsnz85WoV9tTqA2HGy8FIHUQFZyllnJh9q99zjrUVIMHi1N0jESqKocKeXqaFmZZ1RVTjqaEKXjSza8l0grGCWaJNGcmZpxogezp1fGkWjJOB3e/FTGDbYb64KNPdgw1tGEo72PFu89L1684L3vfS9SyoM48R1DYtChRSB4/HM/Ktn5dIYEnk3b0K95ma5Cv5yH80xgPTyfeCI9HHp8F9rkoQI9fh/Rfk4hBw6AazJc9fKhhxF4AIbEoEOuH/sIbfqTf/JP7mEkd+fP/bk/d+tQsKtI0SaPFZMJZXZOWeSr0C9rLUVeoZUkHp+gRQMDlcXaRM5tTph+HB412C6FJJ2cUOdnFHnBZJKglGpPAhUlznlGkxO0EkjaTaoXDikg1YZRZJC+pvEpIzlUxQoyf0IqzoYrXTlJJEqSgfZg42YbZdE+YPJOY/UUvfw+faaXPzd4WxHFcF6BXmS9IVXjNBrcfxRZfjGONEEvv796Xbf/uK2N9f7XbfTtc4x1nHP732NfNrrrr9q42n9nY2ivli0y6teebbTxUgqU0tR1ga6irfbn62yjAbhl9bOhPmJixPSUMp9TZPNV6JdpGvKsTQwdT07QSvXaGKw2doX7W32OgMHqAYAQksnsFKU0i/MXNE19KTG06gkZuw+S0eUE0pcTQwdvPxA4BuI4xhjDO++8Q1VVB3PiO64mAK2q6uAi0GNi09y/D64mkK7N/eQECgQCj5urCaQfYv0IXKCUZjJJsNaT5yXGWLKsWuYE6g8Z2zdtzqDRMoF0hTGWPC+xy5xAqidkLBAIHBalFEk6edD9udJtziBrDYv5y1arOH/RzmOz0zvlBLrKo5lt7lo9IEmGn8oKIZnOnnF+9oLFvE3AdTJ7DR1Fg7l/7oP1BNLAKvGU7YnBDAQCh0dKyfPnz3n58uWDOfGdGPT222/z9ttvA21J31ddBLqPuX8fdGLQy4XgZdZ+Dp5PXBCBAoHAJTox6K233goi0BGglGIySVgsSowpUUruLTH0tnQJpLOsJMvaEKPptA0VO9zuIxAIbCIZjVBKPej+vEsgfT5/l8W8FYGms2ewzEe2c/8793Ag9lk9IBAIBAKPgzD3BwKBQCAQOCa66mDCn9D4lHTWXy2s4/k3ffVgaoohuipWedlQGTdYCeuuNtarZG1jI/3i1zn9Xe87KhtXK311NoZ4/k1fzVlW3/r3eFV5VO/ARz7yEf7z//w/5+/+3b/LL/7iL/Jn/+yfvVP1gI42J9DLtkT87DlaRyzOX2Caw5ZoXz9uth4mFggEjgPnHC9evFg92e3CxJw73FOBLieQMWYVDvb2229T1/XBxvBQ7Hvu3wddiXjr4dnEESnPy1zQk0MxEAg8YbqcQA+5fgQusLYNB9NaMpmkONeGiQ1VB70PvG9tOueZTFK0lmRZhbXhPFAgcCxURfHg+3PTNCzOX6B1xHT2HOcsi/lLvN/P+vFoTgTB/qoHQCsCZfNzrDOrZNF69ozF/CWL8xek4xlyoGLYPqmKNvFUd9ysoyja8pHRQGn5QCBwOOq6Rmu9Os6/TWngfdKXGHqb0vKvCvuc+/dBJwKt5wTSE89ZJniZi5AnKBAIAP3VwQ69fgQusNZQrnICteFgk0lCllXkeUE8jhks87MnWhGoWMsJpFAqJc9LsqwincRodbgwtUAgcB1rLU1dMJ7MHmx/bk1Dmc9X4WBCSKYnz1mcvyCbnxFPTtj1TM+jc1X3UT3AWkexmOOdZTI9RUi1ivcbTWbkizPyxRmj6Skxm8vHD8UJds8VrPOInhKUAFWZUxdZm308Ga36ipIRzjnKIsMBci0plbMO5zxFZbCqffScV2awJLpzflVqr4+uLS/7T0GZZdnzYGM3G6F8/ONGCMHz589XDvtNpYH3yVB1sJtKy79q7GPux1Y4u9t9ch7mRYRxktNRjRIet5w2TtK27UUmr5WW3xVvBd5KTP4mjQ/Hjh4LoXz802WoOtgh149DnnI5ZpwXNMZR5jlKStLRCI/AexBSMhrL9oROdo4Yj3rLMQN4PB7J0ObLIWkLhw+0e0GZn+Ocb5NTS0XnHqajMUVeUGQZ6XhMtAxbcd7jvKM0GtFoGhEDjsL2b+GcSICGkgQ5cPudcFTEON/fR7Cxuw3vJYIYszy0/SrvcV5FG9Ya4ni09f58nW00AM9SSxjQEeqmplicobVmNJnRHiB1CKkYT07JFmfYxRw5UD7eb7nvfHRC0D4oi4wkiRlNTxFK4y4tlIJ0MiNfzCkWZ4jp6cYKYm5gkfVr7X0fs04Eipcl6K72E6VjHFAX7RG0ZKk8Ot+mhqqtQyxjIBvjsDeUidsUL7mp3S0/SMHGbjac8+EJzyMmjuNriSQP4czfVCL+qYlBu+Kdxbu7h/56D2dlinUwS3O0cKyfzhXALGk4K1POcs0sLYnUfo7veifxXmHrOVZWe+kzcP94VyNV+tDDCByYm0rEH2r9ePny5V77fKxY26ZhkFKRjkcgLm/PpJKkY9WmasgLRoMVxPzy/4fu1XC7954iL3DOko4nSCUvbxFFWzymyAvKPEOMx21p+aX4ZIkxJHjfbnQN/QURnI8AiyEaHuUNfQQbu9vwtA8RnfUI+WrvcV5FG1IqdDLaen++zk0awKXx9OgI1jQUizOk0qST2VK0vrhOLH9eLM7Izs8YT2fXKohte/7gSQpBOMtoekqaJAMTvYLpjDKbU+bzVejYOtY6nPdEWvWa8N7TWEek5DUbZZ7RVDnxaMJoNEENJKvqlMamytFSko4nCBw4wek4JhnHbcKrSTyY8OrFoiLRknHaL2atEndN+yc4Y12wsYWNd37853BaUb/2jPjdl7CsOtclMTPW0axNSj/77/5Arw2A3/f/+u7enw+95qGuP8Yx3dfvMFRN5D6d+ZtEoI4gBm2PiMao6G7HeZ2HeSZwwPOpJ9LD5UOfR23o2Hk93VuYmJMghSB59pWkh6lcGtiCd/77n+/9+ev/8u8BwDUZrnq5+vmrPM8e45j2+b5uy00iUMch1g9jwulBgLrMmUynpOMpWvTn1VNawuSEKptTFYveSmKWBIFF0v++OjQeheKyWO+9Jy9KvPOkkxmJctDXh4DRZEqZn1PmWRs6JsALx0TnjCNHtUxOPJUve8dgvSbz72Ei3kaJ/nEu3BtEoiQR/flOgo3dbXhn8LYiGn0J5xWPeo/z1GwUmUBrjdYS3bPP79ufr7NJA+hojEUKcU0DME0bDqZ1K/bEUf/v2Y79tJ2v8vNV6FiH2vLwwZMMTE4n042nfKAtLT+enqKU3msC6fXE0H0q4lWSdBwSSAcCR0znzDdNs7cEoNuKQB2dGBRF0ZNJIH1I+nICbaIrLa8le00gbUIe0UDgqNlWBOq47/Xj2bNnO/f3KtCGf41vLBGvlGYyGWHt/hJId4mh25xAI5TavIAIIRiNxygllgmkQ1LxQODYuI/9eZcYWinNeHp67ZTPVZSOmMyeYa25cwLpJykE3TQJdwghmc6e7U0MWheBrqqHm0jHk9WHrSqKncYQCAT2zz6d+duKQB1BDLofbisCdexbDCoqEYSgQOCIua0I1HGf60c08DT5qTEaXQ/vHkIpxWSS7EUMuiwCtYmht0GINpm1UoKiqEOup0DgCFnfn+8qBq2LQFdP92xC64jpyfM7i0FPUgi6DfsSg+4qAnV0H7aqzEJ5yUDgCNmHM39XEagjiEH75a4iUMe+xKCsFOS1YCASORAIPDB3FYE6jmH9eJXZVgTq2IcYdFcRqKMTg6QUmPAUIBA4SvYhBt1VBOrQ0d3FoCAEbcGuYtCuIlBHOp6QpBOsDTHfgcAxsoszvy8nPohBw9zGl99VBOrYVQzKSkFWCcaxD0JQIHCE7CoCdRzD+hG4YBcxaFcRqEMIwWg0lM80EAgcA7uIQbuKQB1XxaBtHd4gBG3JVTHImu3EoLLYjwjUkYxuji8OBAIPx12c+X078VfFoGZPOc4eO4tCbVVJYV8iUMddxaBOBJoknlESQgMCgWNjXyJQxzGsH4EL7iIG7UsE6hACtA7btUDgmLkkBhXbiUHW7EcE6lgXg4pssd1rdrL4WFnO45smdN99XSktPzk5JZufkS3OSCezwYzj3nvqMqcpM9LxlGQ0vmav38bmdu89UiqMdahlAjmzIZGccx7j/OA1xvn2mqH2YGMrG04rvG7/nLzWdFes2+0rERh4NblNNZj7cuLXq4mFEsItxnleZnA6tgxVDXUeznKFtZ7TiUWr250kGkIAs3Hb98sMTieWaMP+IKskWSmYpJZx4mgseC/xpsA1IXno0SD7T9y5pnUEncnxPpzifRXZtwjUcQzrx6uG97QlmGn/u+HK5Rbh4hqpNOOJIM9KijzbUFq+XT+KPMNbz3iSIpXi+vJx3cbl1ratG6df/tu45RcSt/y+dwxIwGG9xPuhawTGS9RAe7Cxuw3vBPgIuVyuH/Me5yna6PbffXv0of17Mhrj8ZT5gsh59IYDIMY0lNkcrTSTk1O4UiL+Ro1g+fOr7UprJifPKLLfGrS9zpMUgrp7b1z3NvfjvMfZ6+3x5AS7mFMszoDT3gpkdZlTFxnxaIKKRzQDH7ghG+usv9Zaj3We86LByNa5zMrNTmZjHGdmc3jIWba5PdjYbKN+7dlFH7PptWud80Thic6TYhtn/r6d+E4MyrJQcRBgohcYo3l57jhNc6768t7DWTnGes8syVHOsYciPpeYRXBmx7xcSGZJTqSuG8jrmLxJGEcFI1njGvBW4m1ENf9lqqrc76ACd0ZO3+39efWizenhXYOMTg45pMAeGSq/fl8iUMcxrB+vEg69FPQdduPWx2HpUeilJhnrNtVDlpP2VCDz3lPmOc5Z0vEUpKLfvR+wsdbuYTVO60UrMLkp3nbVhisyZhv6qCgYAaPBdgOYG/oINnaw4T0Iia48Qj7uPc5TtOE9GOvxYtgJ7Nvbq3hE5Dz18lRQ3FMh3JqGYnGGVJp4coJxAP12hvSDjl4tQyji0XZRSE9SCOoO8WgpBlX9xjqkEKjex8YSeXJKdn5Glc2ZzJ6h18SgsshoylYEGo8nd7QB1nmc90Rrp46EF2AFJ6OIJNVkpWGS6sGTSWdZTaQl46T/VueVoTGO00m/A2GsCza2sOHefYnXmmY2JZovEEvn8fR3vW9l324TkxJ4pdjkzB/KiZdShhLCS+IkZTQSnGUx8ya+dDLIeZjnCgc8m1oitXso7xDPovZk0Hk9u3YyKKskuZFMRo5JkgAJAEK2IcrJ7CtIxuFE0LGQ//Knen+ePP8qYHkiyOSHHFJgjzRNQ5Zll+bn+xaBOo5h/XhVkBiEAI9EMbRBFFgiFA19D4mVBiZTymxBVSwYj9OVf++9Jy9KnPOkkymxckDfRnOzDQBLjMAhu9cLixeWkVwwVoaKGZaEMW/1vt4RUfKMlJdI+sPCc95AUZEw720PNna34Z0BZ4mS95M3POo9zlOzUWTLkEwleq/p25+v050EasoMJQXpmihjTEOVzZHLk0B6IHT0JhvetyejhrSMbStGPkkhqDuNKcSwECS6r4F2KSTj6YwqPyc7f8n05Dk6iijzjLJow8FUPNrJRncwdL297Q+0kqsP5/q/r41TCrTs/yBDK4bZDe2r64KNjTaksSstVxiDXFZ4WL/2tiX9Aq8Gfc48cFAnPiSaXCIksVY8m7S5eua55nTSOuPzXGAdPJt4onvOyqwEPJu0eYjOcr3KQ5SVgrwSTFPPJBWw9tRYiOX8r0fIUBH6eHD9f7syunD8nA0J2x8rURSxWCzQWnNycnIwEajjGNaPVwEhWAaGXfy35ypArAKy+tBKM56MKbKMIi8Yj1MAirzEWc94MkEqjaC6sw1B5/9fDhLT0qOlx3qH9+2/+7DegZco4VCi/xrpPFo49EB7sLG7DY/H++bi8MEj3uM8RRvd/rvPf+7bn18lTscoKSiLDIEgHU8wTUN2/hKlNcn4BCnkrTSA6/hhnWFLv/9pCkF7oksgvZi/ZHH+Aq1jmqZiNGpzAt10nCsQCDwN1p35t99+G2hDDoIT/zBEuk0C/TIXvFy0i6X1+0kMvS1dAumzTPAyF0QKatMmhp6k4fRgIHAMaK2ZTqfM53PquqaqqoOJQB1h/TguugTSWVaRZW2YrnNtYmjRmxMoEAg8RdLRBIGgKBYY02BMvUoMbW5IC3MoQtKSHenEIO89TVMRRcleqoMFAoFXiziOef3112mahqZpeP3114MT/4BEGk7HfpWA8/SAIlBHJwZ5L6iNINZBBAoEjo3JZEKappRlWzXqkCJQR1g/jgulFONxgrUOax3j8e7VwQKBwKtHOp4QRQlNU+G930t1sH1yPCN5xFRFsfq3MTUmlGoOBAJXcM4xn1/EmM/n861KAwfuB+fbUKyOrBRblZbfN0V1MYbGsnVp+UAgcBiapqGqLkJ9HiL5flg/jgvvPVV1EfJZVfVWpeUDgcDTwjTtSaCOdc3gGAhC0I6UeUZRLBiNpjx77Q2U0izOX2BMEIMCgUDLemLPN954gzfeeIOmaXjnnXeCM/8AON/m5zEOnk8czycO49qfHVIMykpBVrXhYO+ZObRscxcFMSgQOA6cc7x48YIoinjf+97HbDZjPp9zfn5+0DGE9eN48N6T5yXWeqbTlOk0xdr2Z0EMCgQCHcY0LM5foJTm2WtvMBpNKYoFZX48lXyDELQDVZmvRKB0PFmFiSmlyeYvsUEMCgSePH3VXbqcD8GZPzzrIlCXE6jLGXRIMWhdBJqkfhUmFsSgQOB4qOsarfUqHOzk5OSgYlBYP44L7z1FnmNtmxNIKbXKGWRt2xbEoEAgYE1DNn+5ygkkhCQdT1ZiUFUeRzXRJ5ks2rYFnWisYyintges97hl9aerVGVOXbQl4lWc0qxdl4xPyBdzisUZcHqptPxtbHRLyXrf1jiM85zlNYlvj5qdZTVyoAS9c56itlSm31Fwyx3Pi0V/hYOuPdjYbKN6/Tl+mX2+fu0ZYpkovLvWOY9WoXLTU2NTid9NpYH3zUOEMhwjrsl5cR5hnWSWlkjvsEu9XgInsWReprw4d5ym5bZFF25NXkfkdcw4rklVsxoDwEkMZ2XKi0U7xki1c4mzEmcV1ctfoSyHKtIEDo2c/nbvz8t32vXCuxqp0kMOKbBHhBA8f/780tx8cnICsArV6r7fN8eyfrwKWK9xXgAOO7D1aWv0WAwK0fOcvBWBFjjnGI0nIBWrfK9Sk441RZ5TZAtG41FvJZ+bbLTXuGXNML0cu8B6Q2bG2GaEQwEN57Y/H6kjAkoWTAdLojsaLIqaoT6CjV1teN/OH7LwCPm49zhP0YbzYIzDc32P3rc/X8eYhmJxhlRtdbA2MXR7rYpTIueoi9YvT9Jxbx832Vi1D2gZZuB1VxH+CUnX8/mc09NTPvYffj+T6Qzv/WB2f7mcwF3P22PrAlsX6HiMjAccPO8x5TneWtToBKmuLzybbAy1O2vwpuH1r/wDJKMZkZI01rUlEHtIdWu3NP2Pl29qV0IGG3uw0d3Ln/v8b1Nu+ccZOA6UKXj29qdwQuHlLZJBeo82BcI7jB4NvlY4izYFXkiMHm1d8nFbpK0xizP+Hx//K5ydnTGbzfba/2Ogm/u/9y99N0k6YhQVKNk/D1gnKZoRUjhGUbF3Mag2EbWJiXVNrPsdT++haEY4L1djtU5ineYrv+jTpFEQgh4LigaB5//bfBfnvP7QwwncgpvmfmlrlK2xKsapPSdu3tP6UecZf+3f/789+bn/P/yP/kPGk1MAJP0+nEfikQgcgsvrQysCFVgH6XhMNOAKNBbKPEdJesWgTTY63FIA6sZprcUYw1d/3VcyGqU0ov09In/W/3qRYElRlEjfv1bc1EewsbsN79sNupp9FcZrIi3RA8JDUbf7glHc/8G6qd04T2NcsLEnG+++eMGnfvpHiOMY1XOYwy735arHQbSmIVucIaRicnKKHEgMXRQZdZGRjiYko+si4yYb0ApBznukENeEIO8db/325/n3P/Z/v3Huf5IngjrtyzrPkBQkpMLjsVeO3Lq6xDUFOhmj4hHG9W/qBYJoNKPK5jTFHJVMEVfEoCEbK6REIC61e+fwzlE2FqcbIpVQNM3qA3OVSCkaayk2xBlESg22KyGCjT3YaNtCRYknw5ZOPICXCqNHaFOgTbFXMajbqFSq/1TiU8N6RawNXmjM0FMAAbE2VCYmayYkutmbGNQYRWM1kTJIJTB+ePMYaUtlJHkzIdHt6U+L4tw/p/YhbuyxEFGSinAi71WkE3+UrS99vzNHsn68SkjhkcLhUcgBAQbAoFEYWLvGe09RlDjnGU1O0EoMikmR1ojJhDI7pyxyxuP0mhjUZ2Md33r+q3F64ZACUm0YRQbpaxqfMpL9Y7AeMn9CKs5QYuAaJ4lESTLQHmzsbsM7g7cVUQznFYwTjVb9okBlHImWjNNhX60ybrDdWMeZqYONPdl4KQVSgFQS1XeNdTjvr7WZpiHPztBKE09O0Er1ngyE9iSQBKoqR0p5veL4gI0O7z3OepQUl2x471jM5xfhTzcQzpHegk4EktEIFY9uvF4IgUqnCKGw1QJvd3fevbN4FzYBgcDRcgsnfvWSpTMvvEOboj0SsiPrT6u9DEIQQKxrpLz5vZXSk+ga7yWVifZxOy6JQJG+eYEWgqUI5ahMvAxrCAQCx4RTMVbFKFsjbX3zC27iSNaPQMt6Yug2J9DNz8+V0qucQftKIB3yQAUCx41pLhJDT2anW5WIT0aTvSaQbkWgl1hrGE22C1kOQtCWrItAg+FgPQghkHsSg7w12DoPT3sCgWPlDk786qV7dObvNWThEaPE9u/pPsWg24pAHetiUL0nQSoQCOyXvYlBR7J+BFqui0Db34/1BNK7ikF13WBtEIICgWNlXQTqEkNvy3oC6V3EoHURaHryHKm3C/oKQtAW3FUE6tiHGOStwVYLhJCI2+QpCQQCh2EHJ37VxR6c+SAC7Y99iEF3FYE61sUg58OSHQgcIzuLQUeyfgRadhGBOvYhBlVVTVWZwfCQQCDwsOwiAnXsKgZdFYF0tH0UwJOcWW4zGe8qAnXsIgZdiEAKmYxhsNZZ4Fgp7IKff/FPQ1nRV5U9OPGrrnZw5oMItH92EYN2FYE6hIBYGRgsbxA4Vua24l/kbz30MAIH4M5i0H2uH494zvi+7/s+vuVbvoXxeMyzZ8926quu+xPz97EPEahjFzGoqmrKsiFJdKgIFwgcIfsQgTruKgbtIgLBExWCbF1sNRnbutiLCNRxVQxyW4hBbl0ESqdczw0eeAz85Ds/xP/7N76fF81nH3oogX2zRyd+1eUdxKAgAt0fdxGD9iUCdQhxu9C2wHHwifNf5W+98z8zN28/9FACB+DWYtA9rx/KPN4Kg3Vd8x3f8R382T/7Z3fvq2qoqpvfi1YEKvYiAnVcFoO2239UVUVZNqRpRByHHH+BwLFhzf5EoI51MagqbhaDvHdk87M7i0DwRKuG4SxNMUenJzBw41Yl4pfVwa7SlQNXAyp9J9coKfBXxBs/nmGKc0w5JxrNUEMLv7OYco6UGj06QQiBw+OdII0UyfKGj6JosCS6EgK1IU6wK4k+ivqvUcv3J9i4uw3nHZ988QnO6rf51fx/5Oum3zFoI/DIuAcnftX1LarBBBFoO5QwaHHHHB4KlGgomhGNURtLy9cmwlpJqsvBEvG3xQoJwnMiXpCKx7u5e0o03vGT+a9zZit+tfwZftf0Kx96SIEDsHU1sQOsH8IXe+vz0Pzlv/yXAfjBH/zBnfuK4piqrPFekCb9PpzzgjI/xznPeDxCSIW7otm0tYYlQ8/RHRLwy/9eIKRkNJbkeYnLzhHj0WBZ6aoqqKuaJEmI4hhrLc47SqMRjaYRMeAo7MDvIRKgoSRhqDaCE46KGOf7+wg2drfhvUQQY5YuR16ZwXLlzvlV2fM+ura87PcnzPKDGmzsz4Z1DmcdVlzfM9ZNTbE4Q2vNaDKjzeW+Vmlw+V/rPGLgVKZnWSL+Sv6vKBnhnKMsMhwge0rLQ7u3LBZzvLNMpqcIqS7lEvNXJ68BnqQQFKUTvLOY8hydzq6XdqwLbJ2j434RaJ2hEzpdl0KIaydzhWhLy5tyvhSkZsgrlQicNZhyjpDq0hgFAgRoqYiWMcORksgbKsrcVLp8qF0t7QYbd7fxK+e/wFvlZ5FC8en8n/LVk38NJZ7kn97jxTsQV+77PTrxKxNbiEFBBNoeiVuW7b0bSoKKLFkzpmoSxlF2TQyqTEJtIlJdkuh9CjYShyARGSPxeDd3T4n/X/GCt02JwPNL+T/jQ5N/fS9PDQPHz41i0MHWj91Psz8mqqq6dPJnPp8DoOOUSGvqqkSQECfJpdd57ynyAucs6XiCVHLD9o2lGHS7dqkk6VhR5hlFXjAaj67tP+qqoq4q4iQlTmI8F+KTJcaQ4H270TUk12wAOB8BFkM0PMob+gg2drfhafd7znqEhMY47IDw0FGZzUnBh9rdctMfbOzPhjUNjVKIK/tzaxqKxRlSadLJDI+4dsqv+875q0dBesbTc0IwSsc4oF6eCkrS8eX+vSNfzHHWMJqeIpS+1s+WOtDTFIK8kESjCXU+p87PluFa7a3qcgLpZIKMU4zrVx2VlAjEYLtAoJXEWIcfWE50OqMp5tTFGSqZrj5sXU4gKTU6nbWnS5ZdtOXjPYuqppYVszRhXlatqtjDLE1orKVo+jc/o0gTKcW87N+wKCGCjR1t/LMvfILGNcyi15nXb/Fm9Qt8IP363j4Cx4nwDuGaC2f9AE58xyYxKIhAt6PxMZXfcWMkINJtSfd5o5eJnJf9r4WDoRSVH2/u6xY4L7Ao3na/g8TdXcwKHI5/vPhtDIJTmfLCfJ636v+F9yZf9dDDChyIQTHogOvH0Kn3V5WPf/zjq5NE6yhhSNMxQgjqMkcKS5K098N7T16UeOdJJzMS5WDggYElQWCRA+0OjUehGPATtYTJCVU2pyoWjMfpav9RVTV11ZCkY5IkurAhLF44JjpnHDkqf0LjU6byZf8YvSbz72Ei3kaJ/nEu3BtEoiQR/eEnwcbuNrwzeFsRjb6E8wpOJzF6IOn3i0VFoiXjtD+0Jy8bKuN4Pu0Xo4x1nGV1sLEnG0UmkFJSFwuSOFmFXJmmocznaN2KQPFAKJb3nsY6IiWvib0djbFIIQYTwXcngZoqR0tJOp4s+3Ys5ufgLKPpKWmS9NpQartUMk9rhVhDKo1KpnhvceUC7/2lxND6hpNA+0AIsQz5ukggvZ4YugsHCzxeKpvz82c/RiQTIhnjvOXXiv/hoYcVuCVeSJRt2pwPh3TiO/s9OYOCCPRw9OUM2ndOoMDjZm5Lfq74PInQxEJiveEzxU889LACB+ZazqAHWD+Oie/5nu9BCLHx61Of+tSd+//oRz/K2dnZ6uuzn72clzFOUtI0oiwbqqq+khh6hFL3/3xcKc1kMrqUQLpLDJ2mEXHytE5xBQLHiNIRUmkW5y8wTXMpMfR4enqQ071JOr6UQHo9MfRk9gyld88f9mhOBH3f930fP/RDP8QnP/lJ4jjm5cuXO/cplmKQrRbYvO1vX4mhtx7DMoG0KxfY8rz9mdSXTikFHi+fmv8zMvOSE/0aAFqk/Gb505R2TqpmDzy6wNYIiVURaim+AAd34tdPBkVN+2TqKYhA9zH374NODKpMTFG3T56CCBTo+Jn8c+S+4blMEMKjRcRnyp/gG9z/mUje/4OmwPGwfjLoodaPY+Ev/IW/wHd+53duvOZDH/rQnftPkoQk6T8JcHFNez/KsqEsG4QQq8TQhzpr2SWQzrKK+TwHIE0jkiQmrCCBwMMjgPH0hDLPOJ+/C4DWEdPZM5y7XQXyXehOAhXFgqJYIIRgevIcpTWN3Rwetw2PRgjqqgf8wT/4B/kv/ov/Ym/9CqURUuNtm1RKRJsXkPtACIGMU2y5AEDGaRCBXhE++eKfgPernECxHJPZF3y2/Cm+YvK/feDRBW6DlxqWITlOqgdx4r1UOKmQy5BUJ1/9aiL3NffvAyk9Ujisb58MaRVc+EDrIP5E/usI3xWW8MRiTG5f8rnqZ/iy0bc89BADB8bJ6CJE7IHWj2PgjTfe4I033njoYRDH7akgAK3lXqqD3RalFFpLmsauxhQIBI4HISTpeMpi/gKAdDxdngTaXYC5DcloRFG0GoHWMTqK9iZEPRoh6C7VA4aSxq3j6hJvG4SK8M7gygUyne483tvQhoNliKVjYKsMlUxBvtpP+l913q0+z2eynyNRFxnf5TLh8K/k/5QvH/+RIPg9IroyvJ0Q42198NM40tZIZ1djuKma2KvAfc39+6AxCuskSjrcMkxsPWdQ4Gnym80Zv16/YLQm1Cqh8Xh+Nf/xIAQ9NZbhYPCw68dj4zd+4zd49913+Y3f+A2stXzyk58E4Mu//MuZTu/up3fhYEKIlRBTVTXJgUOyqqqmaSxRpDDGkecl43HKjdllA4HAQbCNoSjOVyGj2flLpifPV/v1Q9CFg7XzVUzTVJR5RjLaTw7KVzpH0Mc//nFOT09XXx/84Acvtdu6WOUEUun0Ws6gQ+DWcgLJ9ASZXuQMcjYkBH3M/MLZP6WyBYm8XPovERPeaX6Fl+azA68MHBvC2VVOB6tHl3M+HIj1nEBWj67lDApccNPcvw/WcwIlUXMtZ1Dg6fIv8t+kdpbkSnXIWIx5s/p5Fua3H2hkgYNzJSfQQ60fj5Hv/d7v5Ru+4Rv42Mc+xmKx4Bu+4Rv4hm/4Bn76p3/6zn1ezgmUMB5fzhl0KNZzAo3HKZNJcilnUCAQeFic9+TZGUppTk6fc3L6HLXMGWRNf2n6fbOeE2h68pzp7NlFzqCiP3n5bXk0J4Luwkc/+lE+8pGPrL6fz+fLDYHAVAW+KVsRaJkYWqgIkZxgqwWmnKPTk+Hy8LQP4W8uHw8MlCv3zmCLc4TQqLWcQCI9wZYLbHGOHM8Ql/S6tny8FG3lMlj+1/UfU1NC4IRclTa/3t62DbYHG3ey4azhky8+gRRqGRpwgRYplVvw68U/43n0Jb19BY4Nj9Hp6jj/jaWB90xfYuhtSss/VYbnfo/Yw5HexmiM1cSqIdKtYK8kJLpclY9PdLXX2yGW/4uoiDiMExK4PY23/PPsM0RCIEX3eWs3dpEYkbl3+PXyn/O10//Dww40cP8MJIY+9PrxWPnBH/zBW50E3YT3bTnlIs/w1jOepEil8ECcJHgEZVkTUaASxdCxnPYvWTBUFNojliXfhyf/uipoypokjVcl4qXSjCeCPCsp8uxSafmuT+NE+4XE0f67D0cbumK9xA/sPxwC4yVqoD3Y2N2GdwJ8hFy6HGZDPhfnPMb5wWuM8+01Q+3Lnwcb+7NhTY2UmsnJKd18MDk5JZufkS3OSCezwapjnZi7SdT13dfANW5ZIh5nl4mhNd57ktEYj6fMF0TOo8eT3tdv+0TyQYWg7/me7+Gv/tW/uvGaX/zFX+Srvupu5VYHk8aZGkODTsbo5ErSRhWjVFvW3ZTnRKPZxvCdoQ/BqjvZ3+6soSnmCKWIe2zoSTuGppgTjWbI5bE0h8R5wUkSEy3jiSc3xBVHShKpzbmPZunm9mDjdjY+Pf+febf6Tab6BCWXi/nyb1IIgUTzq8U/5fec/B9X+YMCx4sX6loZ3kM585uqgz1WMeih5v5I1CRiNyGoNAnWSkY6I9VXSgQriEVF3kwwRjKJsr3dDisUjde8Ln+LsSz202lg7/xUfsZLe85MaSJRAx6/zCElhEQg+ZX8x/iayf/+IFVHAg/EDdXBDrV+CBdEYwDrFUWW45wlHU9BKuzaPknHGucr6rIAnxIPJpx2eMBu3D65wfa6qqirkjhJ0XFyaQxITTLWlHlGkeWk47bcvfWiFbHcFG+7cJCKjE0FRyoKRsBQYvoKA5gb+gg2drDhPQiJrjxCQlZujvJojOPMbD6VdpZtbg829mcDBNFojHGwnhMonpxgF3OKxRlwurFyl3Gd3NOP8x5nr7d77ygWc5w1jKaneKEuJYZW8YjIeerlqaA4vR4mZrdMWfmgO9D7rh4wRFOXpOPXEVEyoAhKotGMJp9TZfNLp3U6lGzLXA4pimJ5Ysc6d02U60rES6XQ6Ql24IOi0xNMeU6dz1HJFKE03jq895xXNYlqmMQRWd1gB065zNKExjqKpt8ZGEURkZLMy6q3XUkZbNzBxk/89ieoXcNYxcv7e3l/nsgJmX2bN6tf4APp1/f2FzgiBnbz9+3Mb1Mi/jGKQQ829/uYyt+9IEBjNI2NiFSDUJLK9ziOArQ2VCZh3uzvZJDzAoviHfd+FmFzd7T848X/ROMlgpTGg8Atn+e3JHLK3PwWb9X/C+9N7iZ0Bo6cLUvEH2b9CHMFQF3kJGlKOpkSKwc99cFGqQYxoikLpLCr6mLrWGIEDjlQX8yh8UgU1zehVVXTVA1xOmKUqN4xKA1MppTZgqpYLHMGObywjOSCsTJUzLAkjHlrYAwRJc9IeYkcOD2a8waKioT+/HnBxu42vDPgLFHyfvIGJqkePDxwltVEWjJO+rfleWVojON00j9HGOvIShNs7MlGkbUVwiKteq6RyJNTsvMzqmzOZPYMfUUM8r49taSXWkEfjXVIIVaHBS5e68jm53hnGU1PSQdE6e4kUFNmKClIR5dPBm2b//5BhaCHqh4goxidjDDW4QeUOiE1anRCU8yx5fm1cu4eAZ7B13fhYP7KNX4tJ5BOZyDamz4wCHQ6o87PMNV5m0CaiyOunaBhncMOHAGz3mP9pnaH9GKwnWDj1jayZsHPvfxRIpmAaLcAV6cBJWKcs/xa8T8EIeiRc1/O/DYiUMdjE4MernKMwN8xNd56TiCt3cZ+pIREN1QmpjTJXhJIewTOSxoSJE+z4tCxM7clP1P8NrGMLn0+1sMRFTGln/OZ4ieCEPQqsqUI1HHf60elQiUqaP3s8WSMVBpB/8M8EMTJCIWlLCsE/poYJOgCwwb2DmvBY+tUVU1VNqRpgkpGCNrTgn1opRlPxhRZRpEXJEmMALT0aNn6qd63/+7DegdeooRDif5rpPNo4dAD7cHG7jY8Hu8bOh1BKzkoPEgp0FIMtmspsBvaV9cFG3uzIcTF17V2IRlPZ1T5+SqBtI6uzrV+8PXQzSVc1ha8Izs/wzrDZHraVjbf4DzG6RglBWWRIRCrUvOtge2czkdzLvk3fuM3+OQnP3mpesAnP/lJFovFrftSW5aIl0rvNYG0v5QY+vopoz6EEMtr2wTS3oXyxMfOp+Y/QWZekqrNVS20SPnN8qcp7f1UNAocDqfivSYAvY0I1NGJQa9aAul9zv13ZV0EivR2c7CUfq8JpJ1vhaDA8fIz+efIfcNYDG++hRAoEfOZ8idoXAjxe6W4pQjUcZ/rh5dBCAJIR8nWJeKTJN5rAun1xNB9p4z6UEqtEkgXRcWm8JJAIHB4hJBMZ89WCaTNQDTJtlxNDL0p5GyddDS5SCCd3z6B9KPxKu+jesA2iD2JQXcRgVZjWBeD6vyV2eC9qvzMix8G72/M/ROLMZXL+Gz5UwcaWeA+2ZczfxcRqONVFIMeau7vuIsI1LEvMcg5QW0iwmbgePHe8xP5ryN8+7RwE4mYUNqXfK76mQONLnDv3FEE6jiG9eNVRt1wOuAq+xKD7iICdXRikHMeY3YvchAIBPbLvsSgqyLQ9dNFm0nHdxeDHo0Q9IM/+IN47699/eE//Ifv3fauYtAuItBqDCsxSLZxp4Gj5O3yt/i1xc+SqIEs7mtI0TqKv5L/01Au9BVhV2d+H078qyYGPeTcv4sI1LGrGOScoDIxYsPR9cDD85vNGb9ev2C0xQkMKTQez6/mP36AkQXunR1FoI5jWD8CF+wqBu0iAnUopRiN4uAjBgJHyq5i0K4iUMddxaBQrmhLOjHIVotWDBpvribWsQ8RaDUGIZDJGN8MxTcHHppfePk/UrsSgNoVOO84iV5Hr50Oql1G4wvaKHLLu+bXOLdfYKa/+IFGHdgnd835sE8n/mrOoDqcJAGgsXqwLsi1a/cgAnV0YlBlYioTbZ0zaF0EiqTBhdxAR8vPFZ+ndpZGOArb4L3nmRqh1u5z5c4xvp0XPI4v1P8zhX3BSD1/oFEHdmZPIlDHMawfgQs6Aacs282dHqwmdpl9iEAdSkm0DnN/IHCsdGLQYv6SxfkLJifPQNz8N9uKQPOdRaCOLkdQUSwYqIt0jSAE3YJ1McgUbWn5Tbg9ikCrMSBgR0cjcH/87tn/iv/dF38Y56FyOf/87X+EdQ1aXfypGV8x0x/gd47/1wBoETOSzx5oxIH74LbO/H048etikDJBPAYwVtMYdaOws08RqOO2YtC6CJToBu9FiAw7Yr529MXLwtKwsBU/tvhVDB61VirA+IrXot/JB0ffBEAkUmJ58+nRwJGyZxGo4xjWj8AF62JQTEmSbN6s1VVJvScRqGMf+4dAIHB/rItB2fwlyWRGpIaFY+8dRTbHObsXEaijE4Pefee3t7r+SQpBSrYRcVrJwWP6QrSii7i6sEuFkgpTzjHlHJ32nwzyztAU82WJ+P5rBm2stQPotXbnPd5bpklMmrYfsFmaDFayUkKgtCYaSJKnlkZmaf+Hdb092LjZxowP8a992Yew3vNu9SY/9c7/BykFUl7exKVqxu87+T/19hN4NdjWmb9PJ/4iTCwkpQVIdYG1J0TCkuh+cawyCdZqxjofvObOKIhFSdaMsUYwjrJeMcg6RWbGRKJeXWOdpPER75G/yViG+3lsfFEK35y2581+vfb8eGbQeLQQqyqiABP1njD3Pya8v172c/nz+xCBOo5h/XiVsF7jvAAcdmDr4xGAxaAQVzJn6FgT+4qqLPD+ejWxjqqqqauSJEnRcYK94m5usnFxjVvWJdPLsQusN2RmjG1Gy5OhDee2X0R2REDJgulgSXRHg0VRM9RHsLGrDe+XkRyFR8i27LmU/YKec56itlQDuaCcaz9ILxb9PknXHmzsz4bzYIzDc/1hYPdn3Zjrbcn4hHwxp1icAafXSstDKwLliznOGsbTU7yQ1/raZONSu3XXK1PHKTre7vz7kxSC3FII8H6w+Ht78ob+8vBCKaLRjKaY0xRz9OjkktDjrMEW5wil0OlJWyK+r58NNoba23KEYJylsY5ISRrr2hKIPSjd3uLG9n+Qbmp3QgYbd7TRWLu8X/6xp2kJ3JGbnPlDOPGtGJTeS9+PDa0sWjeUJsUhifVlx682EbWJiXWN1nZww7ATEtKoomhGLJoTRlFxSQyyTlI0I6RwJFGFW4aVWiQeReUnCP8kl+5HQ+m7AtMCHyq9PWqEt+AlrIdl3rMI1HEM68ergsDSKXqiZ2PXIvFIBA7BdT8xSSI8grqqELhrYlArAjXESUqSaOjp4yYbwEoA6sbZXauo0Uga0a7n2vdXznQCLCmKEun7N8M39RFs7G7D4xAelBIYD5GW6AHhoajbe53o/vXipnbjPI1xwcaebHQZdqQA2fO0rjtQ0NeGUExOTsnOzyizOZPp6aUKYKuTQNYwmp4SRf1z90YbtEKQ8x4pRO+ziiTZzu9/kt5kl3TNOj8swkiFx2MHguyUbE/61MUZTT5fhX5d5ATSxKNZa2NAeLjJBlIiEJfavXN47ykbi9MNkUoommbwlEukFI21FM1wgulIqcF2JUSwcUcbpbF43/6xeu+3ygkSePUYcuYP6sTfUMXoqWC9JlYC5R2lSbFer0K/1sPBpBIYf4/3RECsDZWJyZrJKkzsUk4gbbHEq8c+zgssinP/nNqHggHHTOYjnFdYEWERyIEN31Vmn/tVhDXMP/AhvHqS7tkRItCmxAjZCj4HEoE6jmL9eAWQwiOFw6M2/j0aNApDv4gDSTpCCE9dlq1YvxSDOhEoSVPiZIRk+DTpTTZ86/mvxumFQwpItWEUGaSvaXzKSPavA9ZD5k9IxRlKDFzjJJEoSQbag43dbXhn8LYiiuG8gnGi0QPV6yrjSLRknA6HB1XGDbYb6zgzdbCxJxsvpWhFICX7Kw5ah/N+sBqh9ILRdEadnZNnZ6vQry4nkHOW8VIEGqxoeIMN7z3OepQU/VFHAyLXVYKnsQPySgJpGafYKkMIhVrlBApHQQKBp85VZ777d3DiH4aV+GMvlsB95wS6ias5gyJlqU20ygkUhOOnxwf/2T9m8vZvUU2f8c5X/D7e+V1fR/HaFxE+DA9HK/60FRiNTlG2PpgI1BHWj+MiSRIkdpVAGlglho6SJHj9gUAAISSTWXsyqEsgXeaLVWJofyQPaIMQtCOrBNLlObZcIOT+EkMHAoFXh6vOfHDiH5arYtAhRaCOTgwqm5jKSaTwQQR6wgjnwDni7IwP/Iv/jvf97I+zeOMDvP27v54Xv/NrMKOQWPohsDpB2Rpt2oqghxSBOsL6cVxcrSbWJYbeslBPIBB4AnQJpM/PXrCYvwDgZPYaOooGc/8cmiAEBQL3jMfjfJvMy3s3GI4YCAQCgVcH730X3NHO/d6jjUM29dAr8ErRjE/Ae2RTc/LmrzP7/Gcw/+wf8+LLvop3vvz3htCxQCAQCAQCO/MkPYl2I+7xwjOcxdevrhtqFYC3TRsOJjUyTrBVjisXMJoCYi82Lrd7EB4nDE5YPA4nLG7wOUSEw+IGYltbeUIMtgshg4072hASlNSUdkHpFgigcQ4vPFJKjMoHxhE4Jryr2ioeQqwX/7k1yjQo22BVG7esbAU4bE9FgX3jRXhOCYBYzvtAYzTGarQ2q++9gEgfLv+Oc4LaREjp0NrQNBGViYij+tqpIN8qyXgxPEcFjgMhHZGUZK4i9yDwVLzgj3x6yh/95S8wUh/vf511S4/AgQAbR9g4AufQdcV7/pf/idd/+ZNUJ6e8/RVfy9tf8TXkr70RQsfuiW7ul7YGPE2UoGyDsjlGJAc9FXTX9SPM/fdDVdWrcDC4OBkUJU9yWxUIBHrw3pGdn7Ul4mfPKfMFi/MXTE+eH03uzic5Y3nhll8NTgyVEm+dMSv7j24JobDWYapzkBJGMU4AMsEVBb6c4yYzvDA72fBIrLyIQ/begjfU0UuIDVa9Rh2/wAwkDzXqdYwoqWTW2x7JCUqmVPE7ve1a6GDjjjaSGP713/0RSpuhUEQy5heLT1H6imn8Gu8mP9fbT+C4iCvPs3ctRoHfMvnaVXTjER6qBExkVz+LGoOnwET3u5FrolBuHGgFdNlgmghjJToqUVE7v3oR0ZgYL0BH/WVk9zoWJ2nMCCEtOm4rh2nZ0NQjKqOJ4svVxBwS5z11/BIf77msfWCvPIs9/5f3fw2Vs0QYEt/w49HX8RW/8Q4T8xZNNHAiSIKJNcjrf682BoiRxhLl7/CB/+lH+eKf/+95+cXP+NzXfQlf+Mr3U4+Te/29nhpx5XntLYsAyhScsuA9SQXKGioNTt2/CLfL+hHm/v1TVRX1UgRarxxWlg2OijgZP+DoAoHAMeC9I5ufY51ZJYvWs2cs5i9ZnL8gHc+QAxXDDsmTFIK6UmxKKORQ1TAhUAw/7RHOY4qsTRg9Gl/kBNIKP1bYIsfkC+RozNDe8SYbSrRteu0avyxFP5YjUjkFYCqnGN+/cVFCMVbDeQW6tqnsv0aLKNjYwcbXnH5j2zcKpODs3JO5cBLoKdE67NBEXHLY23+3beDvVQwa0JqfHAqPbxTORCS6JNbV6sBlpA01jsYkeFzbdk9Yp2jqBCUNaZS1Jz89IEBHlqoeY+ukbVt+LKyXWAQzl5G6sLk7dr451YBGe4UQMb+W/E6mscfLdzEbqp3chNOKatpWr1K14bXffIfXP/sOzX/3C7z5Fe/jt77uS3j7d753f7/IU8dDHa8JPkJQJa0YlFRQJf5exaBjWD9eBZwXOC9pH78OVOFBAg6L7C3HDFBVBXVVkyQJURzjuvUjTnFeUpU13gvSgZNB29hoYwUkLMfpfJteoDQa0WgaEQOOwvbbcCIBGkoS5EBAghOOihjn+/sINna34b1EEGOWun9emcFy5c75VdnzPrq2vOzfv5jlBzHY2J8N58FZh+05VdlVn7a2/8Sl845iMcc7y2R6ipBqde1oMiNfnJEvzhhNT4nZXD5+yEb3cbXOI3q0DO+GopEu8ySFoE60kUKuSskPIXsWDGcNpsgQUqFHk+uJoZVEjqeYfIErclTfNTfYGGpvw5oEiUyIZfvhiWWM8puPKCcyvVN7J0YFG7vZkEgsYTf+1Bhy4jsO4cxL64mHUpI8MazVYGISXZDo8lr7SOdIHLVJkbjea3Yeg1PU9QglDaNocS2qR0mLii1FPaVuRpeu8XjGvmLk9z+uwP2gvKUR9+BqCYFNImysUY1lNC/44M/9Ou/5zFv8+J/+VurJ5nUssB1OtV+XOJAYdAzrx6uCR9FtnfygENS+n+1/r19TVxV1VREnKXESX9t6xUmKR1JXJYKEOLl+Qu8mG91V6+PshCFLjCFpIwMAQ/8JQOcjwGKIhi3c0EewsbsNT7vfdNYjJDTGYW84VV6ZzaGcQ+3OdSHvwcY+bTgPYoNO4HravHfkiznOGkbTU4TSV64TpJMZ+WJOsThDTE9RG0J8+2zAhRDkvO8VlatqOz/xSQpB1rUfjsY1uIETQTERDofxlzfv3lp8USCVRo8mNJjeFD9SCPR4Sp2dY/I5YjS6JgYN2ejQKCSS2l8JDcPwwrwkNobX9Gu8a94dDHd6Xb9O5UoWrj/caSonJDLlHTMc7hRs7G5DC00iw7H9p8RNTnzHfTrz0rableI4QpEfnNKkTEcGH3nKAaeOyCMwFGZMg95rmJhzkqYZIaRDxQ2VGBiDApnUNPUI0zwjigu8kDgUb6rXiDacXAwcF7FvGN+DcCecIyobVGNxSvLyfW2I2Oe/6gNBBNonQ9PxPYtBx7B+vEooYZDC41Eohk57Sgwxmhqu5JKsqpq6akjSMUkSIen3I9M0RghBXeZIYS+Fjt1ko8OSILAXNoTFC8dE54wjR+VPaHzKVL7sf73XZP49TMTbqIF8cgv3BpEoSUS/vxts7G7DO4O3FdHoSziv4HQSo1W/M/ZiUZFoyXjgtGheNlTG8Xza7zMY6zjL6mBjTzaKTCAFaC3R+vrhAWsdznuiK23eOxbzc3CW0fSUNEkGDoIomM4oszllPl+Fjm1j48KWp7GOSMlrNso8w9TbnRx/kkKQ8HL5FaEGlDYhFQKJchcfEm8NtqqQIkKnJ0gkyg3GfaGkRKUnbVn5vEaml08G9dm4PAaJQKDW1grnBN4Y4uYZcX2CEglx/Rzl+xcULUZYG5GYfsdQ6witNEn9em+7EjLY2IMNJSSRUpzOv5rE3H/+kcD+UE2FMr+KcAovt1NU1hN7CiK20RK8aEiqBm2ivSSQFs6iTYUXEi8OW+r4WImUJVYa3Ob3N1YgvMM0KcLrvSSQdk5gmhgpPLE2CB8N1QkA2mfFUjfUTYypJmjVIL0irp8RD4S3Bo6PiIpIZDyrvopRuUCbXyGdDz/JNEmKVwN/r96jmhpdl4CgSSd84Wu+ire/4muZv++DICUpkL68j9/k6bHN3O+kR7qKtHQYvZ8E0vtcP3wT5v5dWU8MrZMUbjjdHScpkmaVQPq6GHR7bopeCAQCD0srAr3EWsNk9uxGv1sIyXh6SpHNVwmkr4pBd6HMM4piQZJul6vsSQpBOI+zFuxwKW/nl8cxl6eHvLPYOkcIiYhTcA6Hx7uBRM8InPIIL5DRCFvn+OIcmYwRy0dMV21cpS09K1Y2PL4VlYTElzWOAuMsrqoHC5M1zuOcxTf943SRoZEKX/XHjjhBsLEHG06AVYq49Hgbntg9JqQRCA/CwUDe90sId+HEexFtnZ/Hiwgr200AHrzcYUHwbiUCOZUgfMgpA6CEw9vtxDwtHF5amkbjnSBSdw/tdL6tDiaEI5IG3FB2ussIIFKG2kTULkJJT9MkiBvCWwPHhEAKT2QU1ekXkb/2RYOHTHSREZcFzXh68UPvEdagqxLhHU7HzD/wu3j3y7+Ol1/yu7FJ++AiCdrg3tlu7hc4maBMRVRXGJ3uVA1m3+tHKBq2G+siUJLEWwf4d+LPPsQgax3GhNQCgcCxsi4CTU+eo7SmGcjts44QkulaAuldxaBOBBqNptRmuweYT1IIaoo5Fc1wVXeg26t7v/w/bwGBlxKbz3Hr7QMYsdbuPd7X2KZqq4whLtvoQVxq9+Acbdl7SfbZn0NKyUIInPeDfeRS4H0XY7gUrrxHSA1CkAmBEG2yqaExrNvw3oKzIBViqXZetnGdqzau9nHVxo2/h/d4Z0AIhFTA7X+Pvj5u93tcfy83/R5CtOLg2DSM1tqEs21fQt2tBLB3CO/wQt7d+dy1D+8Rq7+PO25Q99DHzu/lUB/eoUzVpmy/qV/vEMv4f2092Dsk5/GOyBg85d3vx/LIufcS2VhcE4QggLJJQd0uRNN7QW0UjfGIbZTAa6+/yPUghKC8lnBk2z4irIPPv/Me5G3H4cF6QStKuLv9eeyhD+cF3gmE9Lf/HfbURzvHt0ljlfDDoT976kPgEDgS/5vY11M+963f2v68Z675kh/+x+gqQ5kSnEM1DcIakJJ6csL5l3wZ5x/4IM3JCQCzs1+51sftfpGwfnTsPve3827cLNq/97vejz2vH2HuvztXRaDbsg8xyFpLUdS94SmBQODhuSoC6Si61Qm+fYlB6yJQOp5Qz8+2et2TFIKANYflBhXG2aUIBMg1B2G1yA/dbLHmHPr2ekfbl7Mg9fZj8K59TTsIQCCURgiFVBJv3WAfrcjhEd2pI6VxVY4zJSoeI3SEQCDE8MmmzoZrSpypkDpB6mTYxrUxyEs2BBrXVLhm2VeUbv17YBpsUyCERMYXp6uu2tj0e6xsONme8nK2Pakl9Va/B8LgqhzvXfseLh3PXhtr9oUQeOsv56VSEmUqpKtv/STx0pPDXU6PCHX3vrxD2/bkidUxd9pVsXyZl2hTgndYndyiL48yVRvKs+PT2N77IcQyzaTYOCbhzTINJLuFYgkF3rQbAm/xt0k06x1yKQI5LjZm4VD5Ord7N4TweC/xtEKxvMUjdu/FhQiEvetfB0K0zgZInBVobbbeZ3oPtdN4L4l1c2cBBgHSQ201xqlb99VYhbESrSzRDmXslIDGK4xRbV+3OKnlvKCx7cmsWG3/Hl5DtFVBahPhb+hL4JDC4Z3CLWeSofnKA9I6RN5WlrRJwvmXfoj5B7+U4vU3lg+R1gjrx3IM3M/6seXc313rPcil8Of87YSxe1s/7t7TK8VQ5Z0hdhWBOq6LQdvn77LWkmUVUgq0Don+AoFjo08Eugt9YpC4xUONqyLQbXiaQpCzG6t4Qfvk1jl3IQKp6HJ+nxs9SHHdMVQK7wQ4036JGLEhY7kQoi3/5pbHu6Ruf+Z9m19IaqSSy0pi/cu9lKoNP1tuXgQgRjNcucA1BUpHSKVxA79PJ240dYa3NSoeI+PLC9lVG9fH0Aoo6zaU0oha4ZoCJxVRPLnx97C2wTUFUmpkOr10D/ps9P0e6zaE0m1Jv2qBr0vE+LTdcG34PfDgywXg0ekJQumNNi61CQHSXlOKTaTQpkDbCqNHWz3RlLZGOYPVCU7tIf5cKhASZWuskFv1KZxtnXipMHp051M4FyiMkGhToGy9XZ/eo02BwGOi8V7yM1y9H6yeEIvB8QjXOfECL3efVr2IwLXOPN5u16dbE4GEurIJCeGILf5OH1MlHM51YpBEyps3FesikBR25z8PJcA5h0fQOE2im23+PKhtBEjSqEYO1ce9BalsqExEYyMSvV2fjVFYp4i1IdK7hzgksk382ljdhl1t0adzrQgkpdvqvbsJiUeKmsrEG++HwKNEK+J5LzfOV05H2CiieM97OfvSD7F43+/AxZvn4rB+dOx//RBe3Dj3X36BwnmB9BaJw3lxXbzre9k9rh9iICHxU6MsKsYTixzKv7XGvkSgjstikERt0ae1liKrUEq0IWm3FLICgcD90iWG3lUE6rgqBo0np5f2mEOURUZZZHcSgeCpCkGAMwapNP1F12jz9tgGEKA0YvDJzpDwcPHfdRtCqlYicAZvGyAadDC888traEUgqZZHh5eCzvrhJD8wjuUjJrE+BiEQyyTWtjhHjmeIgcKJQoCpCnxTIqMRKh5tZePqe9GFRq3T9eWbEiMlIkoGfw/vDLY4RwiNuiICbbJxaYxcf6+EihDJCbZaYMp5K+4MbZq9x5Tn7VPM5OTaH+im+9H5kkODM3rUOvOmuNGZl7ZuHW4V78WJ7+j6Usvj6Jv6bhMRt5WM9uPEt3SbgvX3YrDvzon3busN0FZcuR/2hlAisXS49+XEd3ipL8QgZzb37Rxymb3guggUWOeun1QlHXYpBjknURvEILcKHWpFoBsqlG6FxyOEINEVtY2pTUSiq01/HtQmwXtBokvUHkQgaP8cU11RmYRqOYZNfTdGY6wmVs1ekm53xLoNo2lshMBv7Ns6QWVipHAb37PboiQkuqQyyeD9EN2DgS3mqze/6Q+2Qt/JbPtBhPVjxXGsH60c34pBto3o3yAG3f/6EYB2k5VnOelEIjdUd6urgqasSdK4t0T88jHi8N6hXbGvtcdJgkdQljURBSppUxL0YayhzHKUkozG6fIBABgn2q/luTMzUKzGIQGH9RI/4FM7BMZL1EB7sLG7De8E+IjOVTAbxDznPMb5wWuM8+01Q+3Lnwcb+7Ph/cXXtfZliXicZTJ7htL60nXdvzeFiPnu60pp+cnJKdn8jGxxRjqZDVY2895TlzlNmZGOpySj8eW+tgxPe6JCkABvlxFa198C79xSgBFt6NQGJ2WLg0HXpnqhFF4IvG3wtum14X0nAvlWrFg5Eq3LoKVc/Uzd8MRJCIHuWfj0ZEZTzGmKOdFohuxRHk1VYOocnYzRyXUR6CYbl+z1fJj1aIKRsrUBvTacNTTFHKEU8Wi28X4M/cF09L5XKkap9r0w5TlRjw3vPU0xxztLPO5/rzbZELSbw0G2dObvy4nv2MaZvy8nvmMrZ/6+nPiOtfuhbNWGZ/Yc178vJ75jKzEoiEBbI7l4r+70emlpnMKjsI7eECfnBc63YaZaNHsRgYDls31BKksSWZI3E4yRTKKs78+DzEwQ3nESZegdQrF6EZBEBVkzwRhNPGCjNAnWSkY6I9VDJZvvThJBKRIqk6KF67VhnKIyEyJR975XO6MgFtWG++FxXiFNW0Rg03xVn5zebQxh/VhxHOvHdmLQIdaPEBrWEo/GSCEoswWMJ6iek0F1VVFXJXGSouME2/vmtaKM3bh9cr3tOtY4X1GXBfiUOLn+kMlaS5kvkFKRjMY4BNZbnIfCTfG2qwRUkbFJMK4oGAFDfnuFAcwNfQQbO9jwHoREVx4hISs3PwhpjOPMbM4LdpZtbg829mfDmAZhomuhut47isUcZw2j6SleqMHE0MZ1ck8/zntcz0QTT06wiznF4gw4RfVUEq7LnLrIiEcTVDy6Nga7pdv3NIUgqZdx1BZnWqGlwzu7DMUSy5+LXlHtciLnnvbu//zAR0BIhIpaMcg0+LVTR947sIZOBELIS0mn8WBcm3dASYl1bnAcWkm894NJlHV6ginPqfM5KpleOuVi6/YkkE7GiCgZVE9vsqFkmx9n6PUiStCAqXKsc5dOHXlrsNUCqRQ6PVklar61DcEN75UkGs1o8jlVNr906sj7ZbU2b4nGMxwS12Nnkw0htggnvMGZv28nvmOTM3/fTnzHRmf+vp34jtX9yJH49u9ybUG4bye+Y6MYFESgW9EGz+32eVGyTRjvUTRXTga1J4Ha/qWwbajITtYu6J4y1yRI4dHaUJmEeXP5JIr3UJkE59vTQ1bEAxua3dHaUZmI82Z27WRQYzSNjYhUg1CSyg8/SNgFoUB5R2EmGB9fOhnUngTq3q+GmtH9JMwSDN4PvKMySXuiVO8nfLV/DGH96DiO9WOzGHSw9WPH+e5VQQnLaDKjyAuqfMF4kl4Sg6qqpqka4nTEKFFA/ybRErd5vwbaHRqPRNG/CR2lGsSIpiyQwl4KPbPWUuUlUkWMxiNUl/NSWLywjOSCsTJUzLAkjHlrYAwRJc9IeYmkv5xgzhsoKhLmve3Bxu42vDPgLFHyfvIGJqkefFh9ltVEWjJO+ueCvDI0xnE66Z+7jXVkpQk29mSjyAA8TZGRJvGl/Xk2P8c7y2h6Stoj5rbXtaeW9HJv2kdjHVIIVO/TQok8OSU7P6PK5kxmz9BrYlBZZDRlKwKNx5NeG1tEwQJPVQjCI7XGGQ++Pf0jlG7DwZb5eNpTOGLDsa6VlzdgQawS/w1dI6TEE7UhaLbBd4JUFw62PAl0dQwXx8mW3/s2bKB3HL67fkixkuh0Rp2fYarzlRjk6rLNxxON0MkIY92dbXjEUhAbGIMX6GSEdW5V4ULG6UoEEkKh01l7kMv3b6u2sXEx1qH7oVGjE5piji3PkWlbwteVC7y36NEMIXUrFt7Whh8MOLsyiH5n/lBOfEefM38oJ76j15mHwzjxHUJgVYqydZvzwbU5Hw7lxHf0ikFBBLoT+9ABpLzIGWRdmzPIe3EpHEyIfWsOy/kFhcchJSS6oTIxpUlIdLtuVCbCe7nM3zMcwrCvIcW6zRlUmXSVM6gxisZqImXQ2q1yJd0XrQ1DbSM8gkhb3DIcTAhHrJv2gco9jmHofrTheeB0fJD5KqwfLcexfvSLQYdePx4jn/nMZ/gP/oP/gB/5kR/hzTff5P3vfz//9r/9b/OX/tJfIr4hb1YfQoAUMBpPqPIz8qxkMklQSlFVNVXZkKYJKhkhqBn02+kCw4ba/aX/9l0RJyMUlrKsEPhlDiBL3uUEGk/ayoxXAtG09Gjpsd7hffvvPqx34CVKuLaqYQ/SebRw6IH2YGN3Gx6P9w2d1qCVHBQepBRoKQbbtRTYDe2r64KNvdlQOqapcrLzM6azZwBk52dYZ5hMT5dFmzatY204/9A1F2le+tulkIynM6r8nOz85SoPUZm3OYHS8RQVj4ZtbLnGPukVqDuR04lBK2VlKQIdAillG0bgzIUABCB1m5z4AAghkOkUVy5a4UVqvG0GcwLdF50t1xR4Z/DOtJXRlqdzBkWePSKVRiVTbLXAledAKz6pZLoxHGyvXHHmnVRIZw/mxHesO/PCW6SzB3PiO64688DhnPgO0Sb9FcuwIu/cgzjxV8WgzkkMItDDcFUM6oSafSSG3n4MnkS3CYurpv179YitkzjvAyE6ASRa5eGxThKp/SSG3pbOVmM1zkuclwixn8TQ29J/P2AcFRT3LIatCOvHiuNYPy6LQQ+1fjw2PvWpT+Gc4z/9T/9TvvzLv5xf+IVf4Lu+67vIsozv//7vv3O/QgjG45Q8L8myCq0lTWNXiaH3l8VsM+1JIEdZNljrMMahVDu2oaIngUDgcEghGE9OKYpzzs9eAOCcXVX0crcoEX9XriaQ1jqmaSpGozYn0FBI2m148quQUPq6CHTgSbg9GaQvVwc7kAi0GsNSDLL5y+UJqehadbBDIOO0FYGWopgcXU8Mfd8IpVHJBFsuANowsUOJQKtBtM581GRIZ3FSHdSJ73AqXjnxwEGd+I7WmU/b0sCA0enhnPgO0Z72aFMCPpwTf0kMIohAD41cJpB+CBHoYgy+PZXTtCdKk6g5mAjU0YlBRZ1gfRsud0gRqCPSFufl8p5AGh1OBOq4ej/SqGrDBw9Z9CesHyuOY/24EIOCCLQd3/7t3863f/u3r77/0Ic+xC/90i/xt/7W39pJCIILMWg+z2kaSxSpvVQHuy1dNbCmaf8+xuPRwf3dQCAwjIo0E/2MxbwVgqaz9lTOIav4dWLQy3ffomkqoighHU82JqK+DU9+B+Gdu5zoZyjs5z7H4P2FCARt6McBlMZr42guEm22Ysyhno2sjcG2J4H6xnSwMXiPq8vV964uH+R+SNes/dsiHuCzKdyFE391TAfD+1WIASzDDR7gfqwf9W5P5TxAOVfnLo9jIFQycBjaKiNi7fvDL6neQ2MvNraNVQ/x54FZG4Pzsg2jPDDOXYTnXR3Tobh+P6IHuR9h/VhyLOvH2lz9YOvHI+fs7IzXXntt4zVVVTGfzy999VHXF59FYxx228yqe8RaizEXn4P1MQUCgYfHe0eZL1bfl/liMEXJfVIVxerfxtSYZn9zxZMWgi4SQwPLpMxtmNjhBBDv/EVImNTtF7Q5gzaWmdov6zmB1PgZQihstTjse7GWE0iNnyGjEa4pLoky9z4G71c5gVR6gkpP8N4uf3a4+7Ge06GJJngh29wGB3Tm13M6NNEEq+I2V47dnIl/r1xJ7Gn0COFde8z/kM68vzgJ5JYJoyX2sM78lZxAbR4yj3CHF2wDXM8J1H0+3OGW1TYxdJsTKI1q0qjGe7n82cGGcSkn0CiuEMJRmfigYtB6TqBRXBEpQ2M1jTmcGNR3P5wXFE160PkqrB9LjmT9WM8J9GDrxyPn05/+NH/jb/wN/p1/59/ZeN3HP/5xTk9PV18f/OAHr11TVTVl2ZCmEbPZGKUEWVYdVAyy1pItcwLNZmPSNKIsG6rqgH8fgUBgEA/ki3OsNZzMXuNk9hrWGhbzlwcVg8o8oygWjEZTnr32BkppFucvMGY/YtCTFYLWE0N34WBC6ZUY5Mz9b66886sQqC4cTEi5EoP8gcQgUxcrEUjG6SpMrBOD3AHEILcmAnU5gWScrsQgUxc3d7Ij3ntMcd6KQMuk2WKZM8h7u2w7QJ6iq4k9l8f8D+nM9yX2dCo+rDPfU92ly/lwSGde2vrycX4hD+/M9ySGbksDBzHoIehLDC2lO6gYtC46dDmBuhw1hxSD1kWgSNtVmNghxaB1EajLCRRpe1AxaPh+VG1YqTnMSZSwfiw5kvXjWmLoh1g/jojv+Z7vWSU3Hfr61Kc+dek1n/vc5/j2b/92vuM7voPv+q7v2tj/Rz/6Uc7OzlZfn/3sZy+111W5EoGSJF6FibViUIE9gL9rrSHLilVOICEESRKvxKC6OtzDz0Ag0I81Dc6aVZJmHUVMT55jrSFfnB1EDKrKfCUCpePJKkxMKU02f4ndgxj0KIKU9109AN8JMGJVHaxD6KgVgbzFGZB681t0UzyvWNWRvzKElQjkl2NYKyuqFF6IVgha5uu5nLzao6VELrOdt+Xbh+0LBGIgJt7WBbbO0ckEfSUxtB+fYso5TTEnWlbMuouN7i3SA+3eGZpiviwRP7v8nqYTjJTYOm+rJgwkr77Jxqp94L3y3mPKOXhLPDq9nBhaKpRUmHKOKefXx7iFjbaC3M1O52B1lxtKA++TTdVdNpUG3isbSvxuLA28Z6Stka5pnfi10vE3lQbeKxuqg20sLf8KsO+5X3LxXt4V7wXWa8CjxeUcNFJajFN4FM6BlvvcdAscgpgCiSU3E4R3TKMFat2OgliUZM0YawTjKLu3tCyVSbBWM9Y5iV4L4xWQRJA3ExojmUT55THuEesUmRkTifra75pEUImE0iREwl4e4x7xng33wxOJmqoeH2S+CusHR7N+DFYHO+T6cdDkVDfzF/7CX+A7v/M7N17zoQ99aPXv3/qt3+Jbv/Vb+ZZv+Rb+s//sP7ux/yRJSHpKOluvKcuauipJkhQdJ9g1lywZaYq8oMzOYTxBD+SF9LhlzbChdgE47EC7sY4yP0dKTTIa4bgoL6ljTewrqrLAe7/KW2S9wHpDZsbYZoRDAQ3ndtJrwxEBJQumgyXRHQ0WRc1QH8HGrja8X+ZfLTxCtmXP5UAhIuc8RW2pTP/fq1seCnix6F/DuvZgY382nHPEo2l7qtUs13QhSccz8sUZ+WIO09mqtPw63dTSWDdYt9UD1nuc6feNqjKnLtoS8SpOL8YAJOMT8sWcYnEGnF4qLd9h7XYPOh7FrmHv1QO8BeIegaWlLS3PUgzyyJ43eBc2iUAd7c+ilRgEy3L20JZJ9x7v29J03g9LkYeDNwAAW5lJREFUDF3R8r4rWhGoQMfjNknz1WsE6PQEU57T5HPU6KS3ctYmGze1O2uwxTlCKXR60paIv3KdilMEYOocj++tZHbTGFhOyH3vVXcSCG+JRjOQ6lo/Qimi0YymaIUxPTq5LgZtstE/qkvcWOL3AM78NiV+792Z3+DEry45gDPf3Q8nI1SfengIZ36LEvGvshi077nfrwp23g23JgIpYXoFYS0dxgk8CuPE3sSgbuzGK2ozxnnJKCpAiuubDtkmKS6aEYvmhFFU7H2vW5uI2sTEukZre30MApLVGKaMoqJNmrxHrJMUzQgpHElU4cT1z77WlpiG0qQ4ZFtKfo94D0UzGrwfAo+Ubfl4YZp7n6/C+nEc68eNJeIPtn48QIKqDbzxxhu88cYbW137uc99jm/91m/lG7/xG/k7f+fv7FRJ19Ql3kbESUqSaK4KZELAaDxqxaA8W54S6vnsLP+2xcADhU3t1lrKvERKxWg8QgrPVe8wSSI8grqqELj21BIOgUNRo5E0oi3kov3img0AJ8CSoiiRvn8zfFMfwcbuNjwO4UEpgfEQaYkeEB6Kuv28JLr/M35Tu3GexrhgY082MkDpiEhHyCtrg4xiRtNTisUZZTZnPD29JgZ5wHmPFGLQ47TLfcXV/gGqIluJQKNRjwApFJOTU7LzdgyT6SnqilaxbfHzR7FjuI/qAUJHgBgM9WnFIL8ME2uuVY3qNgDDoUICIbqTxxfXeH+RE6gTgYb6uCwG1Xii5cmS9gPknUcrgXV+WIRZihr2yvHjLieQTsaoeIQZOC4uEESjGVXWCiBdyNQ2NlZIiUBca7/ICaSJR7P29xg4aqfjER6PqXKc89crmg3YWP89+t6r9ZxA8egUpBrsQ8n2xFJdnNHk81UI2002ura+P/bV8G9y4lcd3Z8zv40T33FvzvwWTvzq0nt05tfvh5f6UrLRS9ynM7+FCNTxqopB+577PQJ3x4joy+FgbnXv+5DS45zHIzFOIPcigAich9KMVyXivdCY4SWIWBsqE5M1k72WUV8PB5NKYPzw33+kLZWR5M1kr2Xt18PBIm2xxIOKu1SgvKM0KdbrvVU0uxoO1nc/BA4lLEh5kPkqrB8Pv37cKAKtLjzM+vEY+dznPscf/sN/mC/90i/l+7//+3nrrbdWbV/8xV986/6aumb8fEKcjJD0b/ilkKSTE+r8jCIvmEySa2JQG45tGZ79HR51rd1aS5FXaCWJxydo0TB0WitJRwjhqcsSKRxaK6SAVBtGkUH6msanjGR/GJv1kPkTUnGGEgPXOEkkSpKB9mBjdxtt0Z2KKIbzCsaJRqv+v+/KOBItGafDBw8q4wbbjXWcmTrY2JONl1KglpE3queamBgxPaXM5xTZnOns2SUxyHuPsx4lxWDkkDMWKcS1/ss8o6py0tGEKB332geQXjCazqizc/LsbBXC1tF30KWPR7tb2LZ6QFVdTPir6gFCLU9ubLYhdYQzzSqB9K4lxNdFoG1LxLdC0bK0vG32ssG7lBh6INTq0hiEQKVTbHmOrRa9YtBtuZQYeiWobL4hKh61x/WaNl/QruXtLyWGTqZIpW8M35LLnEG2WuDKxTUx6C5s7cR33IMzfxsnvmPvzvwtnPjVS+7Bmb96P26szHUfzvwtRKCOV1UMuspOc/8d6csJdBNSOpyTq5xBu4pBzoFH4rwnjbYTVLqcQZWJqUy0FzHoak6gm+hyBlUmojLxXsSgvpxAN9GNtbH60vd3pS8n0I2vOcB8dSNh/bh4yT3cj61FoNUL7nn92OEE5EPyiU98gk9/+tN8+tOf5nf8jt9xqe0uuRrjJCJJkhvPR7U5g0bkeU6WVb1i0G1ZTww9Ho+wW3zGkiRBYinLhjh2yHsK5QwEAndD6TZn0OL8BYv5y2ti0F1YTwwdJSPcDXOdEJLJrD0ZtDh/cU0M2oZHmSx65+oBt1jo1xNI71JB6y4i0GoMawmkcWanBIfrItBthJSrCaR3ei96EkNvy3oC6V2qiV0VgW4jbK0nkN61mtitnfjVIPaXAPQuTnzH3hKA3sGJX710jwlA734/9pgA9A4iUMernkB6n5VjtuUuIlDHvhJIe9+KQNCe8rmNkLLPBNK3FYE69plA+i4iUMe+EkjfRQRavfYo5quwfqxeusf7cWsRaPXCe1w/Hqebz3d+53euUiBc/boLcbz95uhyAundqoldFoHSW/m7XQLpqjK4J5ZUPBB4DKwnkN61mti6CJSO+/NR9bGeQHpx/uLWpeUfdIV46OoB27KrGLSLCLQaw7oY5N2dFsO7ikCrMexBDNpFBOrYVQzaRQTq2IcYdGcnfjWI3Z35XZz4jp2d+R2c+FUXe3Dmd78fe3DmdxCBOh6DGPRY5v5dRKCOXcUg78H59nMlcHc6TbMPMeiuIlDHPsSgXUSgjl3FoF1EoFUfRzFfhfVj1cUe7sedRaBVB8exfgRa9iEG7SICdSRJTJJorA1CUCBwjOxDDLqrCNSxixj0oLEDD1U94C4IpVvhowsT2zKBtPduZxFoNQYp8V61SayrHDmabf3aXUWg1RiWYpArF6swMbZ0vPYhAnV0v0MXJqbS8XZj2IMI1CGuhImJ9GTr1+7sxK8Gcfdj/vtw4jvufMx/D078qqsdjvnv737scMx/j0781TCxY+Oh5n53i/3dPkSgjruGiV0VgXYbw93DxHYVgTp2CRPbhwjUcdcwsX2IQKu+jmK+CuvHqqu++7ElO4tAq46OY/0ItHRiUJ6XqzAxtvyI7UME6ojjiLo+vnU8EAi0dGJQFyY2OTnd+rW7ikAdnRi0mL9kcf6CbSerBxWCHqp6wF1ZF4OcaW6sJtaeBFpO3juKQKsxSIl3gLfYcoGe3CwG2brYiwi0GsNVMUgqxA0x1G6PIlDHuhhkpUDHm8Ug7z12TyJQx7oYtO392JsTvxrE7Z35fTrxHbd25vfoxK+6vMPmav/34w7O/D048eti0FCFk4fi4eZ+hfcCITZv4PcpAnXcVgxaF4GkcGvFB3YZw+3FoH2JQB13EYP2KQJ13FYM2qcItOrzKOarsH6surxyP6y6+UHi3kSgVYfHsX4EWq6KQekkRqvNn3drDeWeRKCOh9jzBAKB7VkXg7L5GfHkhJsCr6qiTQy9qwjUcUkM2jI35qPIJrrv6gHdpNz+Z/MEfXUCF2sJpJ0xSN3/Fq6XiEdFGyfxmxaJ9Xa//F4nE1xdtKXM05PBhX9VIn5ZHewqXSUrNTC+zrKSYlm++AI/nmGKc0w5JxrNUEOOmLOYco6Uurfs+iYbq2sEbYn4K+NU6RgrBbYuEAjUkNDlPU0xR3iLHs2QPSLQkI2OwfdKxkg5wxbnN94PYSrkPp34tcFv68zfhxPfsbUzfw9O/KrrW2yu9r6p6riNM3+PTvyFGPQ42ffcDx7nJQqzLN17HefFUoBpS8RvW4JzG6R0GKfapM8bSss7D863c1Q7Br8qH6+oUWKHMAEFSjQUzYjGqI2l5WsTYa0k1eV+y64L0FFN0Yyojd5YWt46SW1GKGE2jvUu6AiUiKhNjBJm8Hf0HgozAg/jKBscax/ihvS0xzFfhfVj1fXa/VC2bG/+wO+4dxFo1fFxrB+vEm4l7vvBypFtHjaHRV5bM9PRmCIvKLKMdDwmGqjk01hHmecoKUlHo/azsTYFbLJxcY1fXieXY/c47yiNRjSaRsSAo7D9nzknEqChJGFIr3bCURGv1plrv0ewsbMN7yWCGLOMeM0rM1iu3Dm/KnveR9eWl/1rlFkedw429mfDeXDWYXv8ra70+9WQTSEV48kp2eIMu5gjT06RA3NyVebURdZWB0tG1/oastHRfVyt89f8jNFkxiLLel93lUchBO27esCutNXETBuiZbgmBq2LQF2J+H0hAC/abOVKRzTFHFOeo9PZNYHF1AW2ztFxvwh0ud9hAab9r7hW1EuItrS8KedLAeS6wOKswZRzxLL0ep/otcnGNuPU8RiBwNQ5irbU/Dree0x5jneWaDxD3OCwDb0Xm9qVipDj2eD9EEBT50hbY/btxK+M3OzM36cT33GjM3+PTvzKxBabq3vbVHVs48wfwIlvcwY9TvY990sM4LFeITDXTgZ5L7BLEUiL/ZVbX0dLsxSDFMb5a2KQ92B9e9q0HUM7xq6uosKidjzhpSSoyJI1Y6omYRxl137XyiTUJiLVJYnuL7e8EwKm0Tl5M6FsEiZRjrryXlinKJsELUzvGPfBSBskjtIkSNy139V7yJsJ3sM0Wlwb4810m7oNVxzFfBXWj5WJtfshcO1GXlx9L+5JBFoZOI7141XB087r7b+HhKB2lm3/e+UaAel4QpEXlHmGGI+vVROz1lLmOVIq0nH793F1ldpoY+2q9XF2wpAlxpDgfXvPDf0n1pyPAIshGrZwQx/Bxu42ugf3znqEhMY47A1Pliqz+SHDULtbihvBxn5tOA9ig6/ZV9VLKE06mVEszsjOzxhPZ9eqiXUiULwsEb+pOthQm19r79lZk6TbnTB6FELQd37nd96YT+I2dBuI9j/9b3C3iR/abEit29Qb3uKMX4UZrSeGFioCIQf7uMlGb7v3eA/GOaTURKMZdT6nzs8uhVx1OYF0MkHGKWYgEaSSshVRBtoFAq0kxrrB0uo6bQWQuji7FHLV5QSSUqPTGda73rd7KxtS4fHYgQSKKk5RgKkynHOrsLEuJxDeEY9nOCR+4He90caN75XceD98U+Luy4lfDWLYmT+EE98x6MwfwInv2LS5uvdNVccmZ/6ATrzfNrHBkbHvuR8hkcLhvML4CIlbCS1Xw8G8UPcmoEnZOiOtGHQRJnY1HMwLuTaGdlNRM0LuUJlirTsi3SZunjf6UsjVejgYSlH57XKw3QWlPcZIzpvZpZCr9XAwpS014xsfFNx9EKC8JzdjGh+vwsSuhoMZkWBuOQaBQ4mbxaPjmK/C+tHhpcKqBOkaJA7nxWqOvncRqONI1o9XgYuTlQrFkLAtMcRoaqBnjhUwmkwp83PKPLtUWr4VgSqUUqTjKVoMJT6/wQZgSRDY5YMLQFi8cEx0zjhyVP6ExqdM5cv+13tN5t/DRLyNEv25hRbuDSJRkoj+UwPBxu42vDN4WxGNvoTzCk4nMXrgJNmLRUWiJeO0P+VIXjZUxvF82i9GGes4y+pgY082ikwgBWgt0fr6OmOtw3lP1NMGLPs9pcrmVPn5pdLyZZ7RVDnxaMJoNEENjOEmG957GuuIlOw9ZNE37j7CyrEDUl+uJraP6mC3HkNP9ar1xNBXT8fcB0KIZcjXRTWx9cTQfeFg94GOR5eqiV1NDN0XDrZvhu9HiYpHeL2f5OUb6akGc0gnvuNaNZgDOvEdfdVgDrap6uirBhOc+AdDiFboAXBe4r24l5xAN3G1mtj1nED3f46rr5rYvnMC3URfNbH7yAl0E1erid1HTqCbOI75KqwfHV6qVbi69Ba8O5wI1BHWj6NCCMFoPL5UTWw9MfRoPD6IvxsIBI4bpSMms2eXqomtJ4ZOtixydN88ihNBx8x6Amm6OD6pEQdwUtbHsEpYnL9sh7CnxNBbj2E9gXR53v5M6r0lht6WS9XEmgKE2Fti6G0Zuh8qHkF1DyEWvYO4/GQXOKgT37H+ZLd7unsoJ75j/Ul71LRPdA62qeq48mS3IzjxD4MQ7abKebUSgOBwItDK3loCaX9gEehiDBcJpIu6FaoPJQJ1rCeQLpt4Oa7DiUAd6wmkG6uX4zqMCNRxHPNVWD9WCInzHolrxSA4nAi0PgbC+nEsrCeQXixKoD05MB6n+J5wsEAg8DTR+iKB9Mt32xyXXWLoxhxHEZcnJQR1IVZVVSKE2JhjQnST+dA1os0U471vr/FrN3TpIOzVxuqXaP9PizYBtZIS69oYdls3uGWVMo1GNAYlJQ6PH6ibLKRAIgbDoYTgko0+1m0457BVuzCqZIzMM+o927jp9/B4TNGOQSqN8iVClHu1sc3vsX4/IjSNOaeqm42xoPum9hZtWvHJ6ASa/GC2L/Dopt1MOClx5mGeljW2Qi7vnYkAtk1+63D1cjO0c9plRxfs4zbmCNgv9fJv8iFyqh0Dq7m/vHxc3/n1e+AGE0jfJ96vh+555EAiaO+Xnz1b3ss4a2OwbjmOqFwluDwk1tfUSyEojmp8s4cQuFviPZRN+0BBSQs7JskWeITwVC7H3sLluvt8tT/C+nEx93cz9sW/HkKAuf368dTn/vtCCEGSxBjTvr9JEl/49IFAILBERxFaxzRNu5Ymo/uP1LkNT0oIOj9vT6r8wH/y/Q88kkAgEDg85+fnnJ6ePvQwDk439/8nP/D/fOCRBAKBwOF5qnP/fWGtJc+rVX6PPK+YTJKDnj4PBALHT5lnNE1FFCUYU7OYv2Q6e/bQw1rxpGas97///Xz2s5/l5ORyzpr5fM4HP/hBPvvZzzKbzR5whI+H8J7djvB+3Z7wnt2eoffMe8/5+Tnvf//7H3B0D0eY+/dHeM9uR3i/bk94z25PmPsPh7WWYpkTaDxuTw/meUmWVYwmGqkeZ3GGQCCwX8oioyyyVTiYaRoW5y9YzF+SjE+uVaN8CJ6UECSlvFaCeJ3ZbBacjlsS3rPbEd6v2xPes9vT95495afBYe7fP+E9ux3h/bo94T27PWHu76cNwW1DtzaHeHe1a/uvMdZQZjlKSUbjdJUzazQekecleZaTTiRS3d1G19aNsxu3caL9autdYlz/6x0ScNhlMYT+awTGS9RAe7Cxuw3vBPiIZVFQjB0OdXbOY5wfvMY4314z1L78ebCxPxueVkjvC6v13ddQaXfvqcucpsxIx1OS0RjvPUprJifPyOYvyRdzJienyIHP1TY22NA+mAflCk9KCAoEAoFAIBAIBAJPB4de7ovcDbm6HJb+p/RtifgFUiqS0bjN07S210pGmjLPKbMFjCer0vK3sdG1e1iN03qB81C4Kd52lYYqMjaJpBUFI2AoH0mFAcwNfQQbO9jwHoREVx4hISv7y9N3NMZxdkNyvrNsc3uwsT8b3oOxHj+QtxGgGRCT6jKnLjLi0QQVjy5fJxTJZEaxOCM7P2M0na1Ky9/GRodxnWR05XXNdnkFgxAUCAQCgUAgEAgEXkkkBiHAI1EMbRAFlghFw9WNlbWWKi+RKmI0HqFET8UfAaPJmCIvqPIF40naIwYN21jZIkbgkCw3qsLihWUkF4yVoWKGJWHMW72vd0SUPCPlJXIgyXzOGygqEua97cHG7ja8M+AsUfJ+8gYmqUar/g3/WVYTack46d+W55WhMY7TSX/1SGMdWWmCjT3ZKLL2sJ9Wovca6zzOe6KetrLIaMpWBBqPJ72VsyOVAKeU2Zw6O2cyO70mBm2yAe1JIOM8WoprNoxpqIus93VXCUIQkCQJH/vYx0iS5KGH8mgI79ntCO/X7Qnv2e0J79ntCO/X7Qnv2e0I79ftCe/Z7Qnv2WaEALEWdDVwFSBWAVkd1lryZU6gZDxBCjfYhxQwGk+o8jPyrGQySa6IQf02ro/CXxqvwKNl+2W9w/v2331Y78BLlHCogQqT0nm0cOiB9mBjdxsej/cN3T5eKzkoPEgp0LJfdADQUmA3tK+uCzb2ZkPQVgfsE3K6wM2rbWXe5gRKx1NUPBp8PbSl5SfTU/KsPRk0nT27JAYN2biMv2bDNA3Z+UvklonrhQ81JQOBQCAQCAQCgcArxHw+5/T0lP/or34f48kMj0JRDVwtMcRoaqANx7DWkq0lhnYiRWAvTutcwaHxKKQvyfMSa/0VMei6jatYkks2jLFUVcM3fuPvZjxOqfwJjU+Zyv5TLtZrMv8eJuJtlOgf58K9QSRKEnHe2x5s7G7DO4O3FdHr38R5pTmdxIPCw4tFRaIl4zTqbc/Lhso4nk/7hV5jHWdZHWzsycZvfeEtPvVTP0ycpmh93Y61rj2toy9E3jLPKIoFo1GbE6ixjkjJQSGnMRYpBN5ZFucvUEpfEoP6bKzjvb9mo0tGrZTGI/mL/9c/z9nZ2cZce5vlskAgEAgEAoFAIBB4QlwVgTY/mb+MEO1rlBJkWYW1PaFkW+C9pyiq4YSwgUDgwVkXgdLx5Fav1VHE9OQ51hoW85d4vzkn0BDrItB09myVyP4mghAUCAQCgUAgEAgEXkluK6TsIgJ17CoGee/J8xLnPHrgVEAgEHhYdhGBOnYVg66KQJuST18lCEGBQCAQCAQCgUDglaQo6q3FoH2IQB13FYM6Echaz2gU7zSGQCBwP+xDBOq4qxhkzN1FIAhCUCAQCAQCgUAgEHhF8c5R5PmNYpC1hiwr9iICdVwWgwqsvalstafI87X8QmGrFggcG1WZ700E6lgXg/LF2Y1ikDUN2f+/vbuPkeQqz4Z/nXOqu6q6e2ZsjD/iYIPtgEkwsATbC0HKswgLoyCRRRGg4BCvAytZWiMc8+E1kTC8Dw8GxYJVDDEWEjYYECgO4EACsgOyITIEx2AEJEYykcHsyrCAd3q6vrrqnPP+UV093dNV3T0zPdPjnesnte3tqq5zd9VMQd17zn23T2w4CQSwaxgREREREZ2k6l4DWhtEQQd+wy9N8GTaIA5XIKUD1/dhIEYae1mYoodX6Th5nx8DXbLd9R1EYYQ4WAEaTTglXX3yJFAHxhj4jSYgFbTW0DZDkDWgUx8GCkCKFV3+8GlQAxCjg1ZlS3SDFBoKXVQdg2Nsdgxr8ySgjCyEzNueS1meWDTGIupqJFn5g78x+Q/ik53yQufFdo4xuzGyLIPMDCxGZ/ElcYhulLeIV3UPaTa8T3HbSLVBVSrZAtDWwqz5LISE11hE2FlG2GkDrcXSBE+WpYg6y5DKgdtYQKYtMBCr1tPNgGSauUKSJNizZw+EEHj44YfnHc6O9dhjj+HNb34zzjvvPPi+jwsuuAA33ngjut3uvEPbUT72sY/hWc96FjzPw969e/G9731v3iHtWDfddBMuueQSLCws4IwzzsD+/fvx05/+dN5hPWV88IMfhBAC11577bxDeUrivX86vPdPh/f+6fHevzm891dTCvAaTRhjEIcBYDUETP9ldIo4DCClgt/wIYUd2l68Vtu/j26btF0Kmx9bKsRhAKPT4c9anb9vDLxGE44aPo5CFw4SCKEghIKDpPwl0ny7SCv3mXQMjjGLMSI4NkRN5amAmiPhVrwKG91e6+3DMWY3hjEaWRJBCjH0SgeSQL7fHNlevABUbpMDieiybbVaHX5rCUZniIM2BOzQdtt7XyoHzYUlKKlKjjPdvZEzgiq8613vwtlnn40f/vCH8w5lR3vkkUdgjMFtt92GP/iDP8CPf/xjHDx4EEEQ4Oabb553eDvCF77wBVx33XX4+Mc/jr179+LIkSO4/PLL8dOf/hRnnHHGvMPbce6//34cOnQIl1xyCbIsw7vf/W688pWvxH//93+j2ZzN9MuT1YMPPojbbrsNL3jBC+YdylMW7/3T4b1/Mt7714f3/o3jvX88KSxqjoRoNhEHK4ijsL/0S2uNKEzgKIl6YwGOSFHV2t1C9Fq7Vy3ZMHn7+IrtUkh4zQV0w2VEYdRvLZ93B8sLQ/vNBThK9NvHW2EgBeA5GfxaBmm7SK0HX5YvMdMWCOwCPLFc2RJdG9lriV6+nWNsfox++/g6sJIADdepbFeeZGZsS/Rin6rtmTZYzrocY0ZjnJACSjnodiM4Sa2/9CsOAyRJCM9vouY1KpdtWmthtIWSonJ5qem1j686Rh11iNYS4rCNKGj3l35laYowWIajHNSbC3CUKh1DTJkJ4oygEl/72tdwzz338P/MTuFVr3oVbr/9drzyla/E+eefj9e85jV4xzvegS9+8YvzDm3H+PCHP4yDBw/iqquuwh/90R/h4x//OBqNBj75yU/OO7Qd6etf/zoOHDiA5z3veXjhC1+IO+64A7/4xS/w0EMPzTu0Ha3T6eCKK67AJz7xCZx66qnzDucpiff+6fHePxnv/evDe//G8N4/PaUcNJsutM6LMWfZYGHo8iVjs5bXDPL7BaSzTPcLQ+eJIf4dPdG8KaXgek1EUQdxGAwVhnb97fmLCeUMF5BO026/MHRzcWlDNYHWYiJojV/96lc4ePAg7rzzTjQajXmH85S0vLyMpz3tafMOY0fodrt46KGHcNlll/Xfk1Lisssuw3e+8505RvbUsby8DAD8mZrg0KFDePWrXz30s0bT471/83jvX8V7/+bx3j8d3vvXRymFZtNFlhkEQQwpZ1cYelpFAWkpBYIgRpaZ/uwgItoZXN+H77cQRZ2ZF4aeVlFAOstSdNpPQkq14cLQpcefyVFOEtZaHDhwAFdffTUuvvhiPPbYY/MO6Snn0UcfxS233MK/Ue/5zW9+A601zjzzzKH3zzzzTDzyyCNziuqpwxiDa6+9Fi972ctw0UUXzTucHevzn/88vv/97+PBBx+cdyhPSbz3bx7v/cN4798c3vunw3s/ERFt1K5IBB0+fBgf+tCHxu7zP//zP7jnnnuwsrKCG264YZsi27mmPWfPfe5z+38+evQoXvWqV+F1r3sdDh48uNUh0i5w6NAh/PjHP8Z//Md/zDuUHevxxx/H2972Ntx7773wPG/e4ewovPevH+/9tBPw3j8Z7/3T09pAaw0LC61TRFHeMaheryGOu+h0Ivi+By0kBDSqagRpZBAo7yQEAAYCFsPde4ZZaGSAzfo1gTyvjm43RacTw/frgFJDY2htYIxBFOVdkLpWIbMaUsblMVoHsQ0gRFxZ9yY2ATKRQIvyY3CMzY9hjYY1XTidNqKuA8fUKmvSRGEXWknYtPyxPEoydLVB3dZLt2faIIpSjjGjMeKwA6M1oqCDtBvD9fJZQGHQhtYatboLY9ErED/KWgutLYStrhGkMwMrAGvLYzDawFjApF2EQa87mNdAFLTRPvE7NJoL0AaVY5is/Od5LWGtna6/2FPY8ePH8dvf/nbsPueffz5e//rX4ytf+crQCdVaQymFK664Ap/61Ke2OtQdY9pzVq/nv2jHjh3Dvn378JKXvAR33HEHpOSqQyBfHtBoNHDXXXdh//79/fevvPJKnDhxAnfffff8gtvhrrnmGtx999341re+hfPOO2/e4exYX/7yl/Ha1752aEq51jpvWyolkiTZtdPNee9fP977Z4P3/o3jvX86J/u9/zWveQ0efvhh/PrXv8app56Kyy67DB/60Idw9tlnT32MdruNpaUlvPvv3g3f8/MiriZ/eCuKtObv5Y9CUqleu+eqRyPZ21a1XfReVcWkBSwAo/MkjxwoJqu16b0ne++tjmGthe+7kFLCQAKQ/WLSa1kABg4kssrW1QYOjM5gTQalZP++bYyB1gZCOpDK2fQYgKksnG0gYQ1gdBdCCDiOzM+Ptciy/OdYKBdSbG6MiefKOrA6gbUWjqP65z7LDKy1kKoOIbGBMSxgLYTTgDaiVzi4/HtkxsJqDWs1lHL6v7daa2id5Z3JlIJTUQDYWkAbO3EMCYxtmW6sgdUZhBBQTh1CANYYZFkKQEAoB0rKzY0BTPgeeQyAhePUIKTM38+6sNZCKAdSyE2OMf5cpVmGqNOGtQZSSsje9TBawxgDISWkVJWfh81/tgSKf5THAaDyGNYC1hoYbSAEIJXTux62d58HRK9bWNkYURTh/73//VheXsbi4mJFoLskETStX/ziF2i32/0/Hzt2DJdffjnuuusu7N27F894xjPmGN3OdfToUbz85S/Hi1/8YnzmM595Sv8fj62wd+9eXHrppbjlllsA5P9De+655+Kaa67B4cOH5xzdzmOtxVvf+lZ86Utfwn333YdnP/vZ8w5pR1tZWcHPf/7zofeuuuoqPPe5z8X111/PZRVT4L1/Y3jvH4/3/vXhvX99TvZ7/0c+8hG89KUvxe/93u/h6NGjeMc73gEAeOCBB6Y+Rj8R9O53w/V8WJMnYJSSQzU2jDH9BJFUaqi98yDbe+ISFYmgSduNtQNJIDmUOLfW9JNBQiqo3oOstRbWGjSaTSgle8kPjEluSFjIgZb2o5KuRtrtol53UK8Pd1fqdlN0uxlq9Trcevk9fZoxJsWZaSCJ47wjmu+u+YsYgzhOIIWE63uQouJ8Thhj4nYrkEQxjDXwPHeog5O1FnGUwFjA9Tw4Ff/zVjWG7f00CNWEQd7OuypvEMcR0iSE6zZQ9/yhbd04QpKEqLkNeGu2rY4FGIuxY+jeKVSVyY8UcbgCpRz4jYU11yNDFKxASAW/uVD5+zFpjEnbjbWIghVYo+E3F4YKp1trEYUr0DqD11hAzSnvCjZpjGnOVRh2kIQrAAScNb8fWZoB1gBCwqmNWVjVzwSN2Y7qfYw2MDr/mVJOnozsf1Qb6Ipt/e8QRPjA//u/ExNBu2Jp2LTOPffcoT+3Wi0AwAUXXMAHgQpHjx7Fvn378MxnPhM333wzjh8/3t921llnzTGyneO6667DlVdeiYsvvhiXXnopjhw5giAIcNVVV807tB3p0KFD+NznPoe7774bCwsLeOKJJwAAS0tL8P3y/xHczRYWFkb+D3+z2cRpp532lH8Q2C68968f7/2T8d6/Prz3r8/Jfu//27/92/5/P/OZz8Thw4exf/9+pGmKWq26dXQZa7GaBHKckQdZpRQgJIzOYLSGKNlnkBj7hFe+fSgJpJx+oqf/GZHHoLMsX1YkVD9RZCHzGTpK9Y8tUH4ObH9sWZqQ6iYJsrQL1/PguqPLZzy/BiG76CYxlHRRd911jzF4Dsri1Fqjm4RQSsEv6dYmFSBUDXEYoJt0S/eZNMak7dZadMMIFhZ+s1W6TKjRqiEKo/xcNBqlf9lRNUY/D6AcKFHsMyqJQ2TdGG5jAa432qjCbS4ASqEbBegqVboPABSRVf1kjtuusxRJFEA5dTRaiyOFiB3lwJcKUWcZcRSU7rPZGKw1iHuzcPyFU+CsSfQIAI2FUxB22nmsrSWokmTQpBgm7ZPEIXTahRASyqmN/C7XanVkWQprNHSmR+IcCnicMduN0b0kkIBTq4/87AslASGgsxQ6S8v3mbL4PRNBtCn33nsvHn30UTz66KMjD0ycbJZ7wxvegOPHj+M973kPnnjiCezZswdf//rXR4qIUu7WW28FAOzbt2/o/dtvvx0HDhzY/oCIaATv/ZPx3r8+vPdTld/97nf47Gc/iz/5kz8ZmwRKkgRJkvT/XMz0tLa3HMyp9WaXjN6jlBSAcGCyDDrLIPrLhFaJCUvDRMXSMGstdNZLAjlFYmD0GFIAcGr5A57WEMLmS6SshRIaSlgYOLBQUEhGPt87CjLU4aA7EkeSdNFNUrheA65bq5wp43n5g2U3DiGFLkkYVY9R0HAhoEfG0FojDvNli16jBUd0Sz+vHAk0F5AEbSRRp7SzW9UYhapzZa1FGMWwxsJrLsJVBig7hgD8ZgtxuII4DEo7u1VfDwtYA6F8ZAaoKTkSfxwGSJMQdb8J328OzUgaJHvtytMkhCPlSOcqay1SbUrHKKSZhhRiZIwsTRGHbTiOA6+5iHrF71eeKFvKr0e4Utq5qmqMgtYGxlrU1kyvstag014BjIbfWoLnuhXfQwGtRcRBG3HYRmvhVDhr4q0aY3Ws6nNVXI+a58NGJv/dK1li5tRqyNI8uaw14NTW/H7YfBxRsWwLyJd4QYwmbIzW0FkKCAHHqUNWnEsl8hSOzlJkWRe1Wh1iYIbhtE0QuTSMiIiIiIh2lOuvvx4f/ehHEYYhXvKSl+CrX/0qTjvttMr93/ve9+J973vfyPuHDx9Gq9XqPbiOq98jAKuR9ZI2zkgyaP01goqaN8XxIFRvFk11HSJrDbJesVel8mMuLq4uDdtIIihJuojjFJ5Xg+MuTJVAyZKV/meGk0EbSwRprREECZQS8BotQDgTv4fQEYIgglJiJBm0kUSQtRZhGENri2bTh1X+xO8BmyEOO73PDCeDJiaC6qcgM2Ik8RCHQb8luap7UyVQdDcubWO+0URQlqborDyZLwdrLsJCTEygCKsRrJyAUs5IMmgjiaA8CXQCWmdoLpwCK9TE7yFgEQVtaJ2NJIM2mggavB5QDjonfpPXASpJBFmbFwHSOoXRGlKp4WTQBhNBRmtkabefBKpKRA2OYa1GluaJo8FkUBgEeP///f8mLg1jVUciIiIiItpShw8fzh9uxrweeeSR/v7vfOc78YMf/AD33HMPlFL467/+67EzDm+44QYsLy/3X48//jiA4aLMkwghe4WLgSzTm5rhOJwEkiMzKKpjEHnSCIDWdtOzLAeTQGXLwaq4bh2eV0Mcp0iS8pk70xpMApXN7qmilEKz6ULrPIGz2euxmgQand1TRYg8ZqUEgiCB1lVd4aYzmHRYO7tnHK/RhO+3EEUdxGGwqRgGk0Bls3uqOE4NrYVToXWGTvtEf7bdRgwmgVoLp1Yvs1pDCInW4ilQykFn5ck8EbIJG70eTq0OqdRqAmcTBpNAeUJnut8PKZ08CWUt0rQLa9Z3Pbg0jIiIiIiIttTb3/72icv8zj///P5/P/3pT8fTn/50POc5z8Ef/uEf4pxzzsF3v/tdvPSlLy39rOu6cEtq2kz7UNXfX0g4DpBlBlmmS2YGTbbRJNBqDHkyKMs0jLHQ2lTOtBhno0mgQvGZOE6H/rweZUmg9aRzimRQECQIw3hdiaTCRpNAhSIZFIYxgiDZ0DGAjScdCsVnoqgz9Of1KE8CTZ9AcGp5Mqiz8iQ67RPrSiQVRpJAtdq6knxFMqjTPoHOypOly8Smsdnr4dTqyNDNEznoji4Tm8JoEkiu61xIpeCgjiztIk3zZWJTx7/uaImIiIiIiNbh9NNPx+mnn76hzxZdvQZrAG2l8mTQdJ/dbBJoNYZ8mY3WBlGUJ1KEmv7RbbNJoMJoMsib+rMbnQm0VlkyaGJB3p7NJoEKZcmg9VyPzSYdCmuTQa5fXkC6zEZnAq1VlgyaVlkSaCPKkkFCTn9tZ3U9RpJBzvS/a2VJoI1YmwyaNpHEpWFERERERLQj/Od//ic++tGP4uGHH8bPf/5zfPOb38Rf/uVf4oILLqicDbQV1i4TM1M8XJkZJYEKUor+az3LkmaVBCpsZJnYrJJAhY0sE5tVEqiw0WVicTSbpENhaJlYNN0yMZ3NJglUKJJB61kmNqskUGHtMjGdTbdMbNbXY2iZWDbd74edURKo0K9VZO3U54GJICIiIiIi2hEajQa++MUv4hWveAUuvPBCvPnNb8YLXvAC3H///aVLvyayQ/9al7yNdP64pLN0bDLIDDyAqQ0mgdYe3SJPPni+C6kkwiBEpjPYXnHr0RfQTSLEcReuV0fddUv3qf589T5114Xr1RHHXXSTaOxxMp0hDEJIJeE3fEDIdcaRf/u1+0jloNH0oLVFFAYwtvoYxgJRGEBri0bTg1TOVGNMihEi/05jr4cFLCSsBbpxiDjswPObcP1Gr8jvwKt3nUfen7Dd9Rvw/CbisINuHFZ/3lpkWYqgswwlHTQXlgCI9cXQ+7lf+55yHDQXToHOMoSdNow1lZ831iDstKGzvDC0cpypxpgUJyDQXFiCkg6CznLe3n3MMSZdj9VfQrtaG37wNfjLOfDKu3wVyaC0+vM2bxGfZQNFnoWcaozV7XZ1h4H3pVTrSq5xaRgREREREe0Iz3/+8/HNb35zZsezkAMP/eNmpdjefmvaxgsFqSSMzlvLw3FGZrfkLeLz7lVSOWPq4JSPUbXdWgELA4saXN9FHIaIgw7QaJbObukmCbpJjLrrwam70KVBGFgAeuxjoCnd7tQdGJugG0eA9VAvSczlLeI7kFLB9RswEBVZuPIxhreXzOCRDtyGky/tCUJ4jUbp9YjDEMbovEOZVJXnonSMge1V58r1nYnXIw1DdOO8Rbyq+0h1+awZYy1MeYCrxyr5rKr7qBmLbm9WUN0bXSamsxRRZxlSOag3F5CZ/HtNO8agzJR0vBMKbnMRUWcZwcoy/NbiSBLUWoOo04bRGfzWEqxQlWOVjjGg6lzVmwvQnTaizjKAJaiS4tPdOEQ3CiZejzxmjI2jbEaaUrU8CWg00hSlBbCN6bWIh4By6iiSctOOMSlGIdTUS+SYCCIiIiIiopOSyFMRsBAQE9rHV7V2VxKAcGCyPBk0WEA6TwLlS4Sk40AJlB5j0hj5p+TwdmEBayFFBiUV/GYDURghCTtoNL2h5EOSdJEmKeqeD99VQEVbdY06BMyEtusSCuVLXHzPAYSPNI4ghR5aeqa1RhLGkKoGv+FDifKlU5PGAAQ0alBIUXo9HADNFuKggyTqDC09s9YijGIYY+E1W6grU3Euxo8BTDhXAtXXwxokSYpualH3m2g0mtUt0bXJ265XFDXXxuYt0SuKhTu9pU1pHEBJAc9fXeqUZSmSoA2p8plATsXSuEljWGuRGQunogNfTbkAlhAHbXSDFTQXl/rJIGsNgvYKrNHwW0vwKmb1TRoDmHSuJOTCEoKVZSRBG83FU4YSMXEUII2Didcj6V1qsaa9ez/O3iycqs/XajWkaZ4M0hpDNYOMyfpJIKdWh6xYDjZpDMDCWvTqlo3uM+0SSCaCiIiIiIjo5CSG/rVhSkgIR0Fnul9AGkC/JpByFOQ6OzBVhDr0Z9v7t4CFFIDfaCIJlxEGcb/uTZJ0kcQpPM+Fcn0IdFGV3CiOVTVnqXi/ureXQN31oaARxwkELFy3Dq01wl5NILfRhBRmU2MAopgXVbqHoxw0mg1EQYAojPIC0gCiMIbRFo1mM5+dhaoC45PHmHSuKq9HN6+l5DWX4Lj5jKWqh3pRvCq327HbgXwmkJICcRRAQMBrNJGlKYKVE1COA7exACnkpsYA7Njv4Tg1NFtLCIN8ZlBRQDpYWYY2GZqtJQg1OptuPWNMOldSSDRai0jCFQQrJ/p1iOIwQBwF8BotqLo/dozVX0JRftOwa/dbu13AcWrQGkPdxPLC0PlyMMfptYivzvNMHKN/Z9jEjY2JICIiIiIiogmkkBCO7XcTK8yiMPS01navchyJNNX9wtDl83xmL58JZBDHKbQ2yDLTLwxtNlkYelqD3cSCIAYAGGN7Hb3UmIU9s1N5PVwHnt/oLcXaep7fhIBAFHWQZSmyrNsvDJ1NWHY2K8pZ7Sa2svwkgHwpVNHRa5qC65u1tpuY49SRpgl8vwXXb0xc/jYrjrPaTSw1SV5Mu1cTaPNp6dlgsWgiIiIiIqIpCCGhBpbQKLV9SaDVGPLkg7UWaapRq6mZdAdbL9eto1ZTSFMNa+1MuoOtl1IKjYYLrQ20Nmg0Nt8dbL3Kr8fmOmJthNdoolZzkaYJrLUz6Q62Xk6tlheQ1hm0zgtDb7Y72HoVyaD8eiSo1dyZdAdbL6dXCLroqDaL7mCztHMiIToJffrTn8Zpp52GJBmelrp//3686U1vmlNURES0lY4fP46zzjoLH/jAB/rvPfDAA6jX6/jGN74xx8iIaLOstdADswq0NlO1Mp+1bne1RXSWmalbmc+S1hrZwJSXwZi2i7V2qKV9knR3wPXQQz8j2yVL06H25UkUbXsM1hrEYaf/5zjsTNVaftYGv3uWdfNlWdvMaD303bXervl602EiiGgLve51r4PWGv/yL//Sf+/Xv/41/vVf/xV/8zd/M8fIiIhoq5x++un45Cc/ife+9734r//6L6ysrOBNb3oTrrnmGrziFa+Yd3hEtEF5K+484eI4Ek6vtXyW6W1NPiRJF3GcwvNqWFxsQCmBIEi2NRmktUbQqwm0uNiA59UQx+lQUmarWWsRhjG0tmi1PLRaeWv5MIznfD0kgrDbayO+PbIsRWflSSjl4JSnnQ7fbyGKOojDYNtisNag0z4BrTMsLD4NC4tPg9YZOu0T25oMisMAUdSB77dwytNOh1IOOitPbuv1MCZDlnbz5WB1d7W1fLp9vx+TMBFEtIV838cb3/hG3H777f33PvOZz+Dcc8/Fvn375hcYERFtqT/7sz/DwYMHccUVV+Dqq69Gs9nETTfdNO+wiGiDjLXIei3ii5pAQgwmg7JtqYHSTeJ+0sF16/1lSXkyKNqWWQdaZwiCqF8TSAgB1633k0HdJN7yGKy1iMIQWtt+keaiZpDW+bbtSAaVXw8XSgqEK+1el6itpbMUQftEvyaQEBJeo9lPBiVxuOUxWGsQdpahddYv0uzU8ppBWmcIO8vbkgxK4rCfBPIazf4yMaUcBO0T23I9jFktDF0sB3Nq9dVk0DYmpMZhsWiiLXbw4EFccsklOHr0KH7/938fd9xxBw4cOLDta6iJiGh73XzzzbjooovwT//0T3jooYfgVrTNJaKtY63sFQ22/R5RI/v0/pn34Rndx1jbf4BUSg3VXRFCQSkBrXW+j+NAlradHj/G6taBXlZ5F2loqwCbdwfrJjFc14NTdzFYA9j1HURhhDhYARpNOKr8Mc/C9PpgVW0XAAx0xfZMG8ThCqR04Po+DES/y5FTd1C3CZI4grW2sm7RpDHy7RoZFETJvIU8CdSBMQZ+owlItXoupAOv4SAKQ0RBB37Dr2gDPn6MfJ/x56rqelgAbqOGKO4i6iwDWBpqZT48BqCthcnKZ3MVXyut2J5lKaLOMqTKu4PlhaF7nezqHmrGoBvls4Jcr7GhMfrbtSlvpGUNwk4bRmdotJZghVw9lpDwGosIO8sIO22gtVhat2jSGMU+485VEofoRnmLeFX3hr6P21hA2GlPvB5FINbasQ0ArSlPMhqjV1vEO3lh6GJfpWr577TRyG8V42snVY3R317cINbQZrqEG2cEEW2xF73oRXjhC1+IT3/603jooYfwk5/8BAcOHJh3WEREtMV+9rOf4dixYzDG4LHHHpt3OES7khhowF69T/7Pqodc3ZsJJJUDWVLsVUoJ2Uu86CwrnfkwbozhvcSadywEDLpJjG6SoO56cN0aBMzQSwoLv+FDSoU4DGB0OrKPgOmPUbZt0najU8RhAClVPpawI/u4bg1110M3SdBN4g3FIPrpstHjw+r8+xkDr9GEo0aP46i8hboxJl8aZfW6xpgmzvHXQ0MKg2ZrCVI5iIM2rM4ghRh59X+GSrZN2m51hjhoQyoHzYUlKKlG9vH9Jup+E90oQBqHG4qh2KfsfQGLOMiTQH5rCbVafWSfWq0Ov7UE04tXwK5rjGniTAeSQL7fHNmupEJzYfrrIQZ/HQdfa39VB152MAlUG2gRP/ByajUIqfJkUJaue4yhfcpisBZ2ylmBnBFEtA3e8pa34MiRIzh69Cguu+wynHPOOfMOiYiItlC328Vf/dVf4Q1veAMuvPBCvOUtb8GPfvQjnHHGGfMOjWh3EXYgGVT1N+yDT1+r+wzWBFL9mT7lx1BSQAgHOsuQZRqOgzUzUcrHGI6iOH5vZpCwsBbI0i663Qyu56Hu+pBISj8vhYTXXEA3XEYURv0lU4PyeVEasnK6g4GFGtmutUYUJnCURL2xAEekqJoy4Xo+hLDoxjGkMCUzg8rHGJTBgUI2NIa1FlEUwxgLv7kARwlIlD/01hwHotlEHKwgjsLSjmZlYwyqOlf5TKB0zPWwgDUQSsBvLaIbrCAMlvtLpobORKbzRIWqmJ+hDYy1I9uzNEUYLMNRDurNBThKVa42cL0GJIAkCSGlHO2gVTFG/9tYC6Nt72dcDLxv0Gm3YYxGo5cEqjpGHXWI1hLisI0oaI90NKsaY1DVuYrDAEkSwvObqHmNyhiknXw90uLHSZTHYZHPwlm7rb/kSwgop54njCuyvo5TQ5YViaO8u9g0YwzsAFvMcBzYxRozVCx8Es4IItoGb3zjG/HLX/4Sn/jEJ1gkmohoF/i7v/s7LC8v4x/+4R9w/fXX4znPeQ7v/0RPIWsLQ8sp2nBLMfsC0sZYdLtFDZrJy0vzGjX+TAtIDxaGblQstVrLdd2ZFpAeLAydJ7gmz2dQyunXDJpVAenBwtDTXQ+J5uLSasHiGXSvytLVwtDNxaWpWsS7fnOmBaQHC0O3Fk6FmrDMCQCUs1ozaFYFpAcLQ7v+5BbxW3E9+kWge7OfypaGruXUajMtIG2NQZp2AWv7sxMnYSKIaBssLS3hL/7iL9BqtbB///55h0NERFvovvvuw5EjR3DnnXdicXERUkrceeed+Pa3v41bb7113uER0QRrk0DTPGgXxAyTQVmWt6av12uV9XbKYxgsIL25ZNBwEmh0Vs04gwWkN5MMGk0Cqckf6hksIL3ZZNBwEmg912O1YPFmkw+DSaC1s2omGSwgvZlk0Nok0NpZNeMMFpDebDJoMAk0MstpjFlej7VJoPVcj6EC0ptIBg0mgZxavXT5aun4Gx6RiNbl6NGjuOKKK1gslIjoJLdv3z6ka/6P5bOe9SwsLy/PKSIimtZmkkCFPBmUJ3LyZWLVy3aqFEkkIQTq9ekftFdjyBM3YRgjCJJ1J1CAzSWBCkXCJI7ToT9PazNJoEKRDAqCBGEY977L+o6x0SRQoUg+dNon0Fl5ct0JFKA8CbTexFaRMImiztCfp7WZJFChSAZ1Vp5Ep30CrcVTMK6GV5mNJoEKs7geI0kgKatXn1ZwanVk6ObHQndkmdgkI0mgdfx+cEYQ0RZ78skn8aUvfQn33XcfDh06NO9wiIiIiHYNnU0/48Bas+kkUGF0ZtD0cQwmgaTceJfZzcwMmkUSqLDRmUGzSAIVNjMzaLNJoMJmZqJsZibQWhudGTSLJFBhMzODNpsEKmzmepQmgTZoozODrN14EgjgjCCiLfeiF70ITz75JD70oQ/hwgsvnHc4RERERLtKlmWTWzVbCz2jJFBh7cwg5ciJM1GyLOsngRxHwkxoIT05huGZQV6zDkeND0LrDPGMkkCFwZlBBgnqbnkr80KeBIpmkgQqDM8MilBv1CdOREmSBN0ZJIEKa2eieI1FyAmzQHSWIg7bM0kCFQZnBhljUKtoLV+w1iBor0CbzSeBCoMzg4L2MurNBUyap5JEeWHozSaBCmuvR82bfMx+i/gZJIEKgzODrJ3cWt5YC51tPAkEMBFEtOXYMpiIiIhofvLlXikcp/zRJ3+oytsFKaVKH7R7fbwq8wYW5Q3ihVBQSkDr3sNjv/vYqCxLB5JATm/WioWxAsJKGMj8zxUPyxYSgIGGHInT8xuIwghREMBrNFCr6KyUaoM4DKGkhOf7sBAYnDwzbozVfWxvv+ExanUPxkokcRfWCnhu1fUQiMMVGGPz4tRSYW0+rGqM/jEqzpWQEn5DIgxjmGAFouFXFgJPkgjdpAvXdVGr10diqBoj7+gkIXqTXLQpOtet8puLCDvLCDvL8FtLqKM8GdRNu4g6y3AcB35zEcbkI6+OVT3G4D7aWkAPz7qpuT6MMYijAAaArCi2bKxB1GnDGo1mawlCKug1x6oao6B7P0RrPyekQqO5hKCzDN1pQy4sVV+PXot4z2+i5vojx6oaYzBGYPz1SIL85072OvatZfRqEshx6oAQpbPLis5flXqdvwYppwZr0Wstj8pkmzUWOu0CsHCcGoQcXiI47WQ3JoKIiIiIiOikJJUD0XtYy2cGDT/+DCaBpHLGLMWa9HRVvV1KCQsBo7N8rJJk0PBMoNUY80dW2Ut62N57VYmgvP18/u81+4h8FkgURojDAKLRGJllo7VGHIaQUsFr+PlD7nrGWHMuyuKsux4sJLpJDAEX9TW1M621iMIIxmh4jSakkmPSG9XnYtx2qSS8hsqXGIUR/JJOaN0kQTdJUHc91N36umIo9rUWgMh/xkZ/qgS85iLCThtRZxmitTTSeUtnKaLOMqRy4DUXe0m54UiKP5WPMcyUZAhqXgMGQDfKl4i5a2YGWWsQdtowOoPfWoJQTulxxo0xabvofb+os4xgZRmN1uJIMrZIAtV7LeI3EsP4c5Vfj6B9AtYk0AJQYs29opgJhDwJJISo/rWfJhlTss9ga/k8bzz8M2Gt7S0fs1BODUKqddcl6o+1sY8RERERERHtbEIYOI7Tr9OTJ4PyBMjgcjDpOFAiT3KUHqefiKnaLpCvMyqfjaCkAIQDk+XJIDFQQHq1JpDsxdabfyQshLVQQkMJCwMHFgoKScW3lchQh4NueRwC8JstxOEK4jAYWnKVJ4ESKKXgNVpwRFWtkgljANBwIaAhkZVu97z8Ibobh5BC95dcWWsRRjGssfCai3CVASqOMWmMSedKORJoLiAJ2kiiztASuCTpopukcL0GXLe2gTEsYA2E8pEZoKZkxfI6BbQWEQdtxGF7aMlVlubLwRwnT5LUq2aHWItUmzFjAGmmIYWAqpgFVswESpMQjpT9JVd5TaAVwGj4rSV4rrvhMbQ2MNai5pQvYXKUBLCUX49wZWgJXBwGSJMQdb8J329ueIzJ50pBNxfQTUIYnUFK2V9ytXYmkKyIARb9hG5VZs4aCwhUnkunVkOW5skgrdEvIG2NQZatJoGUckrHmHYlJ4tFExERERHRSc1xBmcG6TXdwVTlcpRZkv1ED4ZiKJsJtFWEEPAbjaEC0oOFof1GYyY1gSapu95QAenhwtB+/pC7xZRy0Gz6QwWkBwtD111vy2MQQqLRWhoqWDxYGLrRWppJTaBJXK8xVEB6sDB0c/GUkdlKW0E5NTQXTxkqID1YGHrtbKWtkBdoVwAEsjSv2TNYGLo/E2iLOU5tqID0cHewWi/GTY4xgziJiIiIiIh2NMdRJUmgvDD05koyTy+f9WP7BaTz90Q/QbQ9MawWkO50YgD5eWg0PNiS5WBbZbCAdBynEEL0ZymVz8GZvcEC0u12CAD9wtDT91jbnMGCxSvt3wHIEwGtxVNgDNbdIn6jBgtIR1EHQgi0Fk6FchykFXV3Zs1xVgtIn/jdcQDoF4ZOs+25IkKIfFZOlq528eoVhsa45WAzNlhA2vQ6/jm1OqRUM/mZ4IwgIiIiIiLaFQaXlQghtmW2xVpCDC9NqVrqsrUxiKEuWK67PTMd1qrXV2eaOI6cSXew9VJKwXFWr8FgTNtFCAmv0er/2Wu05vKz6fp+/78dpz6T7mDr5dRqeSHmkpi2ixASzsCsNEc5M+kOtl6DM+OEkBvqDlaFiSAiIiIiIjrpDc4EGlwmtt0Gl4MN/nk7aa0RhgmUklBKIgzzZWLbqVgOJoRAraaQphpJUlWbaOskSRdpqlGr5XWbimVi2ylLUwQrJ6CUA6UcBCsnkKXptsZQLAfLr4eLNE0Qh8G2xgD0agKlCWq1vCZRsUxsOxmjkfVqAkEIZFnan5WzXfrLwZAngaw1qzOUZoCJICIiIiIiOqmZNcvBnF6x5qKb2HYZ7g62OhMly/TEjkuzMlgTqNn00Gx6QzWDtsNwTSAXjcZwzaDtMlgTqNHw0Gy6QzWDtoPOVmsCLSydioWlU/s1g/IuVVtvsCZQa+FUtBZPWa0ZFG1fMiiOVmsCtRZPQWvh1KGaQdshLyKf9peDFUvCsrQLu42/H6s1geqoue5qzaBsNr8frBFEREREREQnJzvcIl71agIBwzWD9EA3sYrDTGzPPWkfvSYJBOR/068cQGcmf/h0HBQd7PttyFG0kRf9/x4XRa/nWOnWTGeIgxBKSfgNr99iyG/4CMMYYRDCa0pItfExim1VcRoLRGEAqy0aTQ9SKVgAddeFhUAcd1FDBOWqDY8xzbnqJhHSuAvXq/dbxEvloNEUCIMYURiUtpafOIa1AGT/Ao5LKGVZijhow1EOmgtL/e/bXFhC0F5G0FmG11zsddUqiaF37HFjFL3uqvYxvRbxMLpXGNqBtRau34CFRRx2UDMWTq+G0EbGmLjdWnTjEGkcwGu08rGthXIcNBdOQdA+gbDTRnNhCdJW/0xMGgNjtgP572g+8ydPAhX3ilqtjjTtIstSKGe0tfxwFL1/V8Q5suvat81qi/h+YWibL9UragZZC9RqtcljjMFEEBERERERnZSMRT8JJFWvc9jAduU4vQSNQZblD57lxic/Vvcp3z6YBFKOMxSDEApSSRidt5ZHv8OZgIWBsQ5giySVgR77CGegUZ7QylvEdyClgus3YDBc+Nb1HcRhiDjoAI3mmHo91WMU2y1QGqe1FnEYwhid18SRCnogBqfuwNgE3TgCrIe66657jOE4y7d3kwTdJEbd9eDU3aEYIB24DSfvWBWE8MZ2UqseQxgAAshMkaIYprMUUWcZUjmoNxeQmfx4hXpzAbrTRtRZBrA0tnNX1Rj9KK2F0aPbrTWIOm0YncFvLcEKNVQYWtV91IxFtzcrqD6mc1fVGIOqik534xDdKEDdb0LV/eH9hILbXETUWUawsgy/tTi2ftKkwtbjrkcSrgAApOMAEANJIwHl1KHTbn+W1rjOXfnHxpwLu3pHGWSshU5XW8QLMVwYWqkarM1by6dpXly7fOzJmAgiIiIiIqKTkjX5Q6F0HOSTXEafkhzH6c0MMpUzgyxkf/5HuXx2isDoQ+hqTaCiffzoMZQEIByYLOvHIAQAayFFBiUsDBxYSChULQ0R0KhBIR0ZQ2uNJIwhVQ1+w4cSJUtcBOA3G4jCCEnYQaPplSSDqsfoj4U6BAzkmt5f1lqEUQxjLLxmC3VlgJL+YL7nAMJHGkeQQg8VtZ40RmHcuUqSLtIkRd3z4buqNAblAGi2EAcdJFEHjYY3kgyqHKO3hElID9oCjhQjn82yFEnQhuzNBHJKk24ScmEJwcoykqCN5uIpIw/+1lpkxpaOUUi1gRQCSoo1nzUI2iuwRsNvLcGrSLoVM4HSOICSAp4/OjOoaoyCNhbGWtRKZjbFUYA0zpNAjUaz9HvUlAtgCXHQRjdYQXNxaSQZNG6M/PtWn6viegipIJWCknJkHyUERK2OrJcMEjVAyrXpFAtri4l2FTOXrAUEIDB6PXS2mgQaLBQ9dC5qNaRpngzSGkOFtYH+JL+JWCOIiIiIiIhOWspRUBM6MKn+LJzyAtLTPFuV7TNYGLp6tlEvBiGhekmoLNOwZnUOUrEwbPi/177yvdfuY3SGMIihlIDfaEKK6mNIAfiNJpTKl0cZnU01xtp91r4HaxCFEYw2aDQbeRemMZ+vuz48r44k7qKbJFONMc0+3SRBEnfheXXUXX/scRzloNFswOg8dlgzXRwCEDD9B/K8O93qS2dZXhjacdBoLUL2usiVvaSQaLQWoZy8gLTOspF9ysYYehU/Q0OfsQhWlqFNhmZrCY5TG3uMuteA12ghjgIkUTjVGNNsT6IQcZQvB6t7jbExOE4NzdYStMkQrCwDsOuLoeJcDV4Pr7nQ209g9YCrLyEFnH7NoBTG6OF9+neB8s8P3SQG3rPWrNYEcnrLwSo/n5+LoZpBZcefgIkgIiIiIiI6KQmZP0xPw5mQDFqvwSSQMyEJVJBC9gtIa202XbB4sDB02ayWMkLk+86qgPTawtDTtoh33fpMC0gPFoYum2VURik10wLSWbpaGLq1eMpULeKFkGgtntIvIL3ZbmJrC0OPW3I2yPObqwWkZ9BNLA5XC0OXzTIqo5zaTAtIj16P6X4/BgtIb7abWL87WK8wtJjy98Nx6qvJoA10E2MiiIiIiIiIdpwkSbBnzx4IIfDwww9v6BiyYqlKleFuYht/wBtOAk33YFcQA8kgY+yGkw8bSQKtxjCbZNBGk0CFWSWDNpIEKswqGbSRJFBhVsmgtUkgpzZdEqjgNWaTDBpKAo0pQl3Gqc0mGbSp6yHlTJJBa5NAcp2/H8VnNpIMYiKIiIiIiIh2nHe96104++yzt33czSaDNpMEKgghoXqdu6IoWXfyYTNJoNUYNpcM2mwSqLDZZNBmkkCFzSaDNpN0KGw2GbTZJFBhs8mgzSSBCptNBs3kemwyGbTZJFBho8kgJoKIiIiIiGhH+drXvoZ77rkHN99881zG32gyaBZJoIKUElIKGLO+5MMskkCFjSaDZpUEKmw0GTSLJFBho8mgLNt80qEwkgzKpksGzSoJVNhoMmgWSaDCRpNBM70ea5NBprx4+VrW2JkkgQpDyaBsuhiYCCIiIiIioh3jV7/6FQ4ePIg777wTjUZ1u+pBSZKg3W4PvTZrOBk0+eEqG2gRv9kkUEEIAd/Pkw9RGE5MPmidIQiimSSBBmNYTQZF0Hr8ubA2j3VWSaDCYDKom8QT9+8m8cySQIXBZNBU1yNLEbRPzCTpUBhMBgXtE/125lWsNQg7yzNLAhUGk0FJHE7cP4nDmSWBCoPJoLCzPDEZtCXXYygZ1CsgPUZ+P5ldEqjQP9aUCTG2jyciIiIioh3BWosDBw7g6quvxsUXX4zHHntsqs/ddNNNeN/73ldyPNlrcm5H2jX39+n902K0pXPeWj6DtQZZZiuLPg8ngUb3GTfG6j5FlzDRi733OVmD16ghCkNEQQd+wy9N8GTaIA5XIKUD1/dhIEY6vFuYoidWRQwCgIEu2e76DqIwQhysAI0mnJL21nkSqANjDPxGE5AKeiSG6jFWt2tkUBBr5i04dQd1myCJI1hrKxM8SdJFN4nhuh6culsRQ/kYq/tUnCvpwGs4ldcjv8aATlJEvRbxbmMBmbYAhpMEFoC2FqZi1lkRdlqy3W0sIOy0EXWWASyNtJYHiiRQG0ZnaLSWYIUcOda4MYa2azPyk6vqHmrGoBvls4Jcrzxxm8QhulHeIl7VveoYSsYY3Kf0XAkJr7GIsLOMsNMGWoulCZ4sSxF1lsdejyIQay0wJp9SdPQbCAKOs9paHkDe+Wvt56ztLd/KW8QLIUuOVTXG6LHW/n4rVcO0rcM4I4iIiIiIiLbU4cOHx7e4FgKPPPIIbrnlFqysrOCGG25Y1/FvuOEGLC8v91+PP/44gLy196S+yoMt0csMdxMbnQ0zKQk0zRire4k171gIGDhKwGs0YYzJl+JYnbco772MThGHAaRU8Bs+pLBD24tXMUbZtknbpbD5saVCHAYwOh3+rNX5+8bAazThqPLjTIpB9NNl5d/BdWuoux66SYJuEo9s7yYxukmCuuvBdWsbGmNSnOOvh4bRXcS9JFBzYQlKKkghRl6Fsm2Ttiup0FxYglQO4qANq7Oh7QIWcZAngfzWEmq1+oZiKPap2ub7TdT9JrpRgDQOR7anA0kg329uaIxJcdZqdfitJRidIQ7aELBD223v/WmvR78T/BSt34tXv7U8BHSWwq5pLd+fCdRLAklV0SJ+zBhD+1Rsm7YLHGcEERERERHRlnr729+OAwcOjN3n/PPPxze/+U185zvfgeu6Q9suvvhiXHHFFfjUpz5V+lnXdUc+AwAQdiAZVPU37INPX+X7OE4NWZb2k0HF0q/hmkA1VE8jmDyG6MfYmxkkLKwFpLCQwqDmOBDNJuJgBXEU9pd+aa0RhQkcJVFvLMARaWUc+bwoDVkZp4GFqtwuhYTXXEA3XEYURv2lX9ZaRFEMYyz85gIcJSBRtYRs/BgAkMGBQlb5PVzPhxAW3TiGFKY/MyifCZTC9TzUXR8SyYbHmHSuqq9HhihMoGoe3OYiHKUql+iZTOdJHVUxP0MbGGsrt0sr4LcW0Q1WEAbL/aVfeU2gNozRaPSSQBsdw1oLoy2UFJXfw/UakACSJISUsr/0Kw4DJEkIz2+i5jU2Ncakc1VHHaK1hDhsIwra/aVfWZoiDJbhKAf15sLY65EWP7KiPA6LfBZO1eeFFFC1OnTWRZalcISAVArWmP5ysCIJVHWMSWPkm3szHEt2mXY1KBNBRERERES0pU4//XScfvrpE/f7h3/4B7z//e/v//nYsWO4/PLL8YUvfAF79+7dyhAnWl0mtlpAetJMoFlTykGz6SIIEoRhDNetIwyLwtA+9AxqAk2S1wzyEYYhgiBBo+EiSbr9mkBQDkaW3GwB13UhoRHHqzVyippANdetTPvNUuX1kALNhSVou/ULcISQaC4uIVhZRmflSTQXTkEcdvo1gewM6uBMw/WbkFIiijr994qaQDXXh1lnp7WNUE5eM6iz8iQ67RPwGi0EK3lNoObCErKNdZpfFykEZK2ONO0iS7twbA2Zzvo1gWZRl2gWmAgiIiIiIqId4dxzzx36c6vVAgBccMEFeMYznjGPkIY4jurPAgIw08LQ0yoKFnc6MbIshlJyZoWhp1UUkA6CGEGQF25utTwopbYhBbSqmAlUJIOKwtDb8LzfN3o9BBqNen49tiMbhdUC0ivLT6LTfhIAsLD4NDi1WmXtn61QzAQqkkFFYWitt++KFAWkV9q/Q6e92h0snz6zPXEIkReQTtNuv7NbUcx5Uu2f7cJEEBERERERnVSKRE0cJSgq7Ygxy7Zsr15M1ZO7hexv12umFShHznyM/Dvk/5AqXw5joGAhoJBBa4MoyhMwUkpYGEBIGCSQyHrHGaXRzeunVKRrBscoj1H0x4A1iMIExvS+s8iXF81yjGm+R7ebopvkD9vaZEizbOZjTPoew9dDwFoDmaxAGwGlULleR2sL2asvUxqnsTAWUKpqmZCF1kDReCoMQ5heVzchHEjHme0YU3yPNIn7XcSMAbpZNvMxJn0Pk2WIwjwGqRxAqN4xxo+RpimiKOrXLSsJE6j+eH8f0asJNNjRTaZZ/rs64RjrGaNMFEW9fcYnnISdtAcREREREdFTyC9/+Uucc8458w6DiGguHn/88bGzKJkIIiIiIiKik4oxBseOHcPCwsLQ3+y3222cc845ePzxx7G4uDjHCJ86eM7Wh+dr/XjO1q/qnFlrsbKygrPPPhtSVtcj4tIwIiIiIiI6qUgpx/5t+OLiIh8414nnbH14vtaP52z9ys7Z0tLSxM/tjJLVRERERERERES05ZgIIiIiIiIiIiLaJZgIIiIiIiKiXcF1Xdx4441wXXfeoTxl8JytD8/X+vGcrd9mzxmLRRMRERERERER7RKcEUREREREREREtEswEUREREREREREtEswEUREREREREREtEswEUREREREREREtEswEURERERERLtWkiTYs2cPhBB4+OGH5x3OjvXYY4/hzW9+M8477zz4vo8LLrgAN954I7rd7rxD21E+9rGP4VnPehY8z8PevXvxve99b94h7Vg33XQTLrnkEiwsLOCMM87A/v378dOf/nTeYT1lfPCDH4QQAtdee+26P8tEEBERERER7Vrvete7cPbZZ887jB3vkUcegTEGt912G37yk5/gIx/5CD7+8Y/j3e9+97xD2zG+8IUv4LrrrsONN96I73//+3jhC1+Iyy+/HL/+9a/nHdqOdP/99+PQoUP47ne/i3vvvRdpmuKVr3wlgiCYd2g73oMPPojbbrsNL3jBCzb0ebaPJyIiIiKiXelrX/sarrvuOvzzP/8znve85+EHP/gB9uzZM++wnjL+/u//Hrfeeiv+93//d96h7Ah79+7FJZdcgo9+9KMAAGMMzjnnHLz1rW/F4cOH5xzdznf8+HGcccYZuP/++/Gnf/qn8w5nx+p0OvjjP/5j/OM//iPe//73Y8+ePThy5Mi6jsEZQUREREREtOv86le/wsGDB3HnnXei0WjMO5ynpOXlZTztaU+bdxg7QrfbxUMPPYTLLrus/56UEpdddhm+853vzDGyp47l5WUA4M/UBIcOHcKrX/3qoZ+19XJmGA8REREREdGOZ63FgQMHcPXVV+Piiy/GY489Nu+QnnIeffRR3HLLLbj55pvnHcqO8Jvf/AZaa5x55plD75955pl45JFH5hTVU4cxBtdeey1e9rKX4aKLLpp3ODvW5z//eXz/+9/Hgw8+uKnjcEYQERERERGdFA4fPgwhxNjXI488gltuuQUrKyu44YYb5h3y3E17zgYdPXoUr3rVq/C6170OBw8enFPkdDI5dOgQfvzjH+Pzn//8vEPZsR5//HG87W1vw2c/+1l4nrepY7FGEBERERERnRSOHz+O3/72t2P3Of/88/H6178eX/nKVyCE6L+vtYZSCldccQU+9alPbXWoO8a056xerwMAjh07hn379uElL3kJ7rjjDkjJuQVAvjSs0Wjgrrvuwv79+/vvX3nllThx4gTuvvvu+QW3w11zzTW4++678a1vfQvnnXfevMPZsb785S/jta99LZRS/fe01hBCQEqJJEmGto3DRBAREREREe0qv/jFL9But/t/PnbsGC6//HLcdddd2Lt3L57xjGfMMbqd6+jRo3j5y1+OF7/4xfjMZz4z9UPnbrF3715ceumluOWWWwDky53OPfdcXHPNNSwWXcJai7e+9a340pe+hPvuuw/Pfvaz5x3SjraysoKf//znQ+9dddVVeO5zn4vrr79+XUvqWCOIiIiIiIh2lXPPPXfoz61WCwBwwQUXMAlU4ejRo9i3bx+e+cxn4uabb8bx48f7284666w5RrZzXHfddbjyyitx8cUX49JLL8WRI0cQBAGuuuqqeYe2Ix06dAif+9zncPfdd2NhYQFPPPEEAGBpaQm+7885up1nYWFhJNnTbDZx2mmnrbuuEhNBRERERERENNa9996LRx99FI8++uhIsoyLTHJveMMbcPz4cbznPe/BE088gT179uDrX//6SAFpyt16660AgH379g29f/vtt+PAgQPbH9AuwqVhRERERERERES7BCt7ERERERERERHtEkwEERERERERERHtEkwEERERERERERHtEkwEERERERERERHtEkwEERERERERERHtEkwEERERERERERHtEkwEERERERERERHtEkwEERERERERERHtEkwEERERERERERHtEkwEERERERERERHtEkwEERERERERERHtEkwEEREREREREW3C8ePHcdZZZ+EDH/hA/70HHngA9Xod3/jGN+YYGdEoYa218w6CiIiIiIiI6Kns3/7t37B//3488MADuPDCC7Fnzx78+Z//OT784Q/POzSiIUwEEREREREREc3AoUOH8O///u+4+OKL8aMf/QgPPvggXNedd1hEQ5gIIiIiIiIiIpqBKIpw0UUX4fHHH8dDDz2E5z//+fMOiWgEawQRERERERERzcDPfvYzHDt2DMYYPPbYY/MOh6gUZwQRERERERERbVK328Wll16KPXv24MILL8SRI0fwox/9CGeccca8QyMawkQQERERERER0Sa9853vxF133YUf/vCHaLVa+D//5/9gaWkJX/3qV+cdGtEQLg0jIiIiIiIi2oT77rsPR44cwZ133onFxUVIKXHnnXfi29/+Nm699dZ5h0c0hDOCiIiIiIiIiIh2Cc4IIiIiIiIiIiLaJZgIIiIiIiIiIiLaJZgIIiIiIiIiIiLaJZgIIiIiIiIiIiLaJZgIIiIiIiIiIiLaJZgIIiIiIiIiIiLaJZgIIiIiIiIiIiLaJZgIIiIiIiIiIiLaJZgIIiIiIiIiIiLaJZgIIiIiIiIiIiLaJZgIIiIiIiIiIiLaJf5/bSbsUz0zb44AAAAASUVORK5CYII=",
       "text/plain": [
@@ -1376,95 +1074,12 @@
       "text/plain": [
        "\u001b[2;36m[12:03:47]\u001b[0m\u001b[2;36m \u001b[0mCreated task \u001b[32m'meta_near_field_after'\u001b[0m with task_id                                          \u001b]8;id=301842;file:///Users/twhughes/Documents/Flexcompute/tidy3d-docs/tidy3d/tidy3d/web/webapi.py\u001b\\\u001b[2mwebapi.py\u001b[0m\u001b]8;;\u001b\\\u001b[2m:\u001b[0m\u001b]8;id=482033;file:///Users/twhughes/Documents/Flexcompute/tidy3d-docs/tidy3d/tidy3d/web/webapi.py#189\u001b\\\u001b[2m189\u001b[0m\u001b]8;;\u001b\\\n",
        "\u001b[2;36m           \u001b[0m\u001b[32m'fdve-23bdd155-ba21-410c-bf01-8987056c0ce4v1'\u001b[0m.                                             \u001b[2m             \u001b[0m\n"
-=======
-      "cell_type": "code",
-      "execution_count": 7,
-      "metadata": {
-        "execution": {
-          "iopub.execute_input": "2023-06-23T22:51:51.096522Z",
-          "iopub.status.busy": "2023-06-23T22:51:51.096383Z",
-          "iopub.status.idle": "2023-06-23T22:51:51.116594Z",
-          "shell.execute_reply": "2023-06-23T22:51:51.116016Z"
-        },
-        "tags": []
-      },
-      "outputs": [],
-      "source": [
-        "# Bandwidth in Hz\n",
-        "fwidth = f0 / 10.0\n",
-        "\n",
-        "# time dependence of source\n",
-        "gaussian = td.GaussianPulse(freq0=f0, fwidth=fwidth, phase=0)\n",
-        "\n",
-        "source = td.PlaneWave(\n",
-        "    source_time=gaussian,\n",
-        "    size=(td.inf, td.inf, 0),\n",
-        "    center=(0, 0, -length_z / 2 + space_below_sub / 10.0),\n",
-        "    direction=\"+\",\n",
-        "    pol_angle=0,\n",
-        ")\n",
-        "\n",
-        "run_time = 50 / fwidth\n"
-      ]
-    },
-    {
-      "cell_type": "markdown",
-      "metadata": {},
-      "source": [
-        "## Define Monitors\n",
-        "\n",
-        "Now we define the monitor that measures field output from the FDTD simulation.  For simplicity, we use measure the fields at the central frequency at the focal spot.\n",
-        "\n",
-        "This will be the monitor that we use in our objective function, so it will go into `JaxSimulation.output_monitors`."
-      ]
-    },
-    {
-      "cell_type": "code",
-      "execution_count": 8,
-      "metadata": {
-        "execution": {
-          "iopub.execute_input": "2023-06-23T22:51:51.119051Z",
-          "iopub.status.busy": "2023-06-23T22:51:51.118884Z",
-          "iopub.status.idle": "2023-06-23T22:51:51.138577Z",
-          "shell.execute_reply": "2023-06-23T22:51:51.138004Z"
-        }
-      },
-      "outputs": [],
-      "source": [
-        "# To decrease the amount of data stored, only store the E fields\n",
-        "fields = [\"Ex\", \"Ey\", \"Ez\"]\n",
-        "\n",
-        "monitor_focal = td.FieldMonitor(\n",
-        "    center=[0.0, 0.0, focal_z],\n",
-        "    size=[0, 0, 0],\n",
-        "    freqs=[f0],\n",
-        "    name=\"focal_point\",\n",
-        "    fields=fields,\n",
-        ")"
-      ]
-    },
-    {
-      "cell_type": "markdown",
-      "metadata": {},
-      "source": [
-        "## Create Simulation\n",
-        "\n",
-        "Now we can put everything together and define a [JaxSimulation](../_autosummary/tidy3d.plugins.adjoint.JaxSimulation.html) object to be run.\n",
-        "\n"
-      ]
-    },
-    {
-      "cell_type": "markdown",
-      "metadata": {},
-      "source": [
-        "We get a number of warnings about structures being too close to the PML. In FDTD simulations, this can result in instability, as PML are absorbing for propagating fields, but can be amplifying for evanescent fields. This particular simulation runs without any issues even with PML on the sides, but it is best to heed these warnings to avoid problems. There are two ways that we can fix the simulation: one is to just put some space between the last of the metalens boxes and the PML. The other is to use adiabatic absorbers on the sides, which are always stable. The only downside of the absorbers is that they are slightly thicker than the PML, making the overall simulation size slightly larger. This is why we only put them along x and y, while we leave the PML in z.\n",
-        "\n",
-        "> Note: we add symmetry of (-1, 1, 0) to speed up the simulation by approximately 4x taking into account the symmetry in our source and dielectric function."
->>>>>>> 58273090
-      ]
-    },
-    {
-<<<<<<< HEAD
+      ]
+     },
+     "metadata": {},
+     "output_type": "display_data"
+    },
+    {
      "data": {
       "text/html": [
        "<pre style=\"white-space:pre;overflow-x:auto;line-height:normal;font-family:Menlo,'DejaVu Sans Mono',consolas,'Courier New',monospace\"><span style=\"color: #7fbfbf; text-decoration-color: #7fbfbf\">           </span>View task using web UI at                                                                  <a href=\"file:///Users/twhughes/Documents/Flexcompute/tidy3d-docs/tidy3d/tidy3d/web/webapi.py\" target=\"_blank\"><span style=\"color: #7f7f7f; text-decoration-color: #7f7f7f\">webapi.py</span></a><span style=\"color: #7f7f7f; text-decoration-color: #7f7f7f\">:</span><a href=\"file:///Users/twhughes/Documents/Flexcompute/tidy3d-docs/tidy3d/tidy3d/web/webapi.py#191\" target=\"_blank\"><span style=\"color: #7f7f7f; text-decoration-color: #7f7f7f\">191</span></a>\n",
@@ -1476,79 +1091,12 @@
        "\u001b[2;36m          \u001b[0m\u001b[2;36m \u001b[0mView task using web UI at                                                                  \u001b]8;id=147474;file:///Users/twhughes/Documents/Flexcompute/tidy3d-docs/tidy3d/tidy3d/web/webapi.py\u001b\\\u001b[2mwebapi.py\u001b[0m\u001b]8;;\u001b\\\u001b[2m:\u001b[0m\u001b]8;id=693521;file:///Users/twhughes/Documents/Flexcompute/tidy3d-docs/tidy3d/tidy3d/web/webapi.py#191\u001b\\\u001b[2m191\u001b[0m\u001b]8;;\u001b\\\n",
        "\u001b[2;36m           \u001b[0m\u001b]8;id=496105;https://tidy3d.simulation.cloud/workbench?taskId=fdve-23bdd155-ba21-410c-bf01-8987056c0ce4v1\u001b\\\u001b[32m'https://tidy3d.simulation.cloud/workbench?\u001b[0m\u001b]8;;\u001b\\\u001b]8;id=69856;https://tidy3d.simulation.cloud/workbench?taskId=fdve-23bdd155-ba21-410c-bf01-8987056c0ce4v1\u001b\\\u001b[32mtaskId\u001b[0m\u001b]8;;\u001b\\\u001b]8;id=496105;https://tidy3d.simulation.cloud/workbench?taskId=fdve-23bdd155-ba21-410c-bf01-8987056c0ce4v1\u001b\\\u001b[32m=\u001b[0m\u001b]8;;\u001b\\\u001b]8;id=718735;https://tidy3d.simulation.cloud/workbench?taskId=fdve-23bdd155-ba21-410c-bf01-8987056c0ce4v1\u001b\\\u001b[32mfdve\u001b[0m\u001b]8;;\u001b\\\u001b]8;id=496105;https://tidy3d.simulation.cloud/workbench?taskId=fdve-23bdd155-ba21-410c-bf01-8987056c0ce4v1\u001b\\\u001b[32m-23bdd155-ba21-410c-bf01-8987056c0ce\u001b[0m\u001b]8;;\u001b\\ \u001b[2m             \u001b[0m\n",
        "\u001b[2;36m           \u001b[0m\u001b]8;id=496105;https://tidy3d.simulation.cloud/workbench?taskId=fdve-23bdd155-ba21-410c-bf01-8987056c0ce4v1\u001b\\\u001b[32m4v1'\u001b[0m\u001b]8;;\u001b\\.                                                                                      \u001b[2m             \u001b[0m\n"
-=======
-      "cell_type": "code",
-      "execution_count": 9,
-      "metadata": {
-        "execution": {
-          "iopub.execute_input": "2023-06-23T22:51:51.141061Z",
-          "iopub.status.busy": "2023-06-23T22:51:51.140900Z",
-          "iopub.status.idle": "2023-06-23T22:51:51.586329Z",
-          "shell.execute_reply": "2023-06-23T22:51:51.585831Z"
-        },
-        "tags": []
-      },
-      "outputs": [
-        {
-          "data": {
-            "text/html": [
-              "<pre style=\"white-space:pre;overflow-x:auto;line-height:normal;font-family:Menlo,'DejaVu Sans Mono',consolas,'Courier New',monospace\"><span style=\"color: #7fbfbf; text-decoration-color: #7fbfbf\">[17:18:16] </span>WARNING: Override structures take no effect along x-axis. If      <a href=\"file:///home/momchil/Drive/flexcompute/tidy3d-core/tidy3d_frontend/tidy3d/components/grid/grid_spec.py\" target=\"_blank\"><span style=\"color: #7f7f7f; text-decoration-color: #7f7f7f\">grid_spec.py</span></a><span style=\"color: #7f7f7f; text-decoration-color: #7f7f7f\">:</span><a href=\"file:///home/momchil/Drive/flexcompute/tidy3d-core/tidy3d_frontend/tidy3d/components/grid/grid_spec.py#556\" target=\"_blank\"><span style=\"color: #7f7f7f; text-decoration-color: #7f7f7f\">556</span></a>\n",
-              "<span style=\"color: #7fbfbf; text-decoration-color: #7fbfbf\">           </span>intending to apply override structures to this axis, use          <span style=\"color: #7f7f7f; text-decoration-color: #7f7f7f\">                </span>\n",
-              "<span style=\"color: #7fbfbf; text-decoration-color: #7fbfbf\">           </span><span style=\"color: #008000; text-decoration-color: #008000\">'AutoGrid'</span>.                                                       <span style=\"color: #7f7f7f; text-decoration-color: #7f7f7f\">                </span>\n",
-              "</pre>\n"
-            ],
-            "text/plain": [
-              "\u001b[2;36m[17:18:16]\u001b[0m\u001b[2;36m \u001b[0mWARNING: Override structures take no effect along x-axis. If      \u001b]8;id=481493;file:///home/momchil/Drive/flexcompute/tidy3d-core/tidy3d_frontend/tidy3d/components/grid/grid_spec.py\u001b\\\u001b[2mgrid_spec.py\u001b[0m\u001b]8;;\u001b\\\u001b[2m:\u001b[0m\u001b]8;id=523636;file:///home/momchil/Drive/flexcompute/tidy3d-core/tidy3d_frontend/tidy3d/components/grid/grid_spec.py#556\u001b\\\u001b[2m556\u001b[0m\u001b]8;;\u001b\\\n",
-              "\u001b[2;36m           \u001b[0mintending to apply override structures to this axis, use          \u001b[2m                \u001b[0m\n",
-              "\u001b[2;36m           \u001b[0m\u001b[32m'AutoGrid'\u001b[0m.                                                       \u001b[2m                \u001b[0m\n"
-            ]
-          },
-          "metadata": {},
-          "output_type": "display_data"
-        },
-        {
-          "data": {
-            "text/html": [
-              "<pre style=\"white-space:pre;overflow-x:auto;line-height:normal;font-family:Menlo,'DejaVu Sans Mono',consolas,'Courier New',monospace\"><span style=\"color: #7fbfbf; text-decoration-color: #7fbfbf\">           </span>WARNING: Override structures take no effect along y-axis. If      <a href=\"file:///home/momchil/Drive/flexcompute/tidy3d-core/tidy3d_frontend/tidy3d/components/grid/grid_spec.py\" target=\"_blank\"><span style=\"color: #7f7f7f; text-decoration-color: #7f7f7f\">grid_spec.py</span></a><span style=\"color: #7f7f7f; text-decoration-color: #7f7f7f\">:</span><a href=\"file:///home/momchil/Drive/flexcompute/tidy3d-core/tidy3d_frontend/tidy3d/components/grid/grid_spec.py#556\" target=\"_blank\"><span style=\"color: #7f7f7f; text-decoration-color: #7f7f7f\">556</span></a>\n",
-              "<span style=\"color: #7fbfbf; text-decoration-color: #7fbfbf\">           </span>intending to apply override structures to this axis, use          <span style=\"color: #7f7f7f; text-decoration-color: #7f7f7f\">                </span>\n",
-              "<span style=\"color: #7fbfbf; text-decoration-color: #7fbfbf\">           </span><span style=\"color: #008000; text-decoration-color: #008000\">'AutoGrid'</span>.                                                       <span style=\"color: #7f7f7f; text-decoration-color: #7f7f7f\">                </span>\n",
-              "</pre>\n"
-            ],
-            "text/plain": [
-              "\u001b[2;36m          \u001b[0m\u001b[2;36m \u001b[0mWARNING: Override structures take no effect along y-axis. If      \u001b]8;id=949063;file:///home/momchil/Drive/flexcompute/tidy3d-core/tidy3d_frontend/tidy3d/components/grid/grid_spec.py\u001b\\\u001b[2mgrid_spec.py\u001b[0m\u001b]8;;\u001b\\\u001b[2m:\u001b[0m\u001b]8;id=590111;file:///home/momchil/Drive/flexcompute/tidy3d-core/tidy3d_frontend/tidy3d/components/grid/grid_spec.py#556\u001b\\\u001b[2m556\u001b[0m\u001b]8;;\u001b\\\n",
-              "\u001b[2;36m           \u001b[0mintending to apply override structures to this axis, use          \u001b[2m                \u001b[0m\n",
-              "\u001b[2;36m           \u001b[0m\u001b[32m'AutoGrid'\u001b[0m.                                                       \u001b[2m                \u001b[0m\n"
-            ]
-          },
-          "metadata": {},
-          "output_type": "display_data"
-        }
-      ],
-      "source": [
-        "def make_sim(angles, apply_symmetry: bool=True):\n",
-        "    metalens = make_structures(angles, apply_symmetry=apply_symmetry)\n",
-        "    sim = tda.JaxSimulation(\n",
-        "        size=sim_size,\n",
-        "        grid_spec=grid_spec,\n",
-        "        structures=[substrate],\n",
-        "        input_structures=metalens,\n",
-        "        sources=[source],\n",
-        "        monitors=[],\n",
-        "        output_monitors=[monitor_focal],\n",
-        "        run_time=run_time,\n",
-        "        boundary_spec=td.BoundarySpec(\n",
-        "            x=td.Boundary.absorber(), y=td.Boundary.absorber(), z=td.Boundary.pml()\n",
-        "        ),\n",
-        "        symmetry=symmetry,\n",
-        "    )\n",
-        "    return sim\n",
-        "\n",
-        "sim = make_sim(params0)"
->>>>>>> 58273090
-      ]
-    },
-    {
-<<<<<<< HEAD
+      ]
+     },
+     "metadata": {},
+     "output_type": "display_data"
+    },
+    {
      "data": {
       "application/vnd.jupyter.widget-view+json": {
        "model_id": "5751ef379ca54f3aaa35c9f3bdf75073",
@@ -1557,321 +1105,62 @@
       },
       "text/plain": [
        "Output()"
-=======
-      "cell_type": "markdown",
-      "metadata": {},
-      "source": [
-        "The warnings are just letting us know that we are using uniform grid along x and y (per our spec) even though the override structures have some extent in these dimensions. We can ignore as this is intended."
->>>>>>> 58273090
-      ]
-    },
-    {
-      "cell_type": "markdown",
-      "metadata": {},
-      "source": [
-        "## Visualize Geometry\n",
-        "\n",
-        "Lets take a look and make sure everything is defined properly.\n"
-      ]
-    },
-    {
-      "cell_type": "code",
-      "execution_count": 10,
-      "metadata": {
-        "execution": {
-          "iopub.execute_input": "2023-06-23T22:51:51.588771Z",
-          "iopub.status.busy": "2023-06-23T22:51:51.588625Z",
-          "iopub.status.idle": "2023-06-23T22:51:52.376305Z",
-          "shell.execute_reply": "2023-06-23T22:51:52.375783Z"
-        },
-        "tags": []
+      ]
+     },
+     "metadata": {},
+     "output_type": "display_data"
+    },
+    {
+     "data": {
+      "text/html": [
+       "<pre style=\"white-space:pre;overflow-x:auto;line-height:normal;font-family:Menlo,'DejaVu Sans Mono',consolas,'Courier New',monospace\"></pre>\n"
+      ],
+      "text/plain": []
+     },
+     "metadata": {},
+     "output_type": "display_data"
+    },
+    {
+     "data": {
+      "text/html": [
+       "<pre style=\"white-space:pre;overflow-x:auto;line-height:normal;font-family:Menlo,'DejaVu Sans Mono',consolas,'Courier New',monospace\">\n",
+       "</pre>\n"
+      ],
+      "text/plain": [
+       "\n"
+      ]
+     },
+     "metadata": {},
+     "output_type": "display_data"
+    },
+    {
+     "data": {
+      "text/html": [
+       "<pre style=\"white-space:pre;overflow-x:auto;line-height:normal;font-family:Menlo,'DejaVu Sans Mono',consolas,'Courier New',monospace\"><span style=\"color: #7fbfbf; text-decoration-color: #7fbfbf\">[12:03:51] </span>status = queued                                                                            <a href=\"file:///Users/twhughes/Documents/Flexcompute/tidy3d-docs/tidy3d/tidy3d/web/webapi.py\" target=\"_blank\"><span style=\"color: #7f7f7f; text-decoration-color: #7f7f7f\">webapi.py</span></a><span style=\"color: #7f7f7f; text-decoration-color: #7f7f7f\">:</span><a href=\"file:///Users/twhughes/Documents/Flexcompute/tidy3d-docs/tidy3d/tidy3d/web/webapi.py#363\" target=\"_blank\"><span style=\"color: #7f7f7f; text-decoration-color: #7f7f7f\">363</span></a>\n",
+       "</pre>\n"
+      ],
+      "text/plain": [
+       "\u001b[2;36m[12:03:51]\u001b[0m\u001b[2;36m \u001b[0mstatus = queued                                                                            \u001b]8;id=815787;file:///Users/twhughes/Documents/Flexcompute/tidy3d-docs/tidy3d/tidy3d/web/webapi.py\u001b\\\u001b[2mwebapi.py\u001b[0m\u001b]8;;\u001b\\\u001b[2m:\u001b[0m\u001b]8;id=548905;file:///Users/twhughes/Documents/Flexcompute/tidy3d-docs/tidy3d/tidy3d/web/webapi.py#363\u001b\\\u001b[2m363\u001b[0m\u001b]8;;\u001b\\\n"
+      ]
+     },
+     "metadata": {},
+     "output_type": "display_data"
+    },
+    {
+     "data": {
+      "application/vnd.jupyter.widget-view+json": {
+       "model_id": "",
+       "version_major": 2,
+       "version_minor": 0
       },
-      "outputs": [
-        {
-          "data": {
-            "text/html": [
-              "<pre style=\"white-space:pre;overflow-x:auto;line-height:normal;font-family:Menlo,'DejaVu Sans Mono',consolas,'Courier New',monospace\"><span style=\"color: #7fbfbf; text-decoration-color: #7fbfbf\">           </span>WARNING: Override structures take no effect along x-axis. If      <a href=\"file:///home/momchil/Drive/flexcompute/tidy3d-core/tidy3d_frontend/tidy3d/components/grid/grid_spec.py\" target=\"_blank\"><span style=\"color: #7f7f7f; text-decoration-color: #7f7f7f\">grid_spec.py</span></a><span style=\"color: #7f7f7f; text-decoration-color: #7f7f7f\">:</span><a href=\"file:///home/momchil/Drive/flexcompute/tidy3d-core/tidy3d_frontend/tidy3d/components/grid/grid_spec.py#556\" target=\"_blank\"><span style=\"color: #7f7f7f; text-decoration-color: #7f7f7f\">556</span></a>\n",
-              "<span style=\"color: #7fbfbf; text-decoration-color: #7fbfbf\">           </span>intending to apply override structures to this axis, use          <span style=\"color: #7f7f7f; text-decoration-color: #7f7f7f\">                </span>\n",
-              "<span style=\"color: #7fbfbf; text-decoration-color: #7fbfbf\">           </span><span style=\"color: #008000; text-decoration-color: #008000\">'AutoGrid'</span>.                                                       <span style=\"color: #7f7f7f; text-decoration-color: #7f7f7f\">                </span>\n",
-              "</pre>\n"
-            ],
-            "text/plain": [
-              "\u001b[2;36m          \u001b[0m\u001b[2;36m \u001b[0mWARNING: Override structures take no effect along x-axis. If      \u001b]8;id=573467;file:///home/momchil/Drive/flexcompute/tidy3d-core/tidy3d_frontend/tidy3d/components/grid/grid_spec.py\u001b\\\u001b[2mgrid_spec.py\u001b[0m\u001b]8;;\u001b\\\u001b[2m:\u001b[0m\u001b]8;id=653368;file:///home/momchil/Drive/flexcompute/tidy3d-core/tidy3d_frontend/tidy3d/components/grid/grid_spec.py#556\u001b\\\u001b[2m556\u001b[0m\u001b]8;;\u001b\\\n",
-              "\u001b[2;36m           \u001b[0mintending to apply override structures to this axis, use          \u001b[2m                \u001b[0m\n",
-              "\u001b[2;36m           \u001b[0m\u001b[32m'AutoGrid'\u001b[0m.                                                       \u001b[2m                \u001b[0m\n"
-            ]
-          },
-          "metadata": {},
-          "output_type": "display_data"
-        },
-        {
-          "data": {
-            "text/html": [
-              "<pre style=\"white-space:pre;overflow-x:auto;line-height:normal;font-family:Menlo,'DejaVu Sans Mono',consolas,'Courier New',monospace\"><span style=\"color: #7fbfbf; text-decoration-color: #7fbfbf\">           </span>WARNING: Override structures take no effect along y-axis. If      <a href=\"file:///home/momchil/Drive/flexcompute/tidy3d-core/tidy3d_frontend/tidy3d/components/grid/grid_spec.py\" target=\"_blank\"><span style=\"color: #7f7f7f; text-decoration-color: #7f7f7f\">grid_spec.py</span></a><span style=\"color: #7f7f7f; text-decoration-color: #7f7f7f\">:</span><a href=\"file:///home/momchil/Drive/flexcompute/tidy3d-core/tidy3d_frontend/tidy3d/components/grid/grid_spec.py#556\" target=\"_blank\"><span style=\"color: #7f7f7f; text-decoration-color: #7f7f7f\">556</span></a>\n",
-              "<span style=\"color: #7fbfbf; text-decoration-color: #7fbfbf\">           </span>intending to apply override structures to this axis, use          <span style=\"color: #7f7f7f; text-decoration-color: #7f7f7f\">                </span>\n",
-              "<span style=\"color: #7fbfbf; text-decoration-color: #7fbfbf\">           </span><span style=\"color: #008000; text-decoration-color: #008000\">'AutoGrid'</span>.                                                       <span style=\"color: #7f7f7f; text-decoration-color: #7f7f7f\">                </span>\n",
-              "</pre>\n"
-            ],
-            "text/plain": [
-              "\u001b[2;36m          \u001b[0m\u001b[2;36m \u001b[0mWARNING: Override structures take no effect along y-axis. If      \u001b]8;id=141245;file:///home/momchil/Drive/flexcompute/tidy3d-core/tidy3d_frontend/tidy3d/components/grid/grid_spec.py\u001b\\\u001b[2mgrid_spec.py\u001b[0m\u001b]8;;\u001b\\\u001b[2m:\u001b[0m\u001b]8;id=155886;file:///home/momchil/Drive/flexcompute/tidy3d-core/tidy3d_frontend/tidy3d/components/grid/grid_spec.py#556\u001b\\\u001b[2m556\u001b[0m\u001b]8;;\u001b\\\n",
-              "\u001b[2;36m           \u001b[0mintending to apply override structures to this axis, use          \u001b[2m                \u001b[0m\n",
-              "\u001b[2;36m           \u001b[0m\u001b[32m'AutoGrid'\u001b[0m.                                                       \u001b[2m                \u001b[0m\n"
-            ]
-          },
-          "metadata": {},
-          "output_type": "display_data"
-        },
-        {
-          "data": {
-            "text/html": [
-              "<pre style=\"white-space:pre;overflow-x:auto;line-height:normal;font-family:Menlo,'DejaVu Sans Mono',consolas,'Courier New',monospace\"><span style=\"color: #7fbfbf; text-decoration-color: #7fbfbf\">           </span>WARNING: Override structures take no effect along x-axis. If      <a href=\"file:///home/momchil/Drive/flexcompute/tidy3d-core/tidy3d_frontend/tidy3d/components/grid/grid_spec.py\" target=\"_blank\"><span style=\"color: #7f7f7f; text-decoration-color: #7f7f7f\">grid_spec.py</span></a><span style=\"color: #7f7f7f; text-decoration-color: #7f7f7f\">:</span><a href=\"file:///home/momchil/Drive/flexcompute/tidy3d-core/tidy3d_frontend/tidy3d/components/grid/grid_spec.py#556\" target=\"_blank\"><span style=\"color: #7f7f7f; text-decoration-color: #7f7f7f\">556</span></a>\n",
-              "<span style=\"color: #7fbfbf; text-decoration-color: #7fbfbf\">           </span>intending to apply override structures to this axis, use          <span style=\"color: #7f7f7f; text-decoration-color: #7f7f7f\">                </span>\n",
-              "<span style=\"color: #7fbfbf; text-decoration-color: #7fbfbf\">           </span><span style=\"color: #008000; text-decoration-color: #008000\">'AutoGrid'</span>.                                                       <span style=\"color: #7f7f7f; text-decoration-color: #7f7f7f\">                </span>\n",
-              "</pre>\n"
-            ],
-            "text/plain": [
-              "\u001b[2;36m          \u001b[0m\u001b[2;36m \u001b[0mWARNING: Override structures take no effect along x-axis. If      \u001b]8;id=824434;file:///home/momchil/Drive/flexcompute/tidy3d-core/tidy3d_frontend/tidy3d/components/grid/grid_spec.py\u001b\\\u001b[2mgrid_spec.py\u001b[0m\u001b]8;;\u001b\\\u001b[2m:\u001b[0m\u001b]8;id=745876;file:///home/momchil/Drive/flexcompute/tidy3d-core/tidy3d_frontend/tidy3d/components/grid/grid_spec.py#556\u001b\\\u001b[2m556\u001b[0m\u001b]8;;\u001b\\\n",
-              "\u001b[2;36m           \u001b[0mintending to apply override structures to this axis, use          \u001b[2m                \u001b[0m\n",
-              "\u001b[2;36m           \u001b[0m\u001b[32m'AutoGrid'\u001b[0m.                                                       \u001b[2m                \u001b[0m\n"
-            ]
-          },
-          "metadata": {},
-          "output_type": "display_data"
-        },
-        {
-          "data": {
-            "text/html": [
-              "<pre style=\"white-space:pre;overflow-x:auto;line-height:normal;font-family:Menlo,'DejaVu Sans Mono',consolas,'Courier New',monospace\"><span style=\"color: #7fbfbf; text-decoration-color: #7fbfbf\">           </span>WARNING: Override structures take no effect along y-axis. If      <a href=\"file:///home/momchil/Drive/flexcompute/tidy3d-core/tidy3d_frontend/tidy3d/components/grid/grid_spec.py\" target=\"_blank\"><span style=\"color: #7f7f7f; text-decoration-color: #7f7f7f\">grid_spec.py</span></a><span style=\"color: #7f7f7f; text-decoration-color: #7f7f7f\">:</span><a href=\"file:///home/momchil/Drive/flexcompute/tidy3d-core/tidy3d_frontend/tidy3d/components/grid/grid_spec.py#556\" target=\"_blank\"><span style=\"color: #7f7f7f; text-decoration-color: #7f7f7f\">556</span></a>\n",
-              "<span style=\"color: #7fbfbf; text-decoration-color: #7fbfbf\">           </span>intending to apply override structures to this axis, use          <span style=\"color: #7f7f7f; text-decoration-color: #7f7f7f\">                </span>\n",
-              "<span style=\"color: #7fbfbf; text-decoration-color: #7fbfbf\">           </span><span style=\"color: #008000; text-decoration-color: #008000\">'AutoGrid'</span>.                                                       <span style=\"color: #7f7f7f; text-decoration-color: #7f7f7f\">                </span>\n",
-              "</pre>\n"
-            ],
-            "text/plain": [
-              "\u001b[2;36m          \u001b[0m\u001b[2;36m \u001b[0mWARNING: Override structures take no effect along y-axis. If      \u001b]8;id=644458;file:///home/momchil/Drive/flexcompute/tidy3d-core/tidy3d_frontend/tidy3d/components/grid/grid_spec.py\u001b\\\u001b[2mgrid_spec.py\u001b[0m\u001b]8;;\u001b\\\u001b[2m:\u001b[0m\u001b]8;id=744222;file:///home/momchil/Drive/flexcompute/tidy3d-core/tidy3d_frontend/tidy3d/components/grid/grid_spec.py#556\u001b\\\u001b[2m556\u001b[0m\u001b]8;;\u001b\\\n",
-              "\u001b[2;36m           \u001b[0mintending to apply override structures to this axis, use          \u001b[2m                \u001b[0m\n",
-              "\u001b[2;36m           \u001b[0m\u001b[32m'AutoGrid'\u001b[0m.                                                       \u001b[2m                \u001b[0m\n"
-            ]
-          },
-          "metadata": {},
-          "output_type": "display_data"
-        },
-        {
-          "data": {
-            "text/html": [
-              "<pre style=\"white-space:pre;overflow-x:auto;line-height:normal;font-family:Menlo,'DejaVu Sans Mono',consolas,'Courier New',monospace\"><span style=\"color: #7fbfbf; text-decoration-color: #7fbfbf\">           </span>WARNING: Override structures take no effect along x-axis. If      <a href=\"file:///home/momchil/Drive/flexcompute/tidy3d-core/tidy3d_frontend/tidy3d/components/grid/grid_spec.py\" target=\"_blank\"><span style=\"color: #7f7f7f; text-decoration-color: #7f7f7f\">grid_spec.py</span></a><span style=\"color: #7f7f7f; text-decoration-color: #7f7f7f\">:</span><a href=\"file:///home/momchil/Drive/flexcompute/tidy3d-core/tidy3d_frontend/tidy3d/components/grid/grid_spec.py#556\" target=\"_blank\"><span style=\"color: #7f7f7f; text-decoration-color: #7f7f7f\">556</span></a>\n",
-              "<span style=\"color: #7fbfbf; text-decoration-color: #7fbfbf\">           </span>intending to apply override structures to this axis, use          <span style=\"color: #7f7f7f; text-decoration-color: #7f7f7f\">                </span>\n",
-              "<span style=\"color: #7fbfbf; text-decoration-color: #7fbfbf\">           </span><span style=\"color: #008000; text-decoration-color: #008000\">'AutoGrid'</span>.                                                       <span style=\"color: #7f7f7f; text-decoration-color: #7f7f7f\">                </span>\n",
-              "</pre>\n"
-            ],
-            "text/plain": [
-              "\u001b[2;36m          \u001b[0m\u001b[2;36m \u001b[0mWARNING: Override structures take no effect along x-axis. If      \u001b]8;id=947253;file:///home/momchil/Drive/flexcompute/tidy3d-core/tidy3d_frontend/tidy3d/components/grid/grid_spec.py\u001b\\\u001b[2mgrid_spec.py\u001b[0m\u001b]8;;\u001b\\\u001b[2m:\u001b[0m\u001b]8;id=185928;file:///home/momchil/Drive/flexcompute/tidy3d-core/tidy3d_frontend/tidy3d/components/grid/grid_spec.py#556\u001b\\\u001b[2m556\u001b[0m\u001b]8;;\u001b\\\n",
-              "\u001b[2;36m           \u001b[0mintending to apply override structures to this axis, use          \u001b[2m                \u001b[0m\n",
-              "\u001b[2;36m           \u001b[0m\u001b[32m'AutoGrid'\u001b[0m.                                                       \u001b[2m                \u001b[0m\n"
-            ]
-          },
-          "metadata": {},
-          "output_type": "display_data"
-        },
-        {
-          "data": {
-            "text/html": [
-              "<pre style=\"white-space:pre;overflow-x:auto;line-height:normal;font-family:Menlo,'DejaVu Sans Mono',consolas,'Courier New',monospace\"><span style=\"color: #7fbfbf; text-decoration-color: #7fbfbf\">           </span>WARNING: Override structures take no effect along y-axis. If      <a href=\"file:///home/momchil/Drive/flexcompute/tidy3d-core/tidy3d_frontend/tidy3d/components/grid/grid_spec.py\" target=\"_blank\"><span style=\"color: #7f7f7f; text-decoration-color: #7f7f7f\">grid_spec.py</span></a><span style=\"color: #7f7f7f; text-decoration-color: #7f7f7f\">:</span><a href=\"file:///home/momchil/Drive/flexcompute/tidy3d-core/tidy3d_frontend/tidy3d/components/grid/grid_spec.py#556\" target=\"_blank\"><span style=\"color: #7f7f7f; text-decoration-color: #7f7f7f\">556</span></a>\n",
-              "<span style=\"color: #7fbfbf; text-decoration-color: #7fbfbf\">           </span>intending to apply override structures to this axis, use          <span style=\"color: #7f7f7f; text-decoration-color: #7f7f7f\">                </span>\n",
-              "<span style=\"color: #7fbfbf; text-decoration-color: #7fbfbf\">           </span><span style=\"color: #008000; text-decoration-color: #008000\">'AutoGrid'</span>.                                                       <span style=\"color: #7f7f7f; text-decoration-color: #7f7f7f\">                </span>\n",
-              "</pre>\n"
-            ],
-            "text/plain": [
-              "\u001b[2;36m          \u001b[0m\u001b[2;36m \u001b[0mWARNING: Override structures take no effect along y-axis. If      \u001b]8;id=703513;file:///home/momchil/Drive/flexcompute/tidy3d-core/tidy3d_frontend/tidy3d/components/grid/grid_spec.py\u001b\\\u001b[2mgrid_spec.py\u001b[0m\u001b]8;;\u001b\\\u001b[2m:\u001b[0m\u001b]8;id=100705;file:///home/momchil/Drive/flexcompute/tidy3d-core/tidy3d_frontend/tidy3d/components/grid/grid_spec.py#556\u001b\\\u001b[2m556\u001b[0m\u001b]8;;\u001b\\\n",
-              "\u001b[2;36m           \u001b[0mintending to apply override structures to this axis, use          \u001b[2m                \u001b[0m\n",
-              "\u001b[2;36m           \u001b[0m\u001b[32m'AutoGrid'\u001b[0m.                                                       \u001b[2m                \u001b[0m\n"
-            ]
-          },
-          "metadata": {},
-          "output_type": "display_data"
-        },
-        {
-          "data": {
-            "text/html": [
-              "<pre style=\"white-space:pre;overflow-x:auto;line-height:normal;font-family:Menlo,'DejaVu Sans Mono',consolas,'Courier New',monospace\"><span style=\"color: #7fbfbf; text-decoration-color: #7fbfbf\">[17:18:17] </span>WARNING: Override structures take no effect along x-axis. If      <a href=\"file:///home/momchil/Drive/flexcompute/tidy3d-core/tidy3d_frontend/tidy3d/components/grid/grid_spec.py\" target=\"_blank\"><span style=\"color: #7f7f7f; text-decoration-color: #7f7f7f\">grid_spec.py</span></a><span style=\"color: #7f7f7f; text-decoration-color: #7f7f7f\">:</span><a href=\"file:///home/momchil/Drive/flexcompute/tidy3d-core/tidy3d_frontend/tidy3d/components/grid/grid_spec.py#556\" target=\"_blank\"><span style=\"color: #7f7f7f; text-decoration-color: #7f7f7f\">556</span></a>\n",
-              "<span style=\"color: #7fbfbf; text-decoration-color: #7fbfbf\">           </span>intending to apply override structures to this axis, use          <span style=\"color: #7f7f7f; text-decoration-color: #7f7f7f\">                </span>\n",
-              "<span style=\"color: #7fbfbf; text-decoration-color: #7fbfbf\">           </span><span style=\"color: #008000; text-decoration-color: #008000\">'AutoGrid'</span>.                                                       <span style=\"color: #7f7f7f; text-decoration-color: #7f7f7f\">                </span>\n",
-              "</pre>\n"
-            ],
-            "text/plain": [
-              "\u001b[2;36m[17:18:17]\u001b[0m\u001b[2;36m \u001b[0mWARNING: Override structures take no effect along x-axis. If      \u001b]8;id=986519;file:///home/momchil/Drive/flexcompute/tidy3d-core/tidy3d_frontend/tidy3d/components/grid/grid_spec.py\u001b\\\u001b[2mgrid_spec.py\u001b[0m\u001b]8;;\u001b\\\u001b[2m:\u001b[0m\u001b]8;id=656170;file:///home/momchil/Drive/flexcompute/tidy3d-core/tidy3d_frontend/tidy3d/components/grid/grid_spec.py#556\u001b\\\u001b[2m556\u001b[0m\u001b]8;;\u001b\\\n",
-              "\u001b[2;36m           \u001b[0mintending to apply override structures to this axis, use          \u001b[2m                \u001b[0m\n",
-              "\u001b[2;36m           \u001b[0m\u001b[32m'AutoGrid'\u001b[0m.                                                       \u001b[2m                \u001b[0m\n"
-            ]
-          },
-          "metadata": {},
-          "output_type": "display_data"
-        },
-        {
-          "data": {
-            "text/html": [
-              "<pre style=\"white-space:pre;overflow-x:auto;line-height:normal;font-family:Menlo,'DejaVu Sans Mono',consolas,'Courier New',monospace\"><span style=\"color: #7fbfbf; text-decoration-color: #7fbfbf\">           </span>WARNING: Override structures take no effect along y-axis. If      <a href=\"file:///home/momchil/Drive/flexcompute/tidy3d-core/tidy3d_frontend/tidy3d/components/grid/grid_spec.py\" target=\"_blank\"><span style=\"color: #7f7f7f; text-decoration-color: #7f7f7f\">grid_spec.py</span></a><span style=\"color: #7f7f7f; text-decoration-color: #7f7f7f\">:</span><a href=\"file:///home/momchil/Drive/flexcompute/tidy3d-core/tidy3d_frontend/tidy3d/components/grid/grid_spec.py#556\" target=\"_blank\"><span style=\"color: #7f7f7f; text-decoration-color: #7f7f7f\">556</span></a>\n",
-              "<span style=\"color: #7fbfbf; text-decoration-color: #7fbfbf\">           </span>intending to apply override structures to this axis, use          <span style=\"color: #7f7f7f; text-decoration-color: #7f7f7f\">                </span>\n",
-              "<span style=\"color: #7fbfbf; text-decoration-color: #7fbfbf\">           </span><span style=\"color: #008000; text-decoration-color: #008000\">'AutoGrid'</span>.                                                       <span style=\"color: #7f7f7f; text-decoration-color: #7f7f7f\">                </span>\n",
-              "</pre>\n"
-            ],
-            "text/plain": [
-              "\u001b[2;36m          \u001b[0m\u001b[2;36m \u001b[0mWARNING: Override structures take no effect along y-axis. If      \u001b]8;id=213399;file:///home/momchil/Drive/flexcompute/tidy3d-core/tidy3d_frontend/tidy3d/components/grid/grid_spec.py\u001b\\\u001b[2mgrid_spec.py\u001b[0m\u001b]8;;\u001b\\\u001b[2m:\u001b[0m\u001b]8;id=74067;file:///home/momchil/Drive/flexcompute/tidy3d-core/tidy3d_frontend/tidy3d/components/grid/grid_spec.py#556\u001b\\\u001b[2m556\u001b[0m\u001b]8;;\u001b\\\n",
-              "\u001b[2;36m           \u001b[0mintending to apply override structures to this axis, use          \u001b[2m                \u001b[0m\n",
-              "\u001b[2;36m           \u001b[0m\u001b[32m'AutoGrid'\u001b[0m.                                                       \u001b[2m                \u001b[0m\n"
-            ]
-          },
-          "metadata": {},
-          "output_type": "display_data"
-        },
-        {
-          "data": {
-            "text/html": [
-              "<pre style=\"white-space:pre;overflow-x:auto;line-height:normal;font-family:Menlo,'DejaVu Sans Mono',consolas,'Courier New',monospace\"><span style=\"color: #7fbfbf; text-decoration-color: #7fbfbf\">           </span>WARNING: Override structures take no effect along x-axis. If      <a href=\"file:///home/momchil/Drive/flexcompute/tidy3d-core/tidy3d_frontend/tidy3d/components/grid/grid_spec.py\" target=\"_blank\"><span style=\"color: #7f7f7f; text-decoration-color: #7f7f7f\">grid_spec.py</span></a><span style=\"color: #7f7f7f; text-decoration-color: #7f7f7f\">:</span><a href=\"file:///home/momchil/Drive/flexcompute/tidy3d-core/tidy3d_frontend/tidy3d/components/grid/grid_spec.py#556\" target=\"_blank\"><span style=\"color: #7f7f7f; text-decoration-color: #7f7f7f\">556</span></a>\n",
-              "<span style=\"color: #7fbfbf; text-decoration-color: #7fbfbf\">           </span>intending to apply override structures to this axis, use          <span style=\"color: #7f7f7f; text-decoration-color: #7f7f7f\">                </span>\n",
-              "<span style=\"color: #7fbfbf; text-decoration-color: #7fbfbf\">           </span><span style=\"color: #008000; text-decoration-color: #008000\">'AutoGrid'</span>.                                                       <span style=\"color: #7f7f7f; text-decoration-color: #7f7f7f\">                </span>\n",
-              "</pre>\n"
-            ],
-            "text/plain": [
-              "\u001b[2;36m          \u001b[0m\u001b[2;36m \u001b[0mWARNING: Override structures take no effect along x-axis. If      \u001b]8;id=338752;file:///home/momchil/Drive/flexcompute/tidy3d-core/tidy3d_frontend/tidy3d/components/grid/grid_spec.py\u001b\\\u001b[2mgrid_spec.py\u001b[0m\u001b]8;;\u001b\\\u001b[2m:\u001b[0m\u001b]8;id=149320;file:///home/momchil/Drive/flexcompute/tidy3d-core/tidy3d_frontend/tidy3d/components/grid/grid_spec.py#556\u001b\\\u001b[2m556\u001b[0m\u001b]8;;\u001b\\\n",
-              "\u001b[2;36m           \u001b[0mintending to apply override structures to this axis, use          \u001b[2m                \u001b[0m\n",
-              "\u001b[2;36m           \u001b[0m\u001b[32m'AutoGrid'\u001b[0m.                                                       \u001b[2m                \u001b[0m\n"
-            ]
-          },
-          "metadata": {},
-          "output_type": "display_data"
-        },
-        {
-          "data": {
-            "text/html": [
-              "<pre style=\"white-space:pre;overflow-x:auto;line-height:normal;font-family:Menlo,'DejaVu Sans Mono',consolas,'Courier New',monospace\"><span style=\"color: #7fbfbf; text-decoration-color: #7fbfbf\">           </span>WARNING: Override structures take no effect along y-axis. If      <a href=\"file:///home/momchil/Drive/flexcompute/tidy3d-core/tidy3d_frontend/tidy3d/components/grid/grid_spec.py\" target=\"_blank\"><span style=\"color: #7f7f7f; text-decoration-color: #7f7f7f\">grid_spec.py</span></a><span style=\"color: #7f7f7f; text-decoration-color: #7f7f7f\">:</span><a href=\"file:///home/momchil/Drive/flexcompute/tidy3d-core/tidy3d_frontend/tidy3d/components/grid/grid_spec.py#556\" target=\"_blank\"><span style=\"color: #7f7f7f; text-decoration-color: #7f7f7f\">556</span></a>\n",
-              "<span style=\"color: #7fbfbf; text-decoration-color: #7fbfbf\">           </span>intending to apply override structures to this axis, use          <span style=\"color: #7f7f7f; text-decoration-color: #7f7f7f\">                </span>\n",
-              "<span style=\"color: #7fbfbf; text-decoration-color: #7fbfbf\">           </span><span style=\"color: #008000; text-decoration-color: #008000\">'AutoGrid'</span>.                                                       <span style=\"color: #7f7f7f; text-decoration-color: #7f7f7f\">                </span>\n",
-              "</pre>\n"
-            ],
-            "text/plain": [
-              "\u001b[2;36m          \u001b[0m\u001b[2;36m \u001b[0mWARNING: Override structures take no effect along y-axis. If      \u001b]8;id=362736;file:///home/momchil/Drive/flexcompute/tidy3d-core/tidy3d_frontend/tidy3d/components/grid/grid_spec.py\u001b\\\u001b[2mgrid_spec.py\u001b[0m\u001b]8;;\u001b\\\u001b[2m:\u001b[0m\u001b]8;id=923315;file:///home/momchil/Drive/flexcompute/tidy3d-core/tidy3d_frontend/tidy3d/components/grid/grid_spec.py#556\u001b\\\u001b[2m556\u001b[0m\u001b]8;;\u001b\\\n",
-              "\u001b[2;36m           \u001b[0mintending to apply override structures to this axis, use          \u001b[2m                \u001b[0m\n",
-              "\u001b[2;36m           \u001b[0m\u001b[32m'AutoGrid'\u001b[0m.                                                       \u001b[2m                \u001b[0m\n"
-            ]
-          },
-          "metadata": {},
-          "output_type": "display_data"
-        },
-        {
-          "data": {
-            "text/html": [
-              "<pre style=\"white-space:pre;overflow-x:auto;line-height:normal;font-family:Menlo,'DejaVu Sans Mono',consolas,'Courier New',monospace\"><span style=\"color: #7fbfbf; text-decoration-color: #7fbfbf\">           </span>WARNING: Override structures take no effect along x-axis. If      <a href=\"file:///home/momchil/Drive/flexcompute/tidy3d-core/tidy3d_frontend/tidy3d/components/grid/grid_spec.py\" target=\"_blank\"><span style=\"color: #7f7f7f; text-decoration-color: #7f7f7f\">grid_spec.py</span></a><span style=\"color: #7f7f7f; text-decoration-color: #7f7f7f\">:</span><a href=\"file:///home/momchil/Drive/flexcompute/tidy3d-core/tidy3d_frontend/tidy3d/components/grid/grid_spec.py#556\" target=\"_blank\"><span style=\"color: #7f7f7f; text-decoration-color: #7f7f7f\">556</span></a>\n",
-              "<span style=\"color: #7fbfbf; text-decoration-color: #7fbfbf\">           </span>intending to apply override structures to this axis, use          <span style=\"color: #7f7f7f; text-decoration-color: #7f7f7f\">                </span>\n",
-              "<span style=\"color: #7fbfbf; text-decoration-color: #7fbfbf\">           </span><span style=\"color: #008000; text-decoration-color: #008000\">'AutoGrid'</span>.                                                       <span style=\"color: #7f7f7f; text-decoration-color: #7f7f7f\">                </span>\n",
-              "</pre>\n"
-            ],
-            "text/plain": [
-              "\u001b[2;36m          \u001b[0m\u001b[2;36m \u001b[0mWARNING: Override structures take no effect along x-axis. If      \u001b]8;id=892422;file:///home/momchil/Drive/flexcompute/tidy3d-core/tidy3d_frontend/tidy3d/components/grid/grid_spec.py\u001b\\\u001b[2mgrid_spec.py\u001b[0m\u001b]8;;\u001b\\\u001b[2m:\u001b[0m\u001b]8;id=459658;file:///home/momchil/Drive/flexcompute/tidy3d-core/tidy3d_frontend/tidy3d/components/grid/grid_spec.py#556\u001b\\\u001b[2m556\u001b[0m\u001b]8;;\u001b\\\n",
-              "\u001b[2;36m           \u001b[0mintending to apply override structures to this axis, use          \u001b[2m                \u001b[0m\n",
-              "\u001b[2;36m           \u001b[0m\u001b[32m'AutoGrid'\u001b[0m.                                                       \u001b[2m                \u001b[0m\n"
-            ]
-          },
-          "metadata": {},
-          "output_type": "display_data"
-        },
-        {
-          "data": {
-            "text/html": [
-              "<pre style=\"white-space:pre;overflow-x:auto;line-height:normal;font-family:Menlo,'DejaVu Sans Mono',consolas,'Courier New',monospace\"><span style=\"color: #7fbfbf; text-decoration-color: #7fbfbf\">           </span>WARNING: Override structures take no effect along y-axis. If      <a href=\"file:///home/momchil/Drive/flexcompute/tidy3d-core/tidy3d_frontend/tidy3d/components/grid/grid_spec.py\" target=\"_blank\"><span style=\"color: #7f7f7f; text-decoration-color: #7f7f7f\">grid_spec.py</span></a><span style=\"color: #7f7f7f; text-decoration-color: #7f7f7f\">:</span><a href=\"file:///home/momchil/Drive/flexcompute/tidy3d-core/tidy3d_frontend/tidy3d/components/grid/grid_spec.py#556\" target=\"_blank\"><span style=\"color: #7f7f7f; text-decoration-color: #7f7f7f\">556</span></a>\n",
-              "<span style=\"color: #7fbfbf; text-decoration-color: #7fbfbf\">           </span>intending to apply override structures to this axis, use          <span style=\"color: #7f7f7f; text-decoration-color: #7f7f7f\">                </span>\n",
-              "<span style=\"color: #7fbfbf; text-decoration-color: #7fbfbf\">           </span><span style=\"color: #008000; text-decoration-color: #008000\">'AutoGrid'</span>.                                                       <span style=\"color: #7f7f7f; text-decoration-color: #7f7f7f\">                </span>\n",
-              "</pre>\n"
-            ],
-            "text/plain": [
-              "\u001b[2;36m          \u001b[0m\u001b[2;36m \u001b[0mWARNING: Override structures take no effect along y-axis. If      \u001b]8;id=302433;file:///home/momchil/Drive/flexcompute/tidy3d-core/tidy3d_frontend/tidy3d/components/grid/grid_spec.py\u001b\\\u001b[2mgrid_spec.py\u001b[0m\u001b]8;;\u001b\\\u001b[2m:\u001b[0m\u001b]8;id=898838;file:///home/momchil/Drive/flexcompute/tidy3d-core/tidy3d_frontend/tidy3d/components/grid/grid_spec.py#556\u001b\\\u001b[2m556\u001b[0m\u001b]8;;\u001b\\\n",
-              "\u001b[2;36m           \u001b[0mintending to apply override structures to this axis, use          \u001b[2m                \u001b[0m\n",
-              "\u001b[2;36m           \u001b[0m\u001b[32m'AutoGrid'\u001b[0m.                                                       \u001b[2m                \u001b[0m\n"
-            ]
-          },
-          "metadata": {},
-          "output_type": "display_data"
-        },
-        {
-          "data": {
-            "image/png": "iVBORw0KGgoAAAANSUhEUgAAAz8AAAEjCAYAAAAc3r+KAAAAOXRFWHRTb2Z0d2FyZQBNYXRwbG90bGliIHZlcnNpb24zLjYuMiwgaHR0cHM6Ly9tYXRwbG90bGliLm9yZy8o6BhiAAAACXBIWXMAAAsTAAALEwEAmpwYAAB3YElEQVR4nO29ebwsWVXn+10RkZlnvEPVYaqJKkVtCxDQorClcQAHEJTufm074AC8Z7UDCg7YAmo7oXTbKih2S7XwlAeC2EJr2yqDioDKPBelDAUFVNWluDWce+4ZMjMi1vsjIs7JjJMRGZGZcTIjcn0/n/O5J3dG/HJn3hMr94q99m+LqmIYhmEYhmEYhtF0nHl3wDAMwzAMwzAM4ySw5McwDMMwDMMwjKXAkh/DMAzDMAzDMJYCS34MwzAMwzAMw1gKLPkxDMMwDMMwDGMpsOTHMAzDMAzDMIylwJIfwzAMwzAMo5GIyF+KyPfNux/G4mDJj2EYhmEYhlF7ROTnReQVg22q+gRV/YMT7sfVIqIi4p3w614iIq8TkV0RuVVEvqvAOW0RuVlEPptqv1FE/llEQhF5amWdngOW/BiGYRiGYRhDnPTA3ZgJvwP0gPsBTwH+u4g8eMw5zwY+P6L9A8APAe+daQ8XAEt+DMMwDMMwlgQRuVJEXisinxeRu0TkxXH7U0Xk70XkN0XkLuDnReS0iLw8PvZWEfkZEXHi4x8kIn8nItsicl5E/ihul1jjThG5ICIfEpGHZPTlqSJyi4jsiMgnReQpA889PZ6RuEdEXi8iDxx47sEi8kYRuVtEPicizxWRxwPPBb5dRC6KyAfiY98sIv9P/LsTv4db4/69XEROx88lszXfJyKfjt/T83I+xyeKyPvi9/gZEfn5gaffEv97b9yXfzni/OS5i/FMjYrI1WP/A7P7sw78X8DPqupFVX0b8GfA9+Sccw3w3cCvpp9T1d9R1b8GDibt06JiyY9hGIZhGMYSICIu8OfArcDVwOXAqwcOeRRwC9HMwfOB3wZOA18AfA3wvcDT4mN/CXgDcBa4Ij4W4BuBrwa+OD733wN3jejLOvBbwBNUdRP4KuD98XNPJkpk/i1wH+CtwKvi5zaBNwF/BVwGPAj4a1X9K+BXgD9S1Q1VfdiIj+Cp8c/Xxe9pA3hx6ph/BXwJ8Djg50TkS0foAOzGn8cZ4InAD4rIv46f++r43zNxX/4xfbKqJs9tAC+K3+NtInJVnBhl/WSVsn0x4KvqRwfaPgDkzfz8NtHnvJ9zTOOwKU3DMAzDMIzl4HqihOHZqurHbW8beP52Vf1tABFR4DuAh6vqDrAjIr9ONJPwUqAPPBC4TFU/O6DTBzaBfwG8U1VvzulPCDxERD6tqncAd8TtPwD8anKuiPwK8Nx49uergHOq+uvxsQfAOwq+/6cAv6Gqt8S6zwE+LCJPGzjmF1R1H/hAPHv0MODYe1DVNw88/KCIvIooQfxfBftC3IdvB74LeKSq9oFPEyVUZdkALqTaton+L0a97r8BXFV9nYh87QSvV1ts5scwDMMwDGM5uBK4dSDxSfOZgd+3gBbRLFHCrUSzRQA/BQjwThG5SUSeDqCqf0M0m/I7wJ3xwvlT6RdS1V3g24kSnTtE5P+IyL+In34g8KJktgO4O36ty+P38Ilyb/uQy0a8H49opivh3MDve0RJxTFE5FEi8rdxSeB2/D62ynRGRB5B9Fn9G1Udte4m79y/HCibewpwEUh/zqeAnRHnrgP/BfjRMq/ZFCz5MQzDMAzDWA4+A1wl2WYGOvD7eY5mdxKuAm4DUNVzqvr9qnoZ8B+A/yYiD4qf+y1V/QrgWqJyrGePfDHV16vqNwAPAP4J+B8D/fwPcWlY8rOqqv8QP/cFBfo/ittHvB8f+NyY80bxh0Rraq5U1dPA7xIlaEX6gYjcl2iW6IdV9X0D7VcNJDWjfp4Chy52G/HPK4GPAp6IfNHAyzwMuGnEy38RUdnjW0XkHPBa4AEicm6adUd1wZIfwzAMwzCM5eCdRKVlLxCRdRFZEZFHjzpQVQPgNcDzRWQzLjn7ceAVACLybSJyRXz4PUQD/lBEHhnPirSI1sUcEJW3DSEi9xORJ8ezEF2imYvkuN8FniOxU5lExgvfFj/350QD9WeJSCfu26Pi5z4HXC2xKcMIXgX8mIhcIyIbHK0RypoJy2MTuFtVD0TkeqLStYTPx+9lZJIWJ5//E3iFqr5m8DlV/fRAUjPq55WjNOOZtNcCvxj/3z4aeDLw/404/MNEM2gPj3/+H6LP7uHEs38SWWCvECV0rfhvpRF5QyPehGEYhmEYhpFPnNB8C5FJwKeBzxKVnmXxI0QJzC1Ea3r+EHhZ/NwjgXeIyEWiGZBnxmtpThHN4NxDVFZ2F/BrI7QdomTqdqKytq8BfjDu5+uA/wy8WkQuEA3WnxA/twN8Q/w+zgEfIzIwAPjj+N+7RGSURfPLiJKBtwCfJErMfiTn/efxQ0SJxg7wc0SJInEf94gMI/4+Lt37ytS5VwCPAZ6VmtW5asK+DPZpFbiTKNH7QVW9CUBEHhP/X6Gqfjxzd05VzxF9/mH8OIi13kBkhPBVwI3x719NAxDVsTNzhmEYhmEYhmEYtcdmfgzDMAzDMAzDWAos+TEMwzAMwzAMYymw5McwDMMwDMMwjKXAkh/DMAzDMAzDMJYCS34MwzAMwzAMw1gKsja5MgzDMAzDMMawvr6mZ86cGW5MjHQlffSMGKPvOlM4+WpKftbvYaH1BXFaY48Kw2g7IsepZg6hrvpBELAoLtK33377eVW9z6jnLPkxDMMwDMNIISIu8G7gNlV9UtZxZ86c4ZnPuOHwsR9CP94ys+WBN+Px6zh9P4TLzh7bU7QwPR/u3Y1Ez6yHtGc8Ulxk/TA4YHXrEbnHdLtdzp8/D8DW1hadTmfivjZN/9Zbbz18DYBOp4PnzfY/2Pf9QvrPfvazb83SsOTHMAzDMAzjOM8EbibatLMQSWLSikdXfR+YYQJUtX7Ph+094cx6lDxt7wmn13RmCUrd9bvdLnfffTdbW1sA3H333VxyySUzSyDqrh8EAUEQHOr1ej2AmSVAvu/T6/Wm1rfkxzAMwzAMYwARuQJ4IvB84MfHHa8a4IeCHzh4bogrUemPukLfd1A3xJumFA2K66sQBgel9Xu+sHPQZnOlixfrb3aE7d02mys92t50/a+FvgaZTyWJw2CycMkll8wsgWiCfhAEtNvtoWRkVglQkvjMQt8MDwzDMAzDMIZ5IfBTwMj6MRG5QUTeLSLv3t3dG0pMBpMcz1E8N8QPHPxw8sUtVesfJQ7DSULbUzZXeuwctOn5y6s/KnGAqOwqSSCSUqxl1ndddygJ8TyPdrtNr9fD9/2J9bMSn0n1bebHMAzDMAwjRkSeBNypqu8Rka8ddYyq3gjcCHD55ZepHzjx+pvj95RbLohA33cQKV+i5ofgBxTWR8BxVwrr93zY6Qqn15W2d/zu/4oLjgvbeyucdsuXkNVJf9SMWVbikDCYQEwyg9Ik/XPnzh17PklWJp0Bykp8ptG3mR/DMAzDMIwjHg18q4h8Cng18FgReUXm0Tre2MBzomP6fpTMFGVwjU9RfS2hn6yRGbcupu3B6TVle0/olbiBX3f9cYlDwqQzKMuiP+kMzbjEZ1J9S34MwzAMwzBiVPU5qnqFql4NfAfwN6r63ZknFJzNKZsAFU180vpBSKEBftHEIaFsAlF3/aID+4SyCcSy6ZdNUIomPpPoW/JjGIZhGIZxAhRNgMomPoP6rsPYAX7ZxCGhaAJRd/2yA/uEognEsuoXTVDKJj6j9HOPK6xoGIZhGIaxRKjqm4E3jz8u2yUsjSv5LnBpV7eye0aKCJudbqbLWdoVLSzedQA8yXdRq7W+BhMP7BPGraFZdv1xa3QmTXzS+nnYzI9hGIZhGMYJkuXSluXqVpYsl7MsVzTTj/UDZybWz1kzKNMmDk3Rz5oBmjbxGdTPfX5iZcMwDMMwDAMRt/Q5x1zayHd1K96ZyO0t7XIG+a5oZWmk/oFynwfMZtPP9AwKzHZT0brrp2eAkt+nTXwKvXal6oZhGIZhGMZIPAeI1wBB+TU+40jWuNy7G4meWQ9LW0kvk/6plf2ZDOwTkgTi/PnzAGxtbZn+AEmSk8wudTqdyhMfsLI3wzAMwzAMwzCWBJv5MQzDMAzDmAODrm4QzwDNcPYncUU7sx5Zy03ikLZU+rttVrrdmc1uJGtktra2gNmWjTVBP1njk+hNuhFqWSz5MQzDMAzDmIIybm8JaVc3yHeBK94ZIQwOjrmiQb6LWlkaqb+iMxvgjzIHyHNRWzb9LHODk0iArOzNMAzDMAzjBMlydctygStLlitalsuZ6cf6blhqo88sslzRym4k2lT9rMSn7Eaoefp52MyPYRiGYRjGFJRxe/PDfFe3tAtc2RI4VdjprmS6oqVdzsqWkPX8fNe1OuuHwcHYfW7GMc4Oetn1x9lZj9sHqKh+HjbzYxiGYRiGcQIMrvHJS2o8Jzqm70fnlNEPQsaui0lczrb3hF6JG+zJGpmm6086w1F0H5xl1S+6j8+kM0CD+nlY8mMYhmEYhjEpWixBKZr4JJRNgBJ916HQbEjZBKJo4tAU/bID/LIbgC6bftkNTMsmQGX0LfkxDMMwDMOYFBmfoJRNfBKKJkCD+lJCv2gCUTZxaIp+0QF+2cRh2fTLJj4JRROg0olV4R4YhmEYhmEYx/DcMNOlLe3qpiVNylzJd4FL6wdh5PZWuO+S76KWdkULSxrb1Up/hGvfuDUukyYOTdQPguBY8jFp4pMwbg3QJPo282MYhmEYhjEFWS5tWa5ui6af5aKW5Yq2bPpZMxzTJg5N0w+CYGiGZtrEJyFrBmjiGaWJe2IYhmEYhmEg4h5zaYN8V7eyFNYXcNyV0vppFzXId11ron7ejFl6BgVmu+lnE/Rd1x1yWptF4pOQngGaRt+SH8MwDMMwjBngOUC8RgfKr/GZt36yhube3Uj0zHpY2kq6yfpJAnH+/HkAtra2ZpI4NEXfdV1c1z2cXep0OjPdrDTRmlbfyt4MwzAMwzAMw1gKbObHMAzDMAxjBgy6rkE8QzPD2Zmq9RNXtDPrkbXcJA5pTdZP1shsbW0Bsy0ba4J+EAQEQXCoN+lGpVkka3ym1bfkxzAMwzAMYwpUg2Oua5Dv0laWwvpazu0tIe2KBvkuao3UH+H2ljDKHCDPRa0sTdAPguDYGpxZJUBZ5gaT6FvZm2EYhmEYRoyIrIjIO0XkAyJyk4j8wrhzslzXslzaylK1fpYrWpaL2rLpZ7mild3os+n6rusOJSFlNyrNIivxmVTfZn4MwzAMwzCO6AKPVdWLItIC3iYif6mqb886wQ+cTFe3tEtb2RI1P8x3jTvmAlfS7a3n57uipV3UypaQ1Ul/1IzZODvocfvojKNJ+ufOnTv2/Lh9esYxzs56En2b+TEMwzAMw4jRiIvxw1b8k10zpeNd1zwnOqbvR8lMUQbX+BTV1xL6yRqZcetiEhe17T2hV+IGft31i+6DM+kMyrLoTzpDU3Qfn7L6lvwYhmEYhmEMICKuiLwfuBN4o6q+I/vgYrM5ZROgoolPWj8IKTTAL5o4JJRNIOquX3YD0LIJxLLpl01Qym5gWkbfkh9jpojIX4rI9827H4Zh1B+LJ8a8UNVAVR8OXAFcLyIPGXxeRG4QkXeLyLt3d/cK6xZNgMomPoP6rsPYAX7ZxCGhaAJRd/2yA/uEognEsuoXTVDKJj6j9POw5MeYGBH5eRF5xWCbqj5BVf/ghPtxtYioiFS+hk1EvktEbhWRXRH5XyJySc6xN4rIP4tIKCJPHfH8j4nIORG5ICIvE5HZ7TRmGDXD4onFk0VEVe8F/hZ4fKr9RlW9TlWvW19fQzUo/ONKgOeG9H3oB+Gx5/tB9Fzk6lZcN/kRCdnsHLC9qxx0u4TBwdDPQbfL9q6y2TnAk4Njz4/78eSgsfpoMPHAPmFcArHs+uMSoEkTn7R+Hpb8LAgn8UVrTIeIPBh4CfA9wP2APeC/5ZzyAeCHgPeO0Pom4KeBxwEPBL4AGOsoZBhFsHiy+Fg8WVxE5D4icib+fRX4BuCfZvkaWS5tWa5uZclyOctyRTP9WD9wZmL9nJVATJs4NEU/KwGaNvEZ1M99fmJloxAiciXwIuAxRMnmq1T1GfGdu+8H3gl8L/DfReTXgN8GnkD0Rfg/gF9R1VBEHgS8FHg40Af+WlW/XUQE+A3gKcAKcCvwnar64RF9eSrwc8B9gPPAz6jqK+Pnng48G7h/3KcbVPXW+LkHAy8EviJ+7RcRfQE/N3pa/jXwCVV9mIi8GXiFqv6eiDjxMd8PrAJ/BfyIqm6LyNXAJ4GnAr8ErAG/qarPz/gcnwj8MvCFwDbwUlX9+fjpt8T/3ht9HHyDqv5j6vy/AG5W1Z+IH78a2FPVp496vQyeAvxvVX1LrPGzwM0isqmqO+mDVfV34uNGbbjwffF7uCk+5peAVxINYAxjJBZP5h9PROT+wC3Alap6V9z25cDrgctUtT/qNUdg8WRxeQDwByLiEl1nr1HVP887IQjd0i8iRGVqQeAc2ikEYdQmOAQljAsGCRX2/VUAOm3Y66/Qi7X8IGoLWGF/cufhQ5qm3+8HrJ1epdvtTmX9nLC6usr29vbhTESv12N1tbn6QZC9T9IoPM+j1+sRhtF/gO/7h4nLNNbYY1+3MmWDOHD+OfA3RHf3AuC6gUMeBbya6K5fi+gu4Gmiu3aXAm8A7iAapPxS/PjrgPaAzjcCXw18MdGX+L8A7h3Rl3Xgt4BHquo/i8gDgEvi555MNKj4FuBjRF+YrwK+SkQ2gTcB/zV+vgVcq6rvEJFfAR6kqt+d8RE8Nf75OqJFoy8HXhx/Fgn/CviSuP/vFJHXqurNI7R2iQZ1NwEPAd4oIu9X1f8Vv/9PAmdUNetqeTrwQRH5P0RfbNcDD4vf/78i+n/K4kmq+jbgwcA/JI2q+gkR6cV9f0/O+aN4MPCnA48/ANxPRC5NBlSGMYjFk8WIJ6p6Lk7K/j3w3+Pm7wFerap9iyf1R1U/CDyi6PGuo1x2yYSZCtH6lXt3o0Kc+6yHpa2e0+x2hX/36KI5uDGIf/E2Ln/sL8+7G7XlJS95CadOnSp1Trfb5fz58wBcdtllU2+2WgRLfqrleuAy4NkDX6JvG3j+dlX9bQARUeA7gIfHd/12ROTXib5UX0p0h/SBRHcWPzug0wc2iQYp78z4ok8IgYeIyKdV9Q6igRDADwC/mpwbD0KeKyIPBL4KOKeqvx4fewBku94M8xTgN1T1llj3OcCHReRpA8f8gqruAx8QkQ8QJSTH3oOqvnng4QdF5FXA1wD/q0hH4gHLDwJ/QHTX+F8nd1fjgciZAjIbRAPCQbaJPv+ypLWS3zcBG6wYo7B4siDxhCiO/CjRDJsLfCfwrbG2xRPDMIwFxpKfarkSuDVnNuIzA79vEd0FvXWg7Vbg8vj3nyK6W/tOEbkH+HVVfZmq/o2IvBj4HeCBIvJa4CdV9cLgC6nqroh8O/CTwEtF5O+Bn1DVfyIaBL0oHhwlSPzaVwKfKP3OIy4b8X48ojvTCYM7Yu0RfYkfQ0QeBbyA6C5tG+gAf1yyP/+bqAzon+MBSlkuAulbGqeAYyUqE2glv0+iZSwHFk8WJ578KfC7InIN0UzTtqq+s8T5YPHE4Mi17Mx6NHM0iYOZUZ673vqhoceXPuahQ48/8EO/eeych/23HzuRY9LPz+qYk3xPRUnWEG1tbQHMZD1REezyqpbPAFeJiJcxYBlcrXeeo7uxH4nbrgJug2jmgqjWPSnTepOIvEVVP66qvwX8lojcF3gNUa39zx57MdXXA6+PF3D+MtEagMfE/Xx+Uq8/SHy39jsy3t+41Ya3x+8n4SrABz5HZB9ahj8kKnF5gqoeiMgLiQZ4RfqR8Hyiu8DXiMh3quqrAETkMcBf5pz3BFV9K1GJzMOSRhH5AqJB00fLvJGYROs18eOHAZ+zEhUjB4snCxJP4nNeA3w30SzZ/5c8Z/FkCVEip7CSHC3e7+JJ9Ge32RG2d6db0K+BR3/3tonOXRakM3Q/5/DzUr+4bbkxHaPMExKThaoTIHN7q5Z3EpWCvEBE1kVkRUQePepAVQ2IvrieLyKb8SDhx4FXAIjIt4lI8gV/D9EXdCgijxSRR4lIi6iO/YCoHGUIEbmfiDw5rtXvEt0pTI77XeA58UJkROS0iHxb/NyfAw8QkWeJSCfu26Pi5z4HXB0vRB7Fq4AfE5FrRGQD+BXgj3LuXOexCdwdDzquB75r4LnPx+/lC7JOFpGvBp5GVOf/fcBvi8jlAKr6VlXdyPl5ayzzSuBbROQx8ef4i8BrRy1Ojl+zLSIrRHe9W/H/f/JZvRz4v0XkWolchX4G+P0JPhdjebB4siDxJOblRGuQvpWB5MfiiVGELNeyLBcyw2gSWa5xZTdazdPPw2Z+KkRVAxH5FqKFwZ8mGmD8IfD3Gaf8CFFZ1i1Eg47/Abwsfu6RwAtF5DTRIOGZqnpLXHbxm0Rf1AdEjkO/NkLbIRr8vDzux/uBH4z7+bp4MPHqeJC0DbwR+GNV3RGRbyByZPpPRAOdFxLV6f8x0Z3Pu0Tkk6r65anXfBlRqcpbiJyjXh+/x0n4IeDX45KcvyMa2J2J+78nIs8H/j4etD1eVd+enCgip+L3/QxVvQ24TUReCvy/IvJNqlro9pqq3iQiP0A0aLmUaOH24XoDEflL4K2q+itx0xuI1hFAtNbhRqLF2m9W1b8Skf9CtH/EKvAnRJ+vYYzE4slixJMEVf17EQmB92rsZFcGiycNQsBxVwof3vNhpyucXlfa3vG72ysuOC5s761w2i1fAheK0Fq/fPyBS4x27x56nHxe/kWbMauacXbZgwnQJDNAiX4eUnDcZxiGYRjGACLyN8Afqurvzbsvxvy46ooH6C8+9/sLHZus8SmyrqfMsYPnXDwQnvK15vY2CZHb24nuq9woxrm9ldknaJI9hQbPedrTnvYeVb1u1HFW9mYYhmEYJRGRRwJfDvzRvPtizBclSjrGUTaZaXtwek3Z3pNS+l75LYcMo3LKJjNlS+DK6FvyYxiGYRglEJE/ICpTe1bWGh1jeRAYm6BMMosDxROgQX3XRnbGgjHJLA4UT4DK6tuaH8MwDMMogap+37z7YCwWm52DTJe2tKtbGJTT9iTfBS6t3zO3t4kxt7fpCMPjm/1OmvgkjFsDNIm+JT+GYRiGYRhTMOjSNpigZLm6LZr+srFz06eGHm8++Oqhx7bPz2TH9Ho9ut3uYRIybeKTkJUATapvyY9hGIZhGMakxG5vaZc2yHd1K0tRfXHN7W0c5vZWDe12+zAZgdluWppOgKbRr1Xys76+rmfOnDl8nBjVSUVW+OP0Hdc92g4vfcy4diBx2pPBFyirU1d9wBnzH5dMnzpONQXMddUPgoBFcmm8/fbbz6vqfebdj7Ksr68NxZPS5PxtT4LrDF5cKflZx7jG6QvitGb6EnWND2X1Fyme1DWWDJKs0bl3N/rcz6yHpa2q56lvGNPgOA6XXHIJ58+fB2Bra2umm5UmCdC0+rW6ZM6cOcMP/8iPAqBBgO9HVo6e10LcyN5EUgPqkQP0Au3j9MPA59L7Xk4Qf8G4qS+Yce1h4HPxwj0AbJw6i+N6E+nUVd8PQi49lb0vQrfbreziqbv+rbfeevgaEAUDz5vtpez7fmH9Zz/72aX3OFkEzpw5wzOfccNE5/oh9OPFxy0PvCnHr34Il509qpXu+VQ6uGmavicHrG49Ymb6dY4PZfVvvfXW0vGjTHwoQ11jiWEY9aJWyU9CGAQEvo/nRXf6fN/HJZ6JqYG+3+9xsLvDxqmzAOztbLOyvonXaps+RzWcW1tbwGynTZugHwQBQRAc6vV6PYCZDUB836fX61WmX3eSxKcVfxx9H5hBApSQuDadWY+SoUkcopZNf7MjrM5GvvbxoWp9iw/51P36MoxpCMOwFvGtdpdLGPgEvo87MBvjAoHfB/RwBuIQTf7RQu1F9VWjWY0gTM4fdrjIau91uxzs7bC2cepQa2V9k72LF1hZ26Sd+g9sqn5WmcWoxWvT7PTbRP0gCGi320ODjVkNQJKBTVX6i4ZqOdslPxT8wMFzQ1yJZ4ldoe87qBviOROWD6kQBgfHXJsg3+WpLE3V3zlosTKwyHZSmhAfqtRftvhQGGWhrl81t7exnPryS4YeJ59X4vY2ylAgTd2OOYnX6fV6tYhvtXODjxITb2gWxnFdXM8j8H3CoKSH5ADJjE9V+n6/x8HeDitrw7MkXqvNytomB3s7+P3e0upnuXaU3eiq6fqu6w4NMjzPo91u0+v18P0CO+FlkDWwmZV+3RlMfAaTHM9RPDfEDxz8cPLFLVmuTYMuTz3f9Efrd2tz/dZVv+r4UPfYUvfryzBmQbvdrkV8q9VtGgVcr4XjusfW6kSzEELg+wjgxME5mdk5trYn1R76RzM+RfRFknUso9e0pNv7canY2sYpvFb72PHtTgfHkeiYzdO0DpOLZuqrDs8EjbMrHOfzPo4m6Z87d+7Y88lgZNI7sFkDm1npLyoixUpZ/RD8IFnfc/yeUcuNYkLfdxApXwKnCjvdlUxXqLTLU9kSl56f7zpVd/02B6xs1uP6raN+1fEh0a8zi3T9mtvb5Jjb23SMMlhZxPhWq5kfIX/djRPfEfd9n7DEXaTQ9/F9Hy8145OrHxafvu73e+ztbLO2eTp3XYzXarO2eZq9nW36JWZQ6q5f1Kd90gx/WfQnvQM7bmAzrX7dGVzjk5fUeE50TN+PzimjH4SMrdsvutN7mqI7y9ddv+7X76LqVx0fBvXrirJY129QIv4YxkmwaPGtGbdvB3A8D48ooHpwuG4ni6HEx/PGWn4e6gc+/X7v+BqjFIOJQ6vVPnQ/y6I1kECsbZ5uvH7ZDarKZvjLpl/2DmzRgc2k+nWnaOKT4DmAV9wEIdH3HArdDR4c4BRZ5Fx04NQU/bpfv4umX3V8KKu/qAiLdf1ePLDyt3Hc9dYPDT2+9DEPHXpsm5xOd8woTjq+5VGrmZ+iOJ53NEOTs0YnDIKhxKeMvuO47O1s565x8VOJQ1EGE4gm60+6M2/RDH9Z9YvegZ104NGYGSDNn6Epm/gkFJ0BGtSXEvpF7yCXHTg1Rb/u1++i6FcdHxY58RGRK0Xkb0XkIyJyk4g8M/+E4toncX15szGmNYyZc5LxLY/FijhFKOjeJq6b6wKXdnU7nPEpqi+S63KWdkVLZkyKuqs5rtdo/X6vy927exM7gIy7gzDphdMU/XF3YKcdeKT1a4lEyccol7a0q1vZPSBdyXeBS+sHYeT2VhRP8l2k0q5QYUmfltrpp1z76n79nqR+EASVx4dZ658APvATqvpeEdkE3iMib1TVj4w8OnZ7K0rV15ej5vY2DulcGHqcdnszquOk4lsejZz5SchyactydStLlstZliua6Q/rT2t9mHUHYdoLpyn6WXdgZzXwSPTrzCiXtixXt9LaGS5ws9LPcnnKcoVaNv26X78npR/EFRAJs44PVcWfKlHVO1T1vfHvO8DNwEwdBKr++zeMReYk4lseixl58ohjxDj3toS0SxuQ6+pW1B0ucXtLu5wBua5oRd3VEpqqv7p+aqo/7IRRNZ6z8pRvgv6oGZpZDjwWdfBSlJbrDLm0Qb6rW3l9iukLOO5Kaf20yxPku0I1VT/rrnvdr9+T0Hddt/L4UJX+SSAiVwOPAN6RfdBiXb/m9jYe7Q6XRSWfl7m9nRxVx7c85hZ9RORK4OXA/YiKym5U1RdV8VqO6yKA7/cB8AY2MJ0FicvZxQv3ALBx6uzYhf7Lri/O7PSTC+j8+fMAbG1tzfTCqbt+MshI7q50Op3aDDyKMk08GTIpoPwan3nrJ2sI7t2NRM+shzPd7b3u+nW/fqvWd10X13Uriw91jj8isgH8CfAsVb2Qeu4G4AaAs2dOTfwaVf/9G6NJGxykWaTNSWd1zEn2pShVx7cs5ln2ltTUXgt8JfDDInLtHPtjGEZ9sXhiGMbMEJEWUeLzSlV9bfp5Vb1RVa9T1es2NtZOvoOGYUzM3O4vqOodwB3x7zsiktTUjl5QOAXJGh/PawFRzbFL/p5BZfDjDUA3Tp0FYG9nm5X16dbLNF2/s7YJlC8TGEVSI7q1tQXMftq07vpJjX2i10Sb6mniyaDrGhS3qS5K1fqJK9SZ9aj0dBKHqCbr1/36rVo/CAKCIKgsPtQx/khU3/5S4GZV/Y0qX6vqv3/DWGSqjm9ZLMTlVaimNqGgG1tC2tUNyHWBK6qvCkEYHnNFA3Jdzoq6pSU0Wb+70Zn6D3zU4rgyPvJN189aXDyrAcgiWl2XiSf9IBxyXYN8l7aypF3dMvW1nNtbQtoVCvJdpBqrr6PtsOp+/Z6EfhAElcaHKuNPhTwa+B7gQyLy/rjtuar6FyOPLun2llDV9aWBub1Nirm9nRxVx7c85h558mpq4+cP62pPnz5dSjvL1S36XQl8H5CJZ4CyXNEGXc4cRyaeQWm6/rR/4FmuIGU30mqqftbAY1YblSb6i0TZeDLKdS36PUqKYPIEKMvVbVb6Wa5Qgy5S0wyg6q5f9+v3pPRd1600PlQVf6pEVd9Gqd17ylP137+Rz85Nnxp6vPngq4ce2yan0x0zjpOIb3nMNeqMq6mFqK4WuBHg8ssv16Jub6Hv57q6pV3gkk1Oi7q9qWquK1ra5exok9Bibmn9uFSsqfqtdoeNzZWJ/8DH2SFOewHVXX+cney0A5BB/UWhdDy57DLNcnVLu7SVLVHzw3zXuGMucCXdonp+vitU2kWqbAlN3fTTd93rfv2epP65c+eOPT/L+FBF/Fk4Fuz6DcXc3sZhbm/z46TiWx5zMzyosqY29H1838cbs4+PE9/x8n2fsET5Tuj7hGHA2ubp3FmRxOVsb2ebfr/4HfJ+v8feznbj9bN83sdR1Ad+WfWL7qNRdCf2SfVPkoniyZikxnOi5KXvR8lMUQbX+BTV1xL6RXd+L7qTfNP06379Lop+1fFhUv2FpMTkzElcX37JTVEN46Q4yfiWxzzd3pKa2seKyPvjn2+eVnQo8SkwMHM8r1QClOg7jjswG5JNq2QCMZg4LIN+2T/wshtgLZt+2cSk7ABkEROfmEriSdkEqGjik9YPQgoNcIoOnBLKDqDqrl/363fR9KuOD01JgJTFun692e3kYRgzY5Hi29ySH1V9m6qKqn6Zqj48/hm9mDA5h2gdTxZhvFN10cQnYSgBKqrvFC8HHkwg/JwEwi+ZODRFv+gf+KQ7/y6L/qSJSdEByAInPhPFk6IUTYDKJj6D+q7D2AFO2YFTQtEBVN316379Lqp+1fFhUL+uCIt1/brzvK1tGCNYtPi2WCOYMQjZLm1pVzfVQ3u2+J989zZx3VwXuLR+GAQEYVjY/cxxvVwXtbQrWhCGI3Waon/4/xMzrsZz0gunifpBEBwbXEybmIyrwV/kxGcaNMMlLI0r+S5waVc3LblGWUTY7HQzXZ7SrlBhybIWT/JdpOqvr+zV5Pqto37V8aEJMWWzc7Aw11fP3N7GcurLh8uiks8rcXtbpM1JZ3XMSbxOGB6/Q7iI8a129wdczyNIzdBkubqVxXHdSvUHXdQGZ1CyXNGWTT8rw5/2wmmafhDPQCbMKjHJusPb1MSnLJ6jeG7k0uaHRzO/Wa5uZRl0eer5R/pZrlCmP6jfqc31W1f9quND3WNL3a8vw5gFvV6vFvGtdtEm7dIG5Lq6FXVvK6svkjibFXM/S0i7qAG5rmhN1deMFd7pDB9mu+lVE/Rd1x0qEZllYpK+wztr/UVDpNzNjGMubeS7uhXvSOQWlXZ5gnxXqLI0VX9z5aA212+d9ZctPhRmwa5fcc3tbVLM7W062u12LeJbLaOV47oI4Pt9ALyBDUzroJ+4qF28cA8AG6fOHt9sdYn1kz/w8+fPA7C1tTWTC6cp+q7r4rru4d2PTqcz04FHolWVft3xHCBeAwTl1/iMI6nxv3c3Ej2zHs50t/cm6icbRM6CuseHqvUtPuRT9+vLMKbBcZxaxDe7ZAzDMAzDMIyl4a63fmjo8aWPeejQY9vkdLpjFp1aJj/JGhzPawFRzbELU63HOUl9P94AdOPUWQD2drZZWZ9uvUyT9JMazq2tLWC206ZN0A+CgCAIDvVmvVFgUsNflX7dGXR1g3gGaIazP4lr05n1qDR0EoeoZdPf7Airs5GvfXyoWt/iQz51v74MYxrCMKxFfKvd5ZJ2XQNyXdqKur2V1VellNtbQtoVDch1UWuqftrtLWHU4rU8l4+yNEE/CIJjNfazGoBkLV5u6gCnqNtbQtrVDfJd4Ip3RAiDg2OuTZDv8lSWpurvHLRY6XZrcf3WWX/Z4kNhlIW6ftXc3sYinQtDj9Nub8Zk9Hq9WsS32kWqwA9wnCgpGXRkcxyXwA/QUJEJFx5rGBKGYSF9DUO6+7skrn7plxzVHoYhfr+P1+oQ+P04oYrwWh26+7sEfg9n4KTG6itckP5wWxjS6/VYXV2l2+0OOXqsrq6yvb1Nu90e0i9DU/ST8wcdlzzPo9frxX+/k+sn+1hVob+IBKGMPygmVAhDB9cJI9v9+FwBXCckCBxUQ0psATagLVw88OgHDh0vwA/coV3aO17AbrdFz59MP+l/Y/VdvzbX76LpBzl726X1q4wPoyxy60SW69qgS9s0CVDV+oYxC9rt9lASMs6muihZrm6T6tcq+RFxOLN1v5GuYkEYHpZjDW6ymew3M+r4wfZ+vEFnUr41Tj/o9/jab/529rrRF8BaZ/ijtPb89p29Ho/5ssswyvOSl7yEU6dOHWufxlKyyLmzsqxcFFxHueyS8cfB4AaC2YuLe344cQnKhX349sdAeoZ0mFkMDpup71+8g8sf+4IZ6C8fWfFkkKrjQ3JundnprmS6uqVd2srGh56f7xqX1je3t/Fccv3ozydxe1uk/XlmdcxJvM6omx/TJkDjYssk+rW6hSsiuetKEheyvZ1t+v3iu0Unic/a5unC+nW/S2U0j6I7IacpOmiZVL/uFN2ZvehO7KP0/ZKbHhrGSVF1fBjUrysKlcaHsvEnsOGJsWAs2vikVskPBcolWiUToMHEp1VgwX6iP1jyZRiLQtkAUPZubaMSoALVIUUHHgllBziJvjc7J33DmBlVx4emzCYLVBofysYfu5liLCKLND6pV/JTkMEEyM9JgPySic+gvhs7wRnGolE0AEw68GhKAqSQOwApO/BIKDrAGdR3GxmJjTpTdXxoSuIDFLoxmzBJfCgbf+xmirGonOT4JI9arflBi7uTOa6X60KWdi1L1gAVdj8TYa/rs98dHb2sPb/96PM0qmBcDey0A4+iAWaREWB7V0cuEk67KoUl76R6ku/ylNbvmTvTVJhD0+SMKuGeZXyoIv4sHLHbW1HKxoey8cdRiyeTYrGkek5qfJJHvZKfknitNitrmxzs7eA4R+uF/H6Pg70dVtZmtzeNYSwaWQFmVgOPIgFm0RnlkpTlqlSWLBemWekbxizo9Xp0B2zCZx0fqoo/dcfiw3zZuelTQ483H3z10GPb5HS6Y8ZxEuOTPOqV/Ai4sU9q2o0tmZFJt7c7HRxHDl3agOj3jVMjXd2ydNLtjsiQg1nazcza89sDW5F5IqQDDMx207FaD14EVjqdIZckyHdVKkvahSlL39yZpiNxaDLK0263K40PVcafqhCRlwFPAu5U1YeMPwEcd6X06xSND2WxeDIe7Q5XLSSfl8WSk2Oe8aFeyc+EJC5tFy/cA8DGqbPHN0M1jIaSBJjz588DsLW1tdADj5MmqcG/dze6sXFmPdvOehH1DWMaHMepND7UNP78PvBi4OVVv5DFB2OZmVd8sGW2hmEYhmEYMar6FqC+CxoNw8hlKe4vJJuTbpw6CzC0malhNJ2khnZrawuoR9nJSZK4Kp1Zj0oxJ92odF76hjENYRhWGh8s/uRj8WE+XPqYh+Y+v0ibk87qmJPsS1HmFR/qdXmVcHtLSLu6AbkucEX1Q1Vze5ui3dzeToZRiwen2Wl5lH5tUTjododclSDfhaksademLH01t7epMIemyen1epXGhyrjzzwRkRuAGwDOnjlVyu0toWh8KIvFk8mxWHJyzDM+zLXsTUReJiJ3isiHq9DPcnUbdIHL2wfIMOpMlmvKrPbpSfQXgUljyShXpUEXpp5fYgOPFFmuTbPSN4xZ0G63K40PVcWfeaOqN6rqdap63cb6WunzLT4Yy8xJjE/ymPfMz+9TZlFhCbe3flzqluXqlnaBO9rktJjbG6rm9jZFu7m9Vcs4u8hxPvtl9BeE36fkAmUFTq/LSFeltAtT2RKUnp/v2pTWN3em6TCHpslxjn3XzTY+VBF/Fo6Sbm9l40PZ+BOKxZNJsVhSPSc1PsljrjM/VS0q7Pd77O1ss7Z5OnddT+ICt7ezTb/EDFC/3yPw+7PoqmHMnKI++ZPeYVnEfTomiSUCuYOKojuxpym6M/ugvt0LMBaNquPDIs8AicirgH8EvkREPisi/3fuCSWq0yaJD2Xjj19yU1TDOClOcnySx7xnfspRIMAMJj6tVptgxO7Vg7QGEqC1zdNjLbAT/VZ7MQZ9hjFI2cSk7B2WRUx8JqZARcngAKTIIuSiA5u0/sUDK28xFo+q48OofT4WAVX9zlLHE137VcWHsvGn0yrc9aXlrrd+aOhx2gDBNjmd7phRLNL4ZOGtrkXkBhF5t4i8++LFi7lrdPxU4lOUwQSoqP6oUgHDmCeTJiZF77A0IfEZjifFFrYWvQNbdmAzqO+5xY83jJOk6vgwqF9XBCqND2Xjj2vDE2PBWLTxycLP/KjqjcCNAFdeeZVmubSlXd2SGZ+i7m2O6+W6wKX1+72uub1N0W5ub5MTjpjNnDYxGXeHpQmJDwzHk6uueIAWdWjyJN+FKe3aFJYsO3HU3JmmwRyaqqXq+JDo15nNzkFl8aFs/OmZ29tYpHNh6HHyeVksmY66jE9qd39glEtblqtbWbJc4GalbxizoNfrDd0BmVViknWHpSmJz7RkuTBluTYZRpOoOj7UPbZUHR8s/hh1oC7jk7nO/MSLCr8W2BKRzwL/SVVfmn3CcZc2INfVrbB7W0xRfUfE3N6maDe3t8lpt9tDNfKzTExG1eDXIfEpHUugtEMTHHdhgnzXpqKY29t0mEPTyVDX+FA5cSypKj4kFNW3eDKeS64f/fkksWSRNied1TEn8Tp1GZ/MNfkpu6gwIXFpu3jhHgA2Tp0da1SwSPqGMQ2O43DJJZdw/vx5ALa2tmY68EgCTFX6VTBpLJmEpAb/3t3oRsiZ9dB2YzeWhjrGh5Ok6vhg8cdYZOoyPqld2ZthGIZhGIZhGMYk1PJ+gR9vYLpx6iwAezvbrKzPbj1O1fqGMQ1hGHL33XeztbUFzL7sJKmhrUq/7iSuSmfWo9LNSRycDKOuWHzIp+r4YPHHWGTqMj6p1+Wix13XgFyXtqJubwlF9UNVc3ubot3c3ian1+sNXeyz3Cl91OLBRu3EPohCUbe3hLSrEuS7MBXuirkzTYU5NJ0MSxUfyhDHkqriQ0JRfYsn49m56VNDjzcffDVwFEtsn5/JjqnL+KR2ZW+jXNeyXNrKkuXqNit9w5gF7XZ76CKf1U7pWa4pi7wT+0mS5aqU5cJkGE2i6vhQ99hSdXyw+GPUgbqMT2o186Oqma5uaZe2o01Oi7m99eNSt6L65vZmbm/zYtQGu2V3Qk4zzi5yWv2FpITbW8/Pd21KuzCVLUEJxdyZpsHc3qql6viQ6NeZne5KZfGhbPwxt7fxaHf47y35vCyWTEddxie1mvkRkdx1N4lL297ONv0SMzT9fo+9nW3WNk8X1h+1kZNhzJNJ74AU9clf1hmgojuzF92JfZS+X3LTQ8M4KaqOD4P6dUWh0vhQNv7YvUVj0Vi08Umtkh8KzOi2SiZAg4lPq4ChQaIf+P0iPTaME6VsACi7QVijEqAC5fdFBx4JZQc4ib7njj/WME6aquNDUzZQFqg0PpSNP3YzxVhEFml8Uquyt6IMJkB5Lm2Jq1vRxGdQv++1ZtVdw5gpRaeAJx14jNporI4o0eAia1BRduCRMDjAyTt3UL8fWK2+sVjMKj7MOv4sJCUu30niQ9n4YzdTxnPpYx6a+/wibU46q2NOsi9ZnOT4JI96JT9a3L3Ncb1cF7i0q1sQl7EVdocTMbe3KdrN7a1axgWYaQceRQPMIiPA9q6OdGFKuyqFJe+kepLv8pTW75k701SY29vkjCrhnmV8qCL+LBwlnSPLxoey8cdRiyeTYrGkek5qfJJHvcreSpLl0pbl6mYYTSJrCnhWA48iAWbRGeWSlOWqVJYsF6ZZ6RvGLOj1epXGh6riT92x+GAsMycxPsmjXjM/Aq4TBYlx7m0JaZc2INfVrag7nLm9mdtbHRhVojbLgUetBy8CK53OkEsS5LsqlSXtwpSlb+5M02EOTZPTbrcrjQ9Vxp+FoYRz5CBF40Pp7lg8mRiLJSfHPONDvZKfCUlc2i5euAeAjVNnDzcwNYymkwSY8+fPA7C1tdWsgceUJDX49+5GNzbOrIcz3S29an3DmAbHcSqNDxZ/8rH4MB/ueuuHhh6n1wDZJqfTHVOUecWHRpe9GYZhGIZhGIZhJCzF/YXE1W3j1FmAsS5whtEkkhrara0toKFlJ1OQuCqdWY9KMSdxWJqnvmFMQxiGlcYHiz/5WHwwlpl5xYd6XV4l3N4S0q5uQK4LXFH9UNXc3qZoN7e3k2HU4sFpdloepV9bFA663SFXJch3YSpL2rUpS1/N7W0qzKFpcnq9XqXxocr4UyUi8njgRYAL/J6qviDz4JJubwlF40NZLJ6MRzoXhh4nn5fFkpNjnvGh0WVvWa5uWS5whtEkslxTZrVRaaJfZ0a5KmW5MJUly7VpVvqGMQva7Xal8aGq+FMlIuICvwM8AbgW+E4RuXaWr2HxwVhmTmJ8kke9Zn5KuL31kw1MM1zd0i5wR5ucFnN7Q9Xc3qZoN7e3ahlnF1l0o7Ei+nVFgdPrMtJVKe3CVLYEpefnuzal9c2daTrMoWlynGPfdbOND1XEnwQR+RHgFap6z0QC2VwPfFxVb4lf59XAk4GPjO5IObe3svGhbPwJxeLJOC65fvTnk8SSRdqcdFbHLMImp3By45M8Cs38iMhfi8g3p9puLNWbE6Tf77G3s83a5uncdT2JC9zezjb9EjNA/X6PwO/PoquGMXOK+uRPeodlGh/+RYolArmDisGd2HujqzdHUnRn9kF9uxdgLBpVx4cZ3eG9H/AuEXmNiDxeRGY1VXI58JmBx5+N20ZTojptkvhQNv74JTdFNYyT4iTHJ3kUvZ9wDfAfReSRqvoLcdt1hXuTQamaWigUYAYTn1arTTBi9+pBWgMJ0Nrm6bEW2Il+q724tcrG8lI2MSl7h2UGG5BVEktggnhSYJg0OAApsgi56MAmrX/xwMpbjMWj6vgwap+PMqjqz4jIzwLfCDwNeLGIvAZ4qap+orRgCUTkBuAGgDNnTnNP/xI8r5X0LH00AL7f52B/n5XVVbquR1cl93hcxVv1uWsvOqeovue1uNm/nlCjIOTIcPZk7dnt6h1wywdvB8Bzh+cH/PgulbVnt1/c7+PL8Po3jf9cA7/H/sULrG6cYrenXOxGx6VvWSTHi4DbWefc5z7P6sYpXK+de3xaP4+iyc+9wOOA3xKR/w18d8HzMhmoqf0Gorsq7xKRP1PV0dPKgKri93uZszmJq9twGdt4BhOgPBe4Qf3A1goZC8akiUnRAc6Mdl6+lxnHEpgsnhSlaAJUNvEZ1PfcaXtpGNVQdXwY1J8EVVUROQecA3zgLPA/ReSNqvpTE4nCbcCVA4+viNsGX/dG4EaAK668Qrv7e7C6hud5OKQG2Xj4vk93f4+11Q6eB+ATxkOwUccn7W0PnNU2+yX0gyCkIxfpsgFARy4OHW/t2e0hu0g8qF9NlevvxQZO1p7dLnJ82UgQhofj5/VTZw7H58nkxKjjk3a3s4LjOEPj86L6eRT9ihZV9YEfEpGnAm8jCjDTUK6mNjom06Ut7eqWfHhF3dsc18t1gUvr93tdc3ubot3c3iYnHDGbOW1iMm6AM6PEB6qJJTBBPCnj0ORJvgtT2rUpLFl24qi5M02DOTRVS9XxIdEvi4g8E/he4Dzwe8CzVbUvIg7wMWDS5OddwBeJyDVESc93AN+V2Q+Ezsoq+3sHrKyu0fKGB2d9P+Rg/4DV1VUc1yX5+gsPVx4MH59ud1yHzopTWL/vd9nve/QlWocU6nCcs3YIdvfxW8ka8T7u+mr0hG6gXZ+Dc3exszscV7wvvHLo8c5HPgmAv74WPd7dY/Paaw6f359Qhwfeb+j5UTqb115zbHw1TueeWz932M8snURjUp0gCI9VXJ30+HxcxRcUd3v73eQXVf194KnAGwqem0W5mtqYUS5tWa5uZclygZuVvmHMgl6vN1QDO6vEJKvGdoaJD1QTS2DCeFKGLBemLNcmw2gSVceHCc+9BPi3qvpNqvrHqtoHUNUQeNKkfYlv0DwDeD1wM/AaVb0p7xzPc1lZXeNgfw9/YNGN7wcc7O+xsrqGN8UUb9X6hjELAr9fi/F5oZkfVX1J6vF7gKcXfpUpGKyrPXv27DGXNiDX1a2we1tMUX1HxNzepmg3t7fJabfbQzXys/TEH1WDP0v9ecYSSMWTM6dKOTTBcRcmyHdtKtwvc3ubCnN7Oxmqjg9lUdX/lPPczVNq/wXwFwWPxpGQVstDZIXu/h7OavR5dA+6rK6t4XnOsXK1wzvbpL8PR7cX1XcEVls+TjzT0UmtdbF2ONjfQYNoXOL1dlg5E62nCvu7SMfD393D290f0knKvJLxzH7qeW93/9hYZxKdUeOotM6o8ec4nWSmJk8nrVFWx2u15j4+L8I8ra7H1tTCcF3tlVddpXDk0nbxQuRuuXHq7FijgjJUrW8Y0+A4Dpdccgnnz58HYGtra6YDj2SAU5V+RZSOJ1dd+YCJpmmSNUD37kaB9sx6aLuxG0tDTePDieF5Hs5qh93daMC9vr6C481wfFKxvmFMg+M4dGowPp/nJqeHNbUi0iaqqf2zOfbHMIz6YvHEMAzDMIyxzO12gar6IpLU1LrAy8bV1CYkrg4bp6J10uNc2spStb5hTEMYhtx9991sbW0Bsy87SWr4q9KvgmniSVkSV7cz69HU/CQOb4ZRV+oYH06SyHWty/p6VFK7v9+ls+rizWh2pmr9ZWHlAZcgmri9Hd9qYPPaa46Ve+2lDAYu/VdfNtQ+qlxtEp1RjNJJM04nMWPI00k0JtUJw5C9ne2FH5/P9WopV1ML6HFXByDXBaKom0RCUf1Q1dzepmg3t7fJ6fV6Q4ONWeyUnjBq8fIs9atkknhS1O0tIe3qBvkucIW7Epjb2zSY29vJUOf4UC1CqM4x1zUg16WtqNtbQlH9UDG3t0nbY7e3USzaOGoR2/1+n9X1zbmOz4swz7K3iRjl6pDlAlGWLNeIWekbxixot9tDg4wZ7ZSe6do0K/26k+XqluUCZxhNour4UPfYkuW6luXStmj6hjELXK9Vi/F5reZJVTXT1SHtAnG0yVExN4l+soFpQX1zexvfftfbPogfe+cnDiLJlGri9vaBH/rNofMf9t9+7JjmSR2Tfn5Wx8y6v84IR5OyO7GnGWdXO63+QiIUdnvr+fmubmkXuLIlcKGY29s47nrrh4YeX/qYhx7+nri9LXIcKHLMPGNbHlXHh0S/rihK92A/09Ut7dJ2lLwUc3vz/SDXNS6tb25vk7cnbm+wGOOourW7rjP38XmRTU5rNfMjIrl1fYkLxN7ONv0SGWC/32NvZ5u1zdOF9UdtNGkY82TSO7BF9+lY1hmgZI3PuHU9iQvc9p7Qyy7dHqlvN2yNRaXq+DCoX1sUVlc7uetuPM9jdbXD/n631AyN7wfs73dL6dv4xFg0TnJ8XkS/VskPBSpKWiU/gMEPtki2mOgHfr9Ijw3jRCk7ACm7QWGjEqACy3OKJj4JZROgRN/2JjQWkarjw4w3UJ4fQqENRj3PLZUADSc+xfVtHz1jETmp8XkR/XolPwUZ/ADyagD9kh/soL7rtWbRVcOYOUUHIJMOPJqSACnkJihlE5+EognQoL7byEhs1Jmq40NjEh8K3Zc9ZDgByg4Qvu+XSnwG9V0LKMaCchLj80Q/j1qt+UGLu0M4rpfrApF2jQjiaeLC7hMi5vY2pt1fX8VfXxtqS6wTze2tWsbV4E878BjUrysCbO/qSJe2tKtbWLIszZN8F7i0fs/c3sYinQtDjwc/L3N7m5xRJVKzjA9VxJ/FI3J7K+re5rhOrgtc2tUt+bos7A4njrm9Tdpubm9TtYchh+PphJMenyf6eTT69kCWC0SWa4RhNImsO7CzGngk+nVmlEtblqtbWbJc4GalbxizoNfrVRofqoo/dSfLpS3L1c0wmkTV4/Nx59Zr5kfAdaJBxDh3iIS0CwSQ6xpR1H3C3N7GtycObwBe/HvyvNUknwzpO7Aw200Jaz14EVjpdIZc2iDf1a0saRe4LH1xze1tHNodnmUc/LwStzejPO12u9L4UGX8WRwUR0KKurclpF3agFxXt6L65vZmbm/zanec+Y/Pi1Cv5GdCEheIixfuAWDj1NnDDZIMo+kkA5Dz588DsLW11bCBx3Qka3Tu3Y0C55n1sLRV9Tz1DWMaHMepND5Y/MnH8zyc1Q67u9FAfH19BSfH1c0wmsS8xueNLnszDMMwDMMwDMNIWIrbC368QdLGqbMA7O1ss7Ju632M5SCpsd/a2gKaWnYyOYnr2pn1aOp8Eoe3eeobxjSEYVhpfLD4k4/v+3T3u6yvR4vv9/e7dFbd3D19DKMpzGt8Xq+rq4TbW0LaNQLIdZkoqh+qmtvbmHZze5s/oxYXT7MT+yj92qJw0O0Oua5BvktbWdKubln6am5vYzG3t2ro9XqVxocq48/iUM7tLSHt6gbkusAV1Q8Vc3ubtN3c3qZqL+L2llDV+LwIjS57y3KNyHKZMIwmkeWqNKt9ehL9OjPKdS3Lpa0sWa5us9I3jFnQbrcrjQ9VxZ+6k+XqluUCZxhNourx+bhzRbU+d+Avv+Iq/dFn/wwAgQ5neK44Q+0a9Am6e7RWNnDc1sjjw6BP/+AibmcNcVsjdbL0g+4eZx/yOFbiqemD1GZl1p7fvt5u8c7P3IFRnkvPvY/AzZ8SljDA8w/wvRXUGW2XWuSYIvq/+twff4+qXldKYAG44vIH6DN/5HtxndExMAiFnt+m7fUyj8miyLmDx4Tq8qDLbeZnUjblLl7X/7F5d6OWZMWTWcWHMvHnBT/9zFrGkiuvvEJ/+qd/kjAupkm7tKXbfT+Iy9vWIsODEcdH5XB7Q5ucFtXf3+/y6Ec/lK5uANCRi0PHW3t2e9jfRS59DHDczSypXLH27Pa3v+l/spbaYyeZCUrc2PrxBqZJeVvapS0Iw8NyuMFNTtM64/R/+j8+OzOeNHLmJ0l83M4aTpzUjMJxW7idNYLuHhr0S+mX3vXQME6IooMWdVx8bwXPP0BK/D1PMyhaLDQ3qXEdpe316PltgrD4DE3RpGlQv0b3oIwloer4MKn+IlLm8k0SnyipyV554Hkeq6sd9ve7pWaAfD+wrSSMhSVJTNY2T+eu60lc4PZ2tumXmAEa1M+jZsnP+BAzmPhITuKTICUToESfWg/6jKZSNjEpOwBpTuIDFMhnyiZAZWeLEv1QaxaKjaWg6viwiAmQiHybiNwkIqGIFJuFUgolKMOJz/jPx/PcUglQou+6Fk+MxWMwMWkVMDRolUyAyujX7ApRwpwEJSyZ+CQMJkCF9aVmH90C8ZHtv+eu7u3z7kbjmDQxKToAaVTiU4KiCdCkZXKuk2yQaJRFVfnbnY/TV/v8qqLq+DCovyB8GPi3wFsKnyHECcroheAQubqVSXwShhOgYvpOic0eDeMk8EsmPgmDCVDeOp6y+vVye0MIurs4Kxu4TqrroU/Q3T1c45PgOPFgJRwOBsfavQ6OOIX1g3CfFc9jtTX6I7T20e1+2OdPP/tCvvySr+MK59+PPMcYw4gaqWkTk8EByCiNJiY+AnhSrNzVc8ETn4P+Cl7rANdJu804+P4Ka629Y88VIZBo3YpRjlt6F/if976Pa1pfWrtvszpRdXxI9BcBVb0ZQKR4qasgdFZWM13a0q5uiTlVUfc2x3VyXeDS+n2/a25vk7ab29tU7UEQHnN7S7u6Jc8XdW9zXC/XBS5LP4963R4QobWyQf/g4tAMTWJckE58yuK4rUr1DfjYznvpBru89+434as57U2CaDB0B3ZWiUnWHd4mJj6T4DohK60DDvorBAM3U4LQ4aC/wsqIpMiolr/bvZ290OdNO2aeUjVVx4e6x5Ysl7YsV7dF0zeMWRD4/aEZmixXt7JkucBNqj+Xe2Ui8m3AzwNfClyvqu8udKICjofbWT90aQMOXd1wvGMubcnMTtF2t6B+qDrkYJZ2M7P20e3/cOefIbj46nPb/vt44NqjRh5vZKPiHg42gJkmJuk7vLPWr4JJ44kCvpa8mSHgeT57/TXaXhSAk1I3FRdfJ/uMQjx29NKJzl1WemHA23bPc8Zd54MH29w/2GbFzV/kakxHHePDKETkTcD9Rzz1PFX904IaNwA3AJw5ewZHQlotD5EVuvt7OKvR3enuQZfVtTU8zznm0nZ4Z/vY/iSj24vqOwKrLR8nntHoyPDrWnt2e9jfRWIXs7SbWYK1Z7d7rdahSxsQ/b5xaqSrW/J3XrS93engOFJCP5t5FQokNbUvmeTkQ5e2g8ie0J3xjEzV+svKrr/Nxy++l467Tj/c56N7b7LkZxJE4gHIPgC+tzrTgcfRAKca/QqYKp6UJVkD1O1Hd5k6rfJW2Mb0fHj/DnwNWXPa+Aq37r+DL9n4xnl3q/HUMD4cQ1W/fgYaNwI3QmR1nbR7noez2mF3NxpYr6+v4OS4upWlan3DmAbHcehsnubihXsA2Dh19nAD01mQuMBNqz+XsjdVvVlV/3ker23Mj5vufQuo4ojDirvG53v/xF5Q700yjflj8WQ5ecvuLYe/ezj8894bqNO+dYZhGMZ8qNean5hD17WVDdyVjbEubYumv4yoKu+463/jOtEMmoiDAp/c/4f5dqyOqMalJqv43urMbWKPavir0a87iatbp9Wj0yq/D5AxPfcG+3ysexerEsWTjjhc9O/kHv/Tc+5Z82l6fBCRfyMinwX+JfB/ROT1Zc5PXNfW11dYX18Z69JWlqr1DWMawjBkb2ebjVNn2Th1dqxLW1kSV7dp9SubK51FTW2sc1hXe/rM2ZGubnkubYXd3hKK6ouY21uJ9jv2b+He3jlW3HVEEqetNh/bfSPXrj+xlLPOsiMaDNXY57kwldYesXh5lvoT96uCeHLmzGZht7eEUa5ueS5whXUxt7cyvHXvVhx8vHjLARFFCbll7y1ccvp75ty75rKo8WGWqOrrgNeVO0sI1TnmugbkurQVdXtLKKofKub2Nmm7ub1N1e73+6yubx6WouW5tBV1e0tIu7qN08+jsuRnFjW1sc5hXe3lV1ypiesaA0mO47ZwYpc2t7M+8fqcaMZntzL9ZeY9d72BkHAoyXFpsx/cy139W9hqf+Ece1cvVNyhQcY4G9qiZLk2zUp/GqqIJ1decf9SNVJZrm6DLnDm+FY9qsqbdm6jxfDfYUvWuGXv73jEqe/AFYvRs6bq+FD32aPIda0bu64dtQ+6tEnJPX5OUt8wZoHrtYZc1wZd2hxHJnZ8y3J1m1S/ZqvkFLezPtLVLe3SdrjJaUG3N41L3bJc49L6am5vhdv9sM877/orWrJ6uL+BI9E+CqEGfGLvzZb8lGHELNm0A5BxdrWLkADNmjJub4MbmI50dUu5wJU1QAjU3N6K8qnePdwV+KxKm4DoWnDxccWjp7uc636Yy1ceMedeNouq40OiX1cUpXuwn+nqlnZpO0pQirm9+X6Q6xqX1je3N3N7m1e76zpjXdqONiEt5vbW7/dyXd2y9bOZy5qfyWtqJXfW5dClrbuHllijkyQ+bmetuL7tKF6Yj+28Fz/s4TnHP9u2rPHJ/b+3PX9mQNGd2NMU3adjUv2qmbZGfxyDiU9eUpO4wJVdAxSEUcmMUYx/uPgpQg1HlsqqKh/de9McetVcqo4Pg/q1RWF1tYOX47rmeR6rq514jU7xz8f3A/b3u6X0wwKbPBrGSZK4tO3tbNMvsUanH6/xWds8nTurU1Z/Xm5vr1PVK1S1o6r3U9VvKnbm+AGFlEyABhMfKVDOluizQIO/Recd5/8804XJEQ/VgNv233fCvWomZQcgZTcoXMQEaOJ4UmBypmjik1A2AUr0HbHBShF6YcA79z7NqjP6S7Ata9xx8CEOgu0T7lkzqTo+NGYDZaFQuZnnuaUSoOHEp7h+EFg8MRaPVskEZTDxKTKbU0a/kbcbBxOgPJe2sGTiM6hPnQP1CXIQ7PLRC+8CUfb9C/jh0f9HT/fohbv42uWW/bfMsZfNougAZNKBxyImQJMhuQlK2cQnoWgCNKhvfh/F+KfuneyFfXrqsxt2h26qdMOL9HUfX7t85uC9c+xlM6g6PjQm8aHIbdkjhhOgbJe2xNWtaOIzqO+6jRzaGQ1gMEHJc2nzSyY+o/TzqNeaHynh3uZ1cl3gRrm6jdTJandcc3sr0N7xWjz9i36B/X6Xt975J9y2/zHa0jr8svgXG9/MJa2rWXe3Rp5vTMa4GvxpBx6D+vVF8X1vpEvbKFe3MnhuvgtcWr/rt8ztrQAP7cCP3efBAPz38zfh4OMgCCGK8pVnvh9X2raGsAwjZuVnGR+qiD+LR1S6WtS9zXGdXBe4tKtbsla2sDucOOb2Nmm7ub1N1R6GEIT57m2O6+W6tKVd3RK9ou5wiX4e9Up+SpLl0pbl6mbMHkdcHnr20ez3fd5/z9/A/vDz92k/iCtWvmI+nWs4WQOQWQ08Ev26IsJIl7YsV7eyZLnAzUp/GTnltrl+7b4AvEQ+cuz5K1ceScup79/kPBANkDCoLD5UFX/qTpZLW5arm2E0iSyXtixXt0n0c5+fWHkeKIRxhjfOvS0h7dIG5Lq6FXWHC83trXS7Hyqq0R4EjpX5nAjpAQgw04FHnQcvSmQbPujSBuS7upUl5QKXpR9ibm9lCXEJ8FAEl9Fxp7V7gdOf+Tj3PvBL8FfXT7iH9UDFrTQ+VBl/FgeN1+0Vc29LSLu0AbmubkX1ze3N3N7m1e44493bEtIubUCuq1tRd7gi1Cv5mZBDl7aDiwC4qVI3w2gyRwOQaNrN91YbNvCYjmSNTrcf3SnqtMpbVc9T38hm/fO38QV/9zpCr8X2FQ/izi+9jguXfyHq2t//ISKVxgeLP/l4noez2mF3NxqIr6+v4NiUj7EkJC5tFy/cA8DGqbOHG5hW+rqVv4JhDKAoqiFaaomoYRjGcRQlVBAUJ1TE9xHnyFTFCQKCVpug1ebUZz/Oqds+Qei2OP/FD+f8lzyC/bP3HblvlmEYhtFcliL5OXR1W9kAorI3Rxyb/TlhzrTviyB0wz1EQHBoOxvz7lbjOaqxXwWaWnYyOYnrWqc1XJY2q9mZqvWXlS13nTv9aDbfIeDZf32W+/f+67HbKuo4IA5BJ/r7l8Dnfh9+B/f9yDvpnrqEzz34UdxzzbXLWxanihdUFx8s/uTj+z7d/S7r61FZ4P5+l86qm7unj2E0BT/ewHTj1FkA9na2WVmfbr1PEep1dYkibhj/Omyhmdy8S7cf7uOzuoKTOKo4KwQHF5HVNSRlCZmlc6zdCXFWL9Jyoy/MXrA7dLy1H29/4hc+hSd+4VMAWHFW+D/bfwXcw528HaM4p8/79Ft7hY51AqXjw/4qhG50R7wfKJ1uj24LQne6u95OUOcBvKJ06ftrrLQv4DrRte04B3R7azjtvcO2SQlCt5C+hB067U9M93aWjOc/8AsOf2/jcwtwsD5qQWEIDMQlD/odQEPc/XNc8Y7XccU7Xsfnr7kvn3n4NZy/+j7oElkFnz3n060wPlQZfxaHcm5vCWlXNyDXBa6ofqiY29uk7eb2NlV7Ebe3hLSrG5DrAlfU7a0IjY7woe/j7+/hra4N1dA6noe3uoa/v0eY47NvGHXGCZROF7qd4UFG6ArdDnS60yUviX59Ebq9NTqpJMd1AjrtPbq9NYJw8rvTQehWqm9MiQhB26O/2sZvuVx282f5ij/5R6567y3z7tmJErrVxoeq4k/diVzd9mJXt6M4MOgCV2QjVMOoI1muboMucHn7ABXRz6NeMz9AEM+8+Do6KCTtGgTowQHeyhrqOseO91wXWVnBP9hDVlaQ1ALYsfrqsxse3U0c/H0Qax/d7pnFeKVkDTwSogFIcoyWvgM7qF9bFNx2l9AVwnQodKPn9vvrtFoHOG45S+owcOj3V2i1Dwrphzjc6+TvS2BkcybcAXwEHbVtzeh1Pap4XR9Q1HH45Fd8IZ992APZfsDZinu7YIz4aGYZH6qIP4tHObc33w9yXd3SLnBHyVFBNzkNze1twnZze5uuvYjbWz8udctydUu7wB1tclrM7S3Rz6NeI1AVnDBap+OmLGgdcQ7bo1K3Hl5nA8/pQDj6eMdpQdsh2N/D6awhbmtIJ08/9IXV7v1oxzNKoT+8dsXa89tb2uK+d30lRnk8/32IZtfDDu6j4QUu5Nw8DJ2A1f1yNfjH9GtMCy/z83EBxw3o9dZLrdEJQsH323S8Hm5BfdcJWD2470TvwYC2uARrbVYupDaKjTMhf2Xt8LET+Dh+H3C4eP+r+dyXPpLtq76YsNWmA9z37hPt+tzJiycziQ8zjj+LSJn5K98P2N/vsrrayXV1S1zgkmMHZ4fG6QeB7R9mLCb9fo+9nW3WNk/nurolLnDJsa2Ca4AG9fOoVfKjGtC98Pno99Rz/uExIWgI4uAH/mHczTweQEP8/kF0TpzkFNG/96a/xYnvKIap242D7aohhAE4Lm4c4LOOD8Lg8FgRp7H6Fxzh0l4/+VARDVBxxzsvlTl2knNqoO/293H9g+xjCVEcWv3Rs3Cjzmn3LqA4xfpfVn9BURx2D8ZviKkKe8EqQljk40FxEEIOwmLTYqrgB20+9tnLC+mH6uDI+L5Mck5d9R3ux/Zj7nvsWlm//Tbu/+6343Uv4vp9VISgs8I9X/zFXLziKvy1NRztccnnP9CY+FD22Nx4Ep9TaXwY1K8rGiUd4yyqBxMfz3PHrlDwPJfVgQSoqH7RRMkwTpLBxKTVah9bG5SmlUqAxllgp/XzqFXyg0ZJieO4pNMTQQjDIEpMHA+Jp7/kcE7/+PFH7Q4ahhD6qDiF9AGc9gpunCyR3lw11Z4YL0irE7nMjTg+DPpo/wA3noUapdMYfcchCI6+SIvs+i1hELsSlb9L2CR9VwSVEQOFMMQhJMSN5p4Li4OGgkNAqDnnTqq/qCiIjL9nKwKhhqg6QIiTcU6oEiU+kn1Mpn4YEoRu7gxTEAq9YDKnuMRxrqn6nvQJfffY9RU6HhIEiDjc+8AvZPvqB3FwyaXHBvFNig9l9V3/YHQ8OTyx4vgwoF9bZLxLW+LqVmYWB4YToKL6NvNjLBqJq1uZWRwYToDyXODK6tcr+RHiBAVEhoOHagChD44XJy8D5wCiqTtWqXZx4rswBfU1DHDFwUmchcLhYH+s3evgiEPQ3cVZ2cBNr3kJfYLuLq3UBqxN1ZdUoXl6J/D0F3iRL/c8mqSfzDwOEYbR4GTSxMRxCMPIMjgMOa4xrf6C4hQsWHFECQkJ1AP8Y4ZioYKqiyvHnyuCCqy19jjor+C1DnCdtJuNg++vsNbaO/ZcETwXPPEbrC8jr6/9rftw21d9Dbv3fQCac9e8SfGhCv3K40OsX1cEobOymunSlnZ1S8ypirq3Oa6T6wKX1u/7XXN7m7Td3N6mag+C8NiMTtrVLXm+qHub43q5LnBZ+nnUbhQjrocGfjQLExOGARr4iJtKfEriOG61+m6L1soG/YOLhMHRRnxh0Kd/cPFY4rBs+oNf4DLw+U/9xd0wfUEZGinMKjFxHELc6A5sFfo1xxFwxSdQ73DwAlHiE6g3ceKT4DohK60DDvorBAM3C4LQ4aC/wsqIQb/pH+mPur6CzgoXL7syN/FJaEp8qEq/8viwILFFRH5NRP5JRD4oIq8TkTNFzstyactydStL1fqGMQsCvz/ktJbl6laWLBe4SfXrNfNDNCMTVZ/4R7liPCMj4qLpcrV4Zqdwe0F9BQIND2c0glRZV1a763i4nXX6BxdxO9Ei3KC7R2tlAxyvsE7d9d2MMov0HUyY7aZ4TdBX5OgOLMw2MUnf4Z21/oIRjrK6ykNA4hmgMI4QqlGpGyIldhk4LuxrCwQ8z2evv0bbG94UVcXF1yn/hhqqv9ba4wL1uH7rrL8k8eGNwHNU1ReR/ww8B/iP+adEbm9plzYg19WtsHtbTFF9RzC3twnbze1tunav1TosPwNyXd2KurclpF3gxutnU7vkB6IZmqRELWqYbkbmxPXdFm5njeAg2p3cnXLGpGn6R1/g+wD43upMnYDqro84hMphjfzMBx4DA5xK9GtOUgIXrQGi9BqfcbiO0vZ6dPvRXaxOq/wameXTD9OVExNT9/hQefxpeHxQ1TcMPHw78O/KnJ+4tO3uRgPr9fWVsUYFi6RvGNPgOA6dzdNcvHAPABunzo41KihD4gI3rX5zIpZhGIZhGMbseDrwl/PuhGEYs6WWtwvC8Mh8IGqIStRmNTtTuX7snOauRHvfBN29aN+hGc2e1F3/qEZ9FZhx2UYD9NEQB43uuJKzCHlSBmv4q9CvOaHKUakbUdlbmOMCV5bE2azTGi4bm9XsSRP1PRm9AHcS6h4fKo8/DYgPIvIm4P4jnnqeqv5pfMzziHa5eGWGxg3ADQBnzp45bE9c19bXo7LDcS5tZala3zCmIQxD9na22TgVbRY9zqWtLImr27T6c7laROTXgG8BesAngKep6r1Fzh3l6pbn0lbU7W0S/VJubwkjXNHyXNSaqp92eztsH7E4N8/FqCxN0Jck8YkHG7kuTGUZsXh5pvoVME08Ker2ljDK1S3PBa4oAZFd8yhXtDyXs9Kv01j9DuIGtbh+66xfx/gwClX9+rznReSpwJOAx6nqyCChqjcCNwJceeWVGqpzzHUNyHVpK+r2llBUP1TM7W3SdnN7m6rd7/dZXd88LEXLc2kr6vaWkHZ1G6efx7wi1RuBh6jqlwEfJVpQWIhRrmtZLm1lyXJ1m5l+hitalovasulnuRJluRgtq74iw4OMLBemsmS5Ns1KvzomjidlyHJ1y3KBK0uWK1qWy5npD+vX5fqtq37l8WFBYouIPB74KeBbVXWv6HlZrmtZLm1lqVrfMGaB67WGZmGyXNrKkuXqNqn+XGZ+Jl5QqGS7uqVc2g43OS3o9pZsclpUH8q5vSWbhGa5oqVd1JJNQpuqn3Z7G2fHOm4fi3E0Sb/VH/EFN24fjnGMs6udVr9CplmgXNTtbajUbZSrW8oFrmwJnKocOpiNdEVLuZxNs0loE/U9p1+b67eO+pXHh1h/QXgx0AHeKNFmuG9X1R/IO0FRugf7ma5uaZe2o+SlmNub7we5rnFpfXN7M7e3ebW7rjPWpe1oE9Jibm/9ZAPTDFe3bP1sFmEEk7ugUERuEJF3i8i79/Z2c9fdOI4brdMJ/SiZKchg4lNUn3SykKefrJHprOWuizl0UevuoSVmUOquX3QfiknvYC6L/sR3YIvu07H4M0BQIp7s7hW7qTuY+OQlNY4oIpELXJgusx2njzM2KUhcznp+myAsrj+YODRZv+7X76LqVx4fUmuI5o2qPkhVr1TVh8c/uYlPdBKsrnZy1914nsfqaof9/W6pGRrfD9jf75bSDxc3PhtLSuLStrezTb/EDE2/32NvZ5u1zdO563rK6leW/IjIm0TkwyN+njxwTO6CQojqalX1OlW9bm19ffzrOk6pBGhoxqfA3apDfQ0LDfAHEwcpYAggJROIuuuX3YCv7Bf4sumXHoCU3aBwTglQFfFkfW1t7OsWTXwSyiZAh/qEhWZDyiYQRROHpujX/fpdNP3K40NTNlAWCm0w6nluqQRoOPEprh8ElvwYi0erZIIymPgUmc0po19Z2dssFhROijgOijfWpW3Q1a1I4jOkr85Yl7OwZOJwqD+QQDRZf9Kdx4uWcCyrfuESlEkHHiM2OqyaKuKJEiUfWUlN2cQnYXAfoLwSuEH9Mj4JgwlEXlJQNnFoin7dr9+T1s9kVvFh1vFnASlz/Q4mQHkubYmrW9HEZ1Dfdev9eRrNZTBByXNpS1zdiiY+o/TzmJfbW7Kg8GvKLCiMTo7/GePeJgMblY5ygRvl6lZGH3ForWxkupyNckWDEu5qXifXRa3u+hr4UzkQjRsgTJw4NER/7ABk2oFHaqPDeTJpPBGINyo97tI2ytWtDEkClOUCl9YPVPCkeKmo5+a7qI1yRStD3fTTq7Dqfv2epD4aglQXHyqJPwuHEKpT2L3NcZ1cF7i0q1tipFLYHU4cc3ubtN3c3qZqD0MIwnQ8H3Zvc1wv16Ut7eqW6BV1h0v085hX1HkxsEm0oPD9IvK7VbxIlktblqtbaf0Ml7MsVzTTP9L3Dy5Obb2aVcIxdeLQEP3MEpRZDTxi/QVg4ngyyqUty9WtLFkucLPSz3JRy3JFWzb9ul+/J6UvaKXxobL4U3OyXNqyXN0Mo0lkubRlubpNop/7/MTKU6CqD5r85OSffPe2w/YRLm25rm5F3eGIHMzSLmdAritaUXe1hMbqr26gvelnDUaVcMxyU7+6648qUZvpwGMBBi9TxRORIZe2SC/H1a20PgX1BV8nuNGQclED8l3XGqqfNWtW9+v3JPQVqTQ+VBp/FgbFkZCi7m0JaZc2INfVrai+ub2Z29u82h1nvHtbQtqlDch1dSvqDleEpdgS2BkogYsappvxOaafrHE5uAiAO+WMyfLoz6Zk6miAsA+A763OJnFoiH66RK15A4/pGFyjA5Re4zNv/WQNTbcf3enqtMpbSTdZv+7Xb+XxQRxCrTA+WPzJxfM8nNUOu7vRQHx9fQUnx9XNMJpE4tJ28cI9AGycOnu4gWmVWAQyDMMwDMMwDGMpqNXthTtuv/38z/3Mc24daNoCzs+rPydAk9+fvbd6Muq9PXAeHZmW2++44/zP/twvL0s8afJ7g2a/v2V6b7WMJdOQuLqtr0dljeNc4AyjSSSubhunzgKMdYGbFbW6ulT1PoOPReTdqnrdvPpTNU1+f/be6kmT3tsyxZMmvzdo9vuz91YHyrm9JaRd3YBcF7ii+qFibm+Ttpvb21TtRdzeEtKubkCuC1xRt7ciWNmbYRiGYRjGCZLl6pblAmcYTSLL1S3LBW4S/TxqNfNjGIZhGIaxWJRze/P9INfVLe0Cd5QcFXST09Dc3iZsN7e36dqLuL31kw1MM1zd0i5wR5ucFnN7S/TzqPvMz43z7kDFNPn92XurJ/be6kmT3xs0+/3Ze1twyngT+n7A/n6X1dVO7roez/NYXe2wv98tNQPk+wFBMLVJv2FUQr/fY29nm7XN07nrehIXuL2dbfolZoAG9fOodfKjqo0InFk0+f3Ze6sn9t7qSZPfGzT7/dl7qwFKoQRlOPEZb1fueW6pBCjRd91aD+2MhjKYmLQKGBq0SiZAZfTtCjEMwzAMw5gUIU5QRi8Eh8jVrUzikzCcABXTd2wfJWPB8EsmPgmDCVDeOp6y+o1Z8yMiPwH8V+A+qtoIW1AR+TXgW4Ae8Angaap671w7NSUi8njgRYAL/J6qvmDOXZoZInIl8HLgfkSVEDeq6ovm26vZIiIu8G7gNlV90rz7UxUWT+pBU+OJxZJ6IQidldVMl7a0q1tiTlXUvc1xnVwXuLR+3++a29uk7eb2NlV7EITH3N7Srm7J80Xd2xzXy3WBy9LPoxG3B+Ivim8EPj3vvsyYNwIPUdUvAz4KPGfO/ZmK+Mvud4AnANcC3yki1863VzPFB35CVa8FvhL44Ya9P4BnAjfPuxNVYvGkHjQ8nlgsqRlZLm1Zrm6Lpm8YsyDw+0MzNFmubmXJcoGbVL8pMz+/CfwU8Kfz7sgsUdU3DDx8O/Dv5tWXGXE98HFVvQVARF4NPBn4yFx7NSNU9Q7gjvj3HRG5Gbichrw/EbkCeCLwfODH59ydKrF4Ug8aG08sltSNyO0t7dIG5Lq6FXZviymq7wjm9jZhu7m9TdfutVqHLm1ArqtbUfe2hLQL3Hj9bGqf/IjIk4mmzT8gIvPuTpU8HfijeXdiSi4HPjPw+LPAo+bUl0oRkauBRwDvmHNXZskLiZKCzTn3ozIsntSKpYgnFkvqhed5OKsddnejgfX6+gpOjqvboukbxjQ4jkNn8zQXL9wDwMaps4cbmM6CxAVuWv1aXDEi8ibg/iOeeh7wXKISlVqS995U9U/jY55HVAbxypPsmzEZIrIB/AnwLFW9MO/+zAIReRJwp6q+R0S+ds7dmQqLJxZP6oLFEsMwjNlTi+RHVb9+VLuIPBS4Bkju0l4BvFdErlfVcyfYxYnJem8JIvJU4EnA41S1zHYCi8htwJUDj6+I2xqDiLSIBiuvVNXXzrs/M+TRwLeKyDcDK8ApEXmFqn73nPtVGosnFk/qgMWS+SAiv0RUPhkCdwJPVdXb884JQ+Wee3YAQVUJwxDHiWaO7733Io6zRxRT0pdcMrtcvL2Ivqryj/9406FxQrp8Lq9dQyUM+od22UEQ4rgtxJFSOrXV1xC8z0Xtqdn/MP7sNfBxvVak7/cR18NxnJHHZ+k0Vf/ihXvQUHHcaP3Z3XfegeM4iOOQLqZIvoHKtGsYRn//BfTzkPp//x0hIp8CrmuQO9Pjgd8AvkZVPz/v/kyLiHhEC60fRzRIeRfwXap601w7NiMk+vb5A+BuVX3WnLtTGfHd2p+su0PTOCyeLDZNjicWS+aHiJxKZtlE5EeBa1X1B/LOufzyy/WHf/iHCUIlDHxc1z20mw7DkCAIcFwP1xkenWmc5EgqyclqL6ofhgGnz5wmjO9vp9caZbX3fTjY3xuy4072Dopc5iikU299Rb2oGjP9/zXoKpYsrvf7vUwXssS1LK2T1d4E/Qt334nreYfJSRgEBH4/bkv9ByR/3umkJaM9DHwCP0rciug/7zk//R5VvY4RNMLtrcG8mKgm+o0i8n4R+d15d2gaVNUHngG8nsjl5zVNGKgM8Gjge4DHxv9f74/vbhrGImDxpD5YLJkTqfLCdY5Pv4wkDEPCwMeJ76InOI6D43qEgU9YwIJ3XvpZrnFZLnNLp5/hKpblQras+uK4h4kJgOO6uJ5H4PuEweSff5Tk+EOJ1TT6tSh7K4qqXj3vPswSVX3QvPswa1T1L4C/mHc/qkBV38bxexiNQ1XfDLx5zt2oHIsni09T44nFkvkiIs8HvhfYBr6uyDlBEMQzMsfL21xHEFyCIAD0MHk5+g8ePj7dHs3uhIX1ARwJKeom5/tBritd2mXuKLlooL4GkV0eR25j/X4v11Us7UJ2tMlmMTezJunv3HsXabOgaEZGCHwfgUODDo3/VtPHp9tDf3jGp6h+HjbzYxiGYRjG0iAibxKRD4/4eTKAqj5PVa8kMgV5RobGDSLybhF59+7uLq7rDM3IpHEcB9d1CIKw1AzNUeJTXL/McoakLCwqFcseNHqex+pqh/39bqkZlLrr9/s99na2Wds8nbuPTOJCtrezTb/EDMqy6Duui+d5+L5P6I/eJHUUoe/j+37kcuhm72NVVt+SH8MwDMMwlgZV/XpVfciIn/TeXq8E/q8MjRtV9TpVvW59fT03MUkomwAVTXzS+mGohQb4w4nD+A1SPc8tlUDUXX9wYN8qsIFmq2QCsWz6jueVSlCGEp8iszkl9C35MQzDMAzDAETkiwYePhn4p1nqF02AyiY+g/qOI/EAP3sA6Pt+qcQhYTiBaLB+yYF9wmACkbeGZln1hxKUnDU6YRCUSnxG6efRqDU/hmEYhmEYU/ACEfkSooUNtwK5Tm9HyIBL2zDpdsdxASEIAhQZ6aYVHq4hcjJ1stpFhM7KKvt7B7HL2XDy1PdDDvYPWF1dxXFdYvOuQ+vn9H3xdLvjOnRWnIbqC/6AK5rjegRxkpq4nJFag5Rud1yPlfXNTBe1XsP1j5VdavJPvJbHdXGJbLZBj7m0Dbq6iese6aV0xunnYcmPYRiGYRgGoKojy9xmjeM4KEIY+AjD1tVhbF3tOJN7Xgy6nEnK+vkgtn4ucUN9ufS7x13RSusPuKg5jgxZS49yXVs2/Wj9jhL4PiAp6+rjrm6T6WdjyY9hGIZhGMZUaGH3toRRLm15rm5l9B0Jj7mcAbmuaEXd1RIaqb9/wNqprZGuaEXdzxLSLmpArutaU/THubclpF3agFxXt6LucEWw5McwDMMwDGMORDM+ShDEA9CSa3zG4XkezmqH3d0DANbXV0qtoVg6/bXWVDMax/TjNTQXL9wDwMaps8c3+1xifcd1EcD3+9HrxaVuVWOGB8aJISK/KCLPGnj8fBF55hy7ZBhGTRGRR4rIB0VkRUTWReQmEXnIvPtlGIZhLDY282OcJC8DXgu8UEQc4DuA6+fbJcMw6oiqvktE/gz4ZWAVeIWqfnjO3TKMUgy6ugHxDJDMbPbH9326+13W11cA2N/v0ll1c/fEWWr9vQNWW72Zzf748QagG6fOArC3s83K+nTrZZqkn6zx8bxW9Hq+j8v4NTvTYsmPcWKo6qdE5C4ReQRwP+B9qnrXvPtlGEZt+UXgXcAB8KNz7oux1BR3e0sY7eqW7QJXRj9U55grGpDrolbULS2hkfqrkulyVtQtLSHtigbkuqg1RX+c21tC2tUNyHWBK+r2VgRLfoyT5veApwL3J5oJMgzDmJRLgQ2gBawAu/PtjmEUI8vVLcsFrixZrmhZLmemP6Dvrh1zOSutn+GKluWitmz6Wa5uWS5wk+jnYcmPcdK8juhubQv4rjn3xTCMevMS4GeBa4D/DDxjvt0xlpfibm9HpW6jXd3SLnBJAlRUX1XpHuxnuqKlXc6OEohibmm+H+S6rtVaXwPanVNDLmdHm3gWc0vrx6ViWa5oaRe1pumPc2MLfT/X1S3tApcYXBR1e0v08zDDA+NEUdUe8LfAa1Q1PzU3DMPIQES+F+ir6h8CLwAeKSKPnXO3DCOXwTU+ebM6juPgug5BEBKG6cF8vn4YKqurndx1MZ7nsbraYX+/i+8X/yr2/YD9/W7z9WOXs72dbfr9XmH9fr/H3s42a5unc2dFllU/9H18349c9nJmdRw3Wtfl+z7hmEQmSz8PS36MEyU2OvhK4KXz7othGPVFVV+ebEipqoGqPkpV/2be/TKWD1UtlKAUTXwSyiZAib7jSKFyMM9zSyUQw4lD8/VbJQf4g4lDq0A52LLpDyU+BQwrHM8rlQCV0bfkxzgxRORa4OPAX6vqx+bdH8MwDMOYFhEZm6CUTXwSiiZAg/qlNnscSiCyB5i+75dKHJqiPzjA93MG+H7JxGHZ9MMgKJX4JAwlQDnreMrq25of48RQ1Y8AXzDvfhiGYRjGLHFdN9OlbbSrW3H3NsdxyXOBS+uHYUCoTmH3M8d1cl3U0q5oiTlYM/UFTbmfOa6X63KWdkUL4iS1qLtak/TDUHE039Xt0A2uoHubuG6uC1ymfg4282MYhmEYhjEFjuPguB5h4A/N0ESubn7s6jb5kKtq/UEXtcESssgVbS92RZt875Xa6w+4nA3OcGS5oi2rvobB0AxNlqtbWRzXxfU8gtQM0KT6NvNjGIZhGIYxFXrMpQ3IdXUr6t6WUEbfkZCi7mcJaRc1INd1rZH6GkA8szbO5QzIdUUr6q7WKH3XPXRpA3Jd3Yq6tyWkXeDG6edhyY9hGIZhGMYMiGZflCCIB4gl1/jMW9/zPJzVDru7BwCsr6+UWqPReP14jcvFC/cAsHHq7PHNOJdYX0TiNTr96PUGNjCdBY7rIjC1vpW9GYZhGIZhGIaxFNjMj2EYhmEYxgwYdF0D4hkamdnsTNX6vu/T3e+yvr4CwP5+l86qO3bflKXRjzcA3Th1FoC9nW1W1qdbL9MkfVUlCAI8rxW9nu/jwlTrfQZJ1vhMq2/Jj2EYhmEYxlRIhqtbtktbUbe3hDL6ZdzeEtKuaECui1oz9Y+7vSWkXdGAXBe1om5pTdIPgwDX8w5L0fJc2oq6vSWkXd3G6udgZW+GYRiGYRhTkOW6luXStmj6Wa5oWS5qS6ef4YqW5aK2rPriuEOzMFkubWXJcnWbVN9mfgzDMAzDMKYgOJyROe7qlnZpS5KXom5vR6VuxfShnNub7we5rmhpF7Wj5KKB+iPc3vpxqViWK1raRe1ok9BibmlN0t+5966xLm2JAUVRt7fQ93Nd3bL087CZH8MwDMMwjAFE5CdEREVka9yxqjrWdc1xHFzXIQjCUjM0g2t8iuoX2eQxwfcD9ve7rK52ctfFeJ7H6mqH/f1uqRmUuuv3+z32drZZ2zyduy4mcVHb29mmX2IGZVn0HdeNXeB8Qj9tOZ5N6Pv4vh+5+OWs6ymrb8mPYRiGYRhGjIhcCXwj8OmCxxcyHCibABVNfNL6YaiFBvjDicP4BeOe55ZKIOquPziwbxUwBGiVTCCWTd/xvFIJylDiU2Q2p4S+JT+GYRiGYRhH/CbwU6Try2ZA0QSobOIzqO84Eg/wsweAvu+XShwShhOIBuuXHNgnDCYQeWtollV/KEHJWaMTBkGpxGeUfh625scwDMMwDAMQkScDt6nqB/J2jBeRG4AbAE6fPg1IYfc2x3HJc4Eb7epW3B1OROisrGa6nKVd0RLzrqLuao7r5Lqo1Vtf8FOuaEGcpBZ1P3NcL9dFLe261jT9Y2WXKfc2cd1cl7a0q9uhXkF3uEQ/D0t+DMMwDMNYGkTkTcD9Rzz1POC5RCVvuajqjcCNAJdffnnpGSLHcVCEMPARjpKcyNUtiF3dspOvcQy6nMnA7EjkitaNXdEmlm+2fve4K1pp/QEXNceRQ60s17Vl04/W7yiB7wNyuJ4ny9VtMv1sLPkxDMMwDGNpUNWvH9UuIg8FrgGSWZ8rgPeKyPWqem6MamH3toRRLm15rm5l9B0Jj7mcAbmuaEXd1RIaqb9/wNqprZGuaEXdzxLSLmpArutaU/THubclpF3agFxXt6LucEWw5McwDMMwjKVHVT8E3Dd5LCKfAq5T1fNVvWY046MEQTwALbnGZxye5+GsdtjdPQBgfX2l1BqKpdNfa001o3FMP15Dc/HCPQBsnDpbajPOpus7rosAvt+PXm9gA9MqMcMDwzAMwzAMwzCWAinjB28YhmEYhmEcISKfB25NNW8Blc0YzRl7b/Wkye8Njr+/B6rqfUYdaMmPYRiGYRjGDBGRd6vqdfPuRxXYe6snTX5vUO79WdmbYRiGYRiGYRhLgSU/hmEYhmEYhmEsBZb8GIZhGIZhzJYb592BCrH3Vk+a/N6gxPuzNT+GYRiGYRiGYSwFNvNjGIZhGIZhGMZSYMmPYRiGYRhGRYjIT4iIisjWvPsyK0Tk10Tkn0TkgyLyOhE5M+8+TYuIPF5E/llEPi4iPz3v/swKEblSRP5WRD4iIjeJyDPn3adZIyKuiLxPRP68yPGW/BiGYRiGYVSAiFwJfCPw6Xn3Zca8EXiIqn4Z8FHgOXPuz1SIiAv8DvAE4FrgO0Xk2vn2amb4wE+o6rXAVwI/3KD3lvBM4OaiB1vyYxiGYRiGUQ2/CfwU0KgF1qr6BlX144dvB66YZ39mwPXAx1X1FlXtAa8GnjznPs0EVb1DVd8b/75DlCRcPt9ezQ4RuQJ4IvB7Rc+x5McwDMMwDGPGiMiTgdtU9QPz7kvFPB34y3l3YkouBz4z8PizNChBSBCRq4FHAO+Yc1dmyQuJbjCERU/wKuuKYRiGYRhGgxGRNwH3H/HU84DnEpW81ZK896aqfxof8zyisqpXnmTfjPKIyAbwJ8CzVPXCvPszC0TkScCdqvoeEfnaoudZ8mMYhmEYhjEBqvr1o9pF5KHANcAHRASisrD3isj1qnruBLs4MVnvLUFEngo8CXic1n/flNuAKwceXxG3NQIRaRElPq9U1dfOuz8z5NHAt4rINwMrwCkReYWqfnfeSbbPj2EYhmEYRoWIyKeA61T1/Lz7MgtE5PHAbwBfo6qfn3d/pkVEPCLjhscRJT3vAr5LVW+aa8dmgETZ9x8Ad6vqs+bcncqIZ35+UlWfNO5YW/NjGIZhGIZhlOHFwCbwRhF5v4j87rw7NA2xecMzgNcTGQK8pgmJT8yjge8BHhv/X70/nilZWmzmxzAMwzAMwzCMpcBmfgzDMAzDMAzDWAos+TEMwzAMwzAMYymw5McwDMMwDMMwjKXAkh/DMAzDMAzDMJYCS34MwzAMwzAMw1gKLPkxDMMwDMMwDGMpsOTHMAzDMAzDMIylwJIfwzAMwzAMY2kRkUeKyAdFZEVE1kXkJhF5yLz7ZVSDbXJqGIZhGIZhLDUi8svACrAKfFZVf3XOXTIqwpIfwzAMwzAMY6kRkTbwLuAA+CpVDebcJaMirOzNMAzDMAzDWHYuBTaATaIZIKOh2MyPYRiGYRiGsdSIyJ8BrwauAR6gqs+Yc5eMivDm3QHDMAzDMAzDmBci8r1AX1X/UERc4B9E5LGq+jfz7psxe2zmxzAMwzAMwzCMpcDW/BiGYRiGYRiGsRRY8mMYhmEYhmEYxlJgyY9hGIZhGIZhGEuBJT+GYRiGYRiGYSwFlvwYhmEYhmEYhrEUWPJjGIZhGIZhGMZSYMmPYRiGYRiGYRhLgSU/hmEYhmEYhmEsBf8//PTrBuAjUzMAAAAASUVORK5CYII=\n",
-            "text/plain": [
-              "<Figure size 1008x432 with 3 Axes>"
-            ]
-          },
-          "metadata": {
-            "needs_background": "light"
-          },
-          "output_type": "display_data"
-        }
-      ],
-      "source": [
-        "fig, (ax1, ax2, ax3) = plt.subplots(1, 3, figsize=(14, 6))\n",
-        "\n",
-        "sim.plot(x=0.1, ax=ax1)\n",
-        "sim.plot(y=0.1, ax=ax2)\n",
-        "sim.plot(z=-length_z / 2 + space_below_sub + thickness_sub + H / 2, ax=ax3)\n",
-        "plt.show()\n"
-      ]
-    },
-    {
-<<<<<<< HEAD
-     "data": {
-      "text/html": [
-       "<pre style=\"white-space:pre;overflow-x:auto;line-height:normal;font-family:Menlo,'DejaVu Sans Mono',consolas,'Courier New',monospace\"><span style=\"color: #7fbfbf; text-decoration-color: #7fbfbf\">[12:03:51] </span>status = queued                                                                            <a href=\"file:///Users/twhughes/Documents/Flexcompute/tidy3d-docs/tidy3d/tidy3d/web/webapi.py\" target=\"_blank\"><span style=\"color: #7f7f7f; text-decoration-color: #7f7f7f\">webapi.py</span></a><span style=\"color: #7f7f7f; text-decoration-color: #7f7f7f\">:</span><a href=\"file:///Users/twhughes/Documents/Flexcompute/tidy3d-docs/tidy3d/tidy3d/web/webapi.py#363\" target=\"_blank\"><span style=\"color: #7f7f7f; text-decoration-color: #7f7f7f\">363</span></a>\n",
-       "</pre>\n"
-      ],
-      "text/plain": [
-       "\u001b[2;36m[12:03:51]\u001b[0m\u001b[2;36m \u001b[0mstatus = queued                                                                            \u001b]8;id=815787;file:///Users/twhughes/Documents/Flexcompute/tidy3d-docs/tidy3d/tidy3d/web/webapi.py\u001b\\\u001b[2mwebapi.py\u001b[0m\u001b]8;;\u001b\\\u001b[2m:\u001b[0m\u001b]8;id=548905;file:///Users/twhughes/Documents/Flexcompute/tidy3d-docs/tidy3d/tidy3d/web/webapi.py#363\u001b\\\u001b[2m363\u001b[0m\u001b]8;;\u001b\\\n"
-=======
-      "cell_type": "markdown",
-      "metadata": {},
-      "source": [
-        "## Objective Function\n",
-        "\n",
-        "Now that our simulation is set up, we can define our objective function over the `JaxSimulationData` results.\n",
-        "\n",
-        "We first write a function to take a `JaxSimulationData` object and return the intensity at the focal point.\n",
-        "\n",
-        "Next, we write a function to \n",
-        "\n",
-        "1. Set up our simulation given our design parameters.\n",
-        "\n",
-        "2. Run the simulation through the adjoint `run` function.\n",
-        "\n",
-        "3. Compute and return the intensity at the focal point.\n"
->>>>>>> 58273090
-      ]
-    },
-    {
-      "cell_type": "code",
-      "execution_count": 11,
-      "metadata": {
-        "execution": {
-          "iopub.execute_input": "2023-06-23T22:51:52.378287Z",
-          "iopub.status.busy": "2023-06-23T22:51:52.378137Z",
-          "iopub.status.idle": "2023-06-23T22:51:52.399984Z",
-          "shell.execute_reply": "2023-06-23T22:51:52.399419Z"
-        }
-      },
-      "outputs": [],
-      "source": [
-        "# turn off warnings as we understand they are just about AutoGrid and can be ignored in our case\n",
-        "td.config.logging_level = \"ERROR\"\n",
-        "\n",
-        "def measure_focal_intensity(sim_data: tda.JaxSimulationData) -> float:\n",
-        "    \"\"\"Measures electric intensity at focal point.\"\"\"\n",
-        "    return jnp.sum(sim_data.get_intensity('focal_point').values)\n",
-        "\n",
-        "def J(params) -> float:\n",
-        "    \"\"\"Objective function, returns intensity at focal point as a function of params.\"\"\"\n",
-        "    sim = make_sim(params)\n",
-        "    sim_data = run_adj(sim, task_name='metalens_adj', verbose=False)\n",
-        "    return measure_focal_intensity(sim_data)\n",
-        "    "
-      ]
-    },
-    {
-<<<<<<< HEAD
+      "text/plain": [
+       "Output()"
+      ]
+     },
+     "metadata": {},
+     "output_type": "display_data"
+    },
+    {
      "data": {
       "text/html": [
        "<pre style=\"white-space:pre;overflow-x:auto;line-height:normal;font-family:Menlo,'DejaVu Sans Mono',consolas,'Courier New',monospace\"><span style=\"color: #7fbfbf; text-decoration-color: #7fbfbf\">[12:03:54] </span>status = preprocess                                                                        <a href=\"file:///Users/twhughes/Documents/Flexcompute/tidy3d-docs/tidy3d/tidy3d/web/webapi.py\" target=\"_blank\"><span style=\"color: #7f7f7f; text-decoration-color: #7f7f7f\">webapi.py</span></a><span style=\"color: #7f7f7f; text-decoration-color: #7f7f7f\">:</span><a href=\"file:///Users/twhughes/Documents/Flexcompute/tidy3d-docs/tidy3d/tidy3d/web/webapi.py#357\" target=\"_blank\"><span style=\"color: #7f7f7f; text-decoration-color: #7f7f7f\">357</span></a>\n",
@@ -1879,43 +1168,22 @@
       ],
       "text/plain": [
        "\u001b[2;36m[12:03:54]\u001b[0m\u001b[2;36m \u001b[0mstatus = preprocess                                                                        \u001b]8;id=982651;file:///Users/twhughes/Documents/Flexcompute/tidy3d-docs/tidy3d/tidy3d/web/webapi.py\u001b\\\u001b[2mwebapi.py\u001b[0m\u001b]8;;\u001b\\\u001b[2m:\u001b[0m\u001b]8;id=140210;file:///Users/twhughes/Documents/Flexcompute/tidy3d-docs/tidy3d/tidy3d/web/webapi.py#357\u001b\\\u001b[2m357\u001b[0m\u001b]8;;\u001b\\\n"
-=======
-      "cell_type": "markdown",
-      "metadata": {},
-      "source": [
-        "We first run our function to test that it works and see the starting value."
->>>>>>> 58273090
-      ]
-    },
-    {
-      "cell_type": "code",
-      "execution_count": 12,
-      "metadata": {
-        "execution": {
-          "iopub.execute_input": "2023-06-23T22:51:52.401952Z",
-          "iopub.status.busy": "2023-06-23T22:51:52.401810Z",
-          "iopub.status.idle": "2023-06-23T22:52:23.368741Z",
-          "shell.execute_reply": "2023-06-23T22:52:23.367047Z"
-        }
-      },
-      "outputs": [
-        {
-          "data": {
-            "text/plain": [
-              "DeviceArray(11.112829, dtype=float32)"
-            ]
-          },
-          "execution_count": 12,
-          "metadata": {},
-          "output_type": "execute_result"
-        }
-      ],
-      "source": [
-        "J(params0)"
-      ]
-    },
-    {
-<<<<<<< HEAD
+      ]
+     },
+     "metadata": {},
+     "output_type": "display_data"
+    },
+    {
+     "data": {
+      "text/html": [
+       "<pre style=\"white-space:pre;overflow-x:auto;line-height:normal;font-family:Menlo,'DejaVu Sans Mono',consolas,'Courier New',monospace\"></pre>\n"
+      ],
+      "text/plain": []
+     },
+     "metadata": {},
+     "output_type": "display_data"
+    },
+    {
      "data": {
       "text/html": [
        "<pre style=\"white-space:pre;overflow-x:auto;line-height:normal;font-family:Menlo,'DejaVu Sans Mono',consolas,'Courier New',monospace\"><span style=\"color: #7fbfbf; text-decoration-color: #7fbfbf\">[12:03:58] </span>Maximum FlexCredit cost: <span style=\"color: #008080; text-decoration-color: #008080; font-weight: bold\">0.025</span>. Use <span style=\"color: #008000; text-decoration-color: #008000\">'web.real_cost(task_id)'</span> to get the billed FlexCredit  <a href=\"file:///Users/twhughes/Documents/Flexcompute/tidy3d-docs/tidy3d/tidy3d/web/webapi.py\" target=\"_blank\"><span style=\"color: #7f7f7f; text-decoration-color: #7f7f7f\">webapi.py</span></a><span style=\"color: #7f7f7f; text-decoration-color: #7f7f7f\">:</span><a href=\"file:///Users/twhughes/Documents/Flexcompute/tidy3d-docs/tidy3d/tidy3d/web/webapi.py#343\" target=\"_blank\"><span style=\"color: #7f7f7f; text-decoration-color: #7f7f7f\">343</span></a>\n",
@@ -1925,16 +1193,12 @@
       "text/plain": [
        "\u001b[2;36m[12:03:58]\u001b[0m\u001b[2;36m \u001b[0mMaximum FlexCredit cost: \u001b[1;36m0.025\u001b[0m. Use \u001b[32m'web.real_cost\u001b[0m\u001b[32m(\u001b[0m\u001b[32mtask_id\u001b[0m\u001b[32m)\u001b[0m\u001b[32m'\u001b[0m to get the billed FlexCredit  \u001b]8;id=380622;file:///Users/twhughes/Documents/Flexcompute/tidy3d-docs/tidy3d/tidy3d/web/webapi.py\u001b\\\u001b[2mwebapi.py\u001b[0m\u001b]8;;\u001b\\\u001b[2m:\u001b[0m\u001b]8;id=378230;file:///Users/twhughes/Documents/Flexcompute/tidy3d-docs/tidy3d/tidy3d/web/webapi.py#343\u001b\\\u001b[2m343\u001b[0m\u001b]8;;\u001b\\\n",
        "\u001b[2;36m           \u001b[0mcost after a simulation run.                                                               \u001b[2m             \u001b[0m\n"
-=======
-      "cell_type": "markdown",
-      "metadata": {},
-      "source": [
-        "Next, we use `jax` to get a function returning the objective value and its gradient, given some parameters."
->>>>>>> 58273090
-      ]
-    },
-    {
-<<<<<<< HEAD
+      ]
+     },
+     "metadata": {},
+     "output_type": "display_data"
+    },
+    {
      "data": {
       "text/html": [
        "<pre style=\"white-space:pre;overflow-x:auto;line-height:normal;font-family:Menlo,'DejaVu Sans Mono',consolas,'Courier New',monospace\"><span style=\"color: #7fbfbf; text-decoration-color: #7fbfbf\">           </span>starting up solver                                                                         <a href=\"file:///Users/twhughes/Documents/Flexcompute/tidy3d-docs/tidy3d/tidy3d/web/webapi.py\" target=\"_blank\"><span style=\"color: #7f7f7f; text-decoration-color: #7f7f7f\">webapi.py</span></a><span style=\"color: #7f7f7f; text-decoration-color: #7f7f7f\">:</span><a href=\"file:///Users/twhughes/Documents/Flexcompute/tidy3d-docs/tidy3d/tidy3d/web/webapi.py#379\" target=\"_blank\"><span style=\"color: #7f7f7f; text-decoration-color: #7f7f7f\">379</span></a>\n",
@@ -1942,25 +1206,12 @@
       ],
       "text/plain": [
        "\u001b[2;36m          \u001b[0m\u001b[2;36m \u001b[0mstarting up solver                                                                         \u001b]8;id=859502;file:///Users/twhughes/Documents/Flexcompute/tidy3d-docs/tidy3d/tidy3d/web/webapi.py\u001b\\\u001b[2mwebapi.py\u001b[0m\u001b]8;;\u001b\\\u001b[2m:\u001b[0m\u001b]8;id=136374;file:///Users/twhughes/Documents/Flexcompute/tidy3d-docs/tidy3d/tidy3d/web/webapi.py#379\u001b\\\u001b[2m379\u001b[0m\u001b]8;;\u001b\\\n"
-=======
-      "cell_type": "code",
-      "execution_count": 13,
-      "metadata": {
-        "execution": {
-          "iopub.execute_input": "2023-06-23T22:52:23.372781Z",
-          "iopub.status.busy": "2023-06-23T22:52:23.372368Z",
-          "iopub.status.idle": "2023-06-23T22:52:23.838780Z",
-          "shell.execute_reply": "2023-06-23T22:52:23.838006Z"
-        }
-      },
-      "outputs": [],
-      "source": [
-        "dJ = jax.value_and_grad(J)"
->>>>>>> 58273090
-      ]
-    },
-    {
-<<<<<<< HEAD
+      ]
+     },
+     "metadata": {},
+     "output_type": "display_data"
+    },
+    {
      "data": {
       "text/html": [
        "<pre style=\"white-space:pre;overflow-x:auto;line-height:normal;font-family:Menlo,'DejaVu Sans Mono',consolas,'Courier New',monospace\"><span style=\"color: #7fbfbf; text-decoration-color: #7fbfbf\">           </span>running solver                                                                             <a href=\"file:///Users/twhughes/Documents/Flexcompute/tidy3d-docs/tidy3d/tidy3d/web/webapi.py\" target=\"_blank\"><span style=\"color: #7f7f7f; text-decoration-color: #7f7f7f\">webapi.py</span></a><span style=\"color: #7f7f7f; text-decoration-color: #7f7f7f\">:</span><a href=\"file:///Users/twhughes/Documents/Flexcompute/tidy3d-docs/tidy3d/tidy3d/web/webapi.py#389\" target=\"_blank\"><span style=\"color: #7f7f7f; text-decoration-color: #7f7f7f\">389</span></a>\n",
@@ -1983,40 +1234,26 @@
       "text/plain": [
        "\u001b[2;36m          \u001b[0m\u001b[2;36m \u001b[0mTo cancel the simulation, use \u001b[32m'web.delete\u001b[0m\u001b[32m(\u001b[0m\u001b[32mtask_id\u001b[0m\u001b[32m)\u001b[0m\u001b[32m'\u001b[0m or delete the task in the web UI.      \u001b]8;id=438145;file:///Users/twhughes/Documents/Flexcompute/tidy3d-docs/tidy3d/tidy3d/web/webapi.py\u001b\\\u001b[2mwebapi.py\u001b[0m\u001b]8;;\u001b\\\u001b[2m:\u001b[0m\u001b]8;id=122833;file:///Users/twhughes/Documents/Flexcompute/tidy3d-docs/tidy3d/tidy3d/web/webapi.py#390\u001b\\\u001b[2m390\u001b[0m\u001b]8;;\u001b\\\n",
        "\u001b[2;36m           \u001b[0mTerminating the Python script will not stop the job running on the cloud.                  \u001b[2m             \u001b[0m\n"
-=======
-      "cell_type": "markdown",
-      "metadata": {},
-      "source": [
-        "And try it out."
->>>>>>> 58273090
-      ]
-    },
-    {
-<<<<<<< HEAD
+      ]
+     },
+     "metadata": {},
+     "output_type": "display_data"
+    },
+    {
      "data": {
       "application/vnd.jupyter.widget-view+json": {
        "model_id": "3045855b955e4689b5a619c7352eec7d",
        "version_major": 2,
        "version_minor": 0
-=======
-      "cell_type": "code",
-      "execution_count": 14,
-      "metadata": {
-        "execution": {
-          "iopub.execute_input": "2023-06-23T22:52:23.842866Z",
-          "iopub.status.busy": "2023-06-23T22:52:23.842215Z",
-          "iopub.status.idle": "2023-06-23T22:53:45.007933Z",
-          "shell.execute_reply": "2023-06-23T22:53:45.007341Z"
-        }
->>>>>>> 58273090
       },
-      "outputs": [],
-      "source": [
-        "val, grad = dJ(params0)"
-      ]
-    },
-    {
-<<<<<<< HEAD
+      "text/plain": [
+       "Output()"
+      ]
+     },
+     "metadata": {},
+     "output_type": "display_data"
+    },
+    {
      "data": {
       "text/html": [
        "<pre style=\"white-space:pre;overflow-x:auto;line-height:normal;font-family:Menlo,'DejaVu Sans Mono',consolas,'Courier New',monospace\"><span style=\"color: #7fbfbf; text-decoration-color: #7fbfbf\">[12:04:07] </span>early shutoff detected, exiting.                                                           <a href=\"file:///Users/twhughes/Documents/Flexcompute/tidy3d-docs/tidy3d/tidy3d/web/webapi.py\" target=\"_blank\"><span style=\"color: #7f7f7f; text-decoration-color: #7f7f7f\">webapi.py</span></a><span style=\"color: #7f7f7f; text-decoration-color: #7f7f7f\">:</span><a href=\"file:///Users/twhughes/Documents/Flexcompute/tidy3d-docs/tidy3d/tidy3d/web/webapi.py#407\" target=\"_blank\"><span style=\"color: #7f7f7f; text-decoration-color: #7f7f7f\">407</span></a>\n",
@@ -2033,152 +1270,53 @@
      "data": {
       "text/html": [
        "<pre style=\"white-space:pre;overflow-x:auto;line-height:normal;font-family:Menlo,'DejaVu Sans Mono',consolas,'Courier New',monospace\"></pre>\n"
-=======
-      "cell_type": "code",
-      "execution_count": 15,
-      "metadata": {
-        "execution": {
-          "iopub.execute_input": "2023-06-23T22:53:45.010197Z",
-          "iopub.status.busy": "2023-06-23T22:53:45.010049Z",
-          "iopub.status.idle": "2023-06-23T22:53:45.031535Z",
-          "shell.execute_reply": "2023-06-23T22:53:45.031054Z"
-        }
+      ],
+      "text/plain": []
+     },
+     "metadata": {},
+     "output_type": "display_data"
+    },
+    {
+     "data": {
+      "text/html": [
+       "<pre style=\"white-space:pre;overflow-x:auto;line-height:normal;font-family:Menlo,'DejaVu Sans Mono',consolas,'Courier New',monospace\">\n",
+       "</pre>\n"
+      ],
+      "text/plain": [
+       "\n"
+      ]
+     },
+     "metadata": {},
+     "output_type": "display_data"
+    },
+    {
+     "data": {
+      "text/html": [
+       "<pre style=\"white-space:pre;overflow-x:auto;line-height:normal;font-family:Menlo,'DejaVu Sans Mono',consolas,'Courier New',monospace\"><span style=\"color: #7fbfbf; text-decoration-color: #7fbfbf\">           </span>status = postprocess                                                                       <a href=\"file:///Users/twhughes/Documents/Flexcompute/tidy3d-docs/tidy3d/tidy3d/web/webapi.py\" target=\"_blank\"><span style=\"color: #7f7f7f; text-decoration-color: #7f7f7f\">webapi.py</span></a><span style=\"color: #7f7f7f; text-decoration-color: #7f7f7f\">:</span><a href=\"file:///Users/twhughes/Documents/Flexcompute/tidy3d-docs/tidy3d/tidy3d/web/webapi.py#424\" target=\"_blank\"><span style=\"color: #7f7f7f; text-decoration-color: #7f7f7f\">424</span></a>\n",
+       "</pre>\n"
+      ],
+      "text/plain": [
+       "\u001b[2;36m          \u001b[0m\u001b[2;36m \u001b[0mstatus = postprocess                                                                       \u001b]8;id=799066;file:///Users/twhughes/Documents/Flexcompute/tidy3d-docs/tidy3d/tidy3d/web/webapi.py\u001b\\\u001b[2mwebapi.py\u001b[0m\u001b]8;;\u001b\\\u001b[2m:\u001b[0m\u001b]8;id=297893;file:///Users/twhughes/Documents/Flexcompute/tidy3d-docs/tidy3d/tidy3d/web/webapi.py#424\u001b\\\u001b[2m424\u001b[0m\u001b]8;;\u001b\\\n"
+      ]
+     },
+     "metadata": {},
+     "output_type": "display_data"
+    },
+    {
+     "data": {
+      "application/vnd.jupyter.widget-view+json": {
+       "model_id": "",
+       "version_major": 2,
+       "version_minor": 0
       },
-      "outputs": [
-        {
-          "name": "stdout",
-          "output_type": "stream",
-          "text": [
-            "11.112829\n",
-            "[[ 0.          0.          0.          0.          0.          0.\n",
-            "   0.          0.          0.          0.          0.          0.\n",
-            "   0.          0.          0.          0.          0.          0.        ]\n",
-            " [ 0.          0.          0.          0.          0.          0.\n",
-            "   0.          0.          0.          0.          0.          0.\n",
-            "   0.          0.          0.          0.          0.          0.        ]\n",
-            " [ 0.          0.          0.          0.          0.          0.\n",
-            "   0.          0.          0.          0.          0.          0.\n",
-            "   0.          0.          0.          0.          0.          0.        ]\n",
-            " [ 0.          0.          0.          0.          0.          0.\n",
-            "   0.          0.          0.          0.          0.          0.\n",
-            "   0.          0.          0.          0.          0.          0.        ]\n",
-            " [ 0.          0.          0.          0.          0.          0.\n",
-            "   0.          0.          0.          0.          0.          0.\n",
-            "   0.          0.          0.          0.          0.          0.        ]\n",
-            " [ 0.          0.          0.          0.          0.          0.\n",
-            "   0.          0.          0.          0.          0.          0.\n",
-            "   0.          0.          0.          0.          0.          0.        ]\n",
-            " [ 0.          0.          0.          0.          0.          0.\n",
-            "   0.          0.          0.          0.          0.          0.\n",
-            "   0.          0.          0.          0.          0.          0.        ]\n",
-            " [ 0.          0.          0.          0.          0.          0.\n",
-            "   0.          0.          0.          0.          0.          0.\n",
-            "   0.          0.          0.          0.          0.          0.        ]\n",
-            " [ 0.          0.          0.          0.          0.          0.\n",
-            "   0.          0.          0.          0.          0.          0.\n",
-            "   0.          0.          0.          0.          0.          0.        ]\n",
-            " [ 0.          0.          0.          0.          0.          0.\n",
-            "   0.          0.          0.          8.133893    1.5394435  -2.671917\n",
-            "  -1.7272078   1.613215    0.38328528 -1.1855662   0.6933314   0.05815132]\n",
-            " [ 0.          0.          0.          0.          0.          0.\n",
-            "   0.          0.          0.          1.1706276  -0.38775074 -1.3131992\n",
-            "  -0.13360004  0.8831625  -0.1225272  -0.49175125  0.4268376  -0.06465013]\n",
-            " [ 0.          0.          0.          0.          0.          0.\n",
-            "   0.          0.          0.         -1.4127967  -0.96526426 -0.5062557\n",
-            "   0.6102761   0.5080645  -0.44695008 -0.17206863  0.43278897 -0.22273849]\n",
-            " [ 0.          0.          0.          0.          0.          0.\n",
-            "   0.          0.          0.         -0.7548144  -0.19202553  0.47696415\n",
-            "   0.467257   -0.21933681 -0.3337429   0.23176345  0.20692733 -0.308452  ]\n",
-            " [ 0.          0.          0.          0.          0.          0.\n",
-            "   0.          0.          0.          0.68319225  0.33028507  0.37160757\n",
-            "  -0.21041729 -0.4186684   0.13355558  0.28937358 -0.1332488  -0.16658919]\n",
-            " [ 0.          0.          0.          0.          0.          0.\n",
-            "   0.          0.          0.          0.11564013 -0.07828513 -0.16567259\n",
-            "  -0.29213357  0.05472714  0.2462384  -0.02784311 -0.21342404  0.09299583]\n",
-            " [ 0.          0.          0.          0.          0.          0.\n",
-            "   0.          0.          0.         -0.34816653 -0.17058866 -0.03697357\n",
-            "   0.09520286  0.2639664  -0.07381055 -0.20417994  0.02290591  0.15813252]\n",
-            " [ 0.          0.          0.          0.          0.          0.\n",
-            "   0.          0.          0.          0.17124088  0.10132903  0.15602463\n",
-            "   0.084421   -0.02732531 -0.17447978  0.01955937  0.12130586 -0.02494806]\n",
-            " [ 0.          0.          0.          0.          0.          0.\n",
-            "   0.          0.          0.          0.08037055  0.01353271 -0.0331292\n",
-            "  -0.09126966 -0.07907908  0.02552728  0.10252977 -0.02282616 -0.07314485]]\n"
-          ]
-        }
->>>>>>> 58273090
-      ],
-      "source": [
-        "print(val)\n",
-        "print(grad)"
-      ]
-    },
-    {
-      "cell_type": "markdown",
-      "metadata": {},
-      "source": [
-        "### Normalize Objective\n",
-        "\n",
-        "To normalize our objective function value to something more understandable, we first run a simulation with no boxes to compute the focal point intensity in this case. Then, we construct a new objective function value that normalizes the raw intensity by this value, giving us an \"intensity enhancement\" factor. In this normalization, if our objective is given by \"x\", it means that the intensity at the focal point is \"x\" times stronger with our design than with no structures at all."
-      ]
-    },
-    {
-<<<<<<< HEAD
-     "data": {
-      "text/html": [
-       "<pre style=\"white-space:pre;overflow-x:auto;line-height:normal;font-family:Menlo,'DejaVu Sans Mono',consolas,'Courier New',monospace\"><span style=\"color: #7fbfbf; text-decoration-color: #7fbfbf\">           </span>status = postprocess                                                                       <a href=\"file:///Users/twhughes/Documents/Flexcompute/tidy3d-docs/tidy3d/tidy3d/web/webapi.py\" target=\"_blank\"><span style=\"color: #7f7f7f; text-decoration-color: #7f7f7f\">webapi.py</span></a><span style=\"color: #7f7f7f; text-decoration-color: #7f7f7f\">:</span><a href=\"file:///Users/twhughes/Documents/Flexcompute/tidy3d-docs/tidy3d/tidy3d/web/webapi.py#424\" target=\"_blank\"><span style=\"color: #7f7f7f; text-decoration-color: #7f7f7f\">424</span></a>\n",
-       "</pre>\n"
-      ],
-      "text/plain": [
-       "\u001b[2;36m          \u001b[0m\u001b[2;36m \u001b[0mstatus = postprocess                                                                       \u001b]8;id=799066;file:///Users/twhughes/Documents/Flexcompute/tidy3d-docs/tidy3d/tidy3d/web/webapi.py\u001b\\\u001b[2mwebapi.py\u001b[0m\u001b]8;;\u001b\\\u001b[2m:\u001b[0m\u001b]8;id=297893;file:///Users/twhughes/Documents/Flexcompute/tidy3d-docs/tidy3d/tidy3d/web/webapi.py#424\u001b\\\u001b[2m424\u001b[0m\u001b]8;;\u001b\\\n"
-=======
-      "cell_type": "code",
-      "execution_count": 16,
-      "metadata": {
-        "execution": {
-          "iopub.execute_input": "2023-06-23T22:53:45.033524Z",
-          "iopub.status.busy": "2023-06-23T22:53:45.033351Z",
-          "iopub.status.idle": "2023-06-23T22:54:04.231455Z",
-          "shell.execute_reply": "2023-06-23T22:54:04.230878Z"
-        }
-      },
-      "outputs": [
-        {
-          "name": "stdout",
-          "output_type": "stream",
-          "text": [
-            "0.8701368\n"
-          ]
-        }
-      ],
-      "source": [
-        "params_empty = -1e5 * np.ones_like(params0)\n",
-        "J_empty = np.array(J(params_empty))\n",
-        "\n",
-        "def J_normalized(params):\n",
-        "    return J(params) / J_empty\n",
-        "\n",
-        "val_normalized = val / J_empty\n",
-        "\n",
-        "dJ_normalized = jax.value_and_grad(J_normalized)\n",
-        "\n",
-        "print(val_normalized)"
->>>>>>> 58273090
-      ]
-    },
-    {
-      "cell_type": "markdown",
-      "metadata": {},
-      "source": [
-        "## Optimization\n",
-        "\n",
-        "With our objective function set up, we can now run the optimization.\n",
-        "\n",
-        "As before, we will use a hand-written Adam optimizer, passing in our initial parameters of all zeros (corresponding to boxes of side length `S/2`)."
-      ]
-    },
-    {
-<<<<<<< HEAD
+      "text/plain": [
+       "Output()"
+      ]
+     },
+     "metadata": {},
+     "output_type": "display_data"
+    },
+    {
      "data": {
       "text/html": [
        "<pre style=\"white-space:pre;overflow-x:auto;line-height:normal;font-family:Menlo,'DejaVu Sans Mono',consolas,'Courier New',monospace\"><span style=\"color: #7fbfbf; text-decoration-color: #7fbfbf\">[12:04:14] </span>status = success                                                                           <a href=\"file:///Users/twhughes/Documents/Flexcompute/tidy3d-docs/tidy3d/tidy3d/web/webapi.py\" target=\"_blank\"><span style=\"color: #7f7f7f; text-decoration-color: #7f7f7f\">webapi.py</span></a><span style=\"color: #7f7f7f; text-decoration-color: #7f7f7f\">:</span><a href=\"file:///Users/twhughes/Documents/Flexcompute/tidy3d-docs/tidy3d/tidy3d/web/webapi.py#431\" target=\"_blank\"><span style=\"color: #7f7f7f; text-decoration-color: #7f7f7f\">431</span></a>\n",
@@ -2186,138 +1324,22 @@
       ],
       "text/plain": [
        "\u001b[2;36m[12:04:14]\u001b[0m\u001b[2;36m \u001b[0mstatus = success                                                                           \u001b]8;id=213738;file:///Users/twhughes/Documents/Flexcompute/tidy3d-docs/tidy3d/tidy3d/web/webapi.py\u001b\\\u001b[2mwebapi.py\u001b[0m\u001b]8;;\u001b\\\u001b[2m:\u001b[0m\u001b]8;id=806576;file:///Users/twhughes/Documents/Flexcompute/tidy3d-docs/tidy3d/tidy3d/web/webapi.py#431\u001b\\\u001b[2m431\u001b[0m\u001b]8;;\u001b\\\n"
-=======
-      "cell_type": "code",
-      "execution_count": 17,
-      "metadata": {
-        "execution": {
-          "iopub.execute_input": "2023-06-23T22:54:04.233695Z",
-          "iopub.status.busy": "2023-06-23T22:54:04.233512Z",
-          "iopub.status.idle": "2023-06-23T22:54:04.255971Z",
-          "shell.execute_reply": "2023-06-23T22:54:04.254046Z"
-        }
-      },
-      "outputs": [],
-      "source": [
-        "J_history = [val_normalized]\n",
-        "params_history = [params0]\n",
-        "\n",
-        "def optimize(\n",
-        "    params,\n",
-        "    step_size=0.02,\n",
-        "    num_steps=18,\n",
-        "    beta1=0.9,\n",
-        "    beta2=0.999,\n",
-        "    epsilon=1e-8,\n",
-        "):\n",
-        "\n",
-        "    mt = np.zeros_like(params)\n",
-        "    vt = np.zeros_like(params)\n",
-        "\n",
-        "    for i in range(num_steps):\n",
-        "\n",
-        "        t = i + 1\n",
-        "        print(f\"step = {t}\")\n",
-        "\n",
-        "        intensity, gradient = dJ_normalized(params)\n",
-        "        gradient = np.array(gradient).copy()\n",
-        "\n",
-        "        mt = beta1 * mt + (1 - beta1) * gradient\n",
-        "        vt = beta2 * vt + (1 - beta2) * gradient**2\n",
-        "\n",
-        "        mt_hat = mt / (1 - beta1**t)\n",
-        "        vt_hat = vt / (1 - beta2**t)\n",
-        "\n",
-        "        update = step_size * (mt_hat / (np.sqrt(vt_hat) + epsilon))\n",
-        "\n",
-        "        J_history.append(intensity)\n",
-        "        print(f\"\\tJ = {intensity:.4e}\")\n",
-        "        print(f\"\\tgrad_norm = {np.linalg.norm(gradient):.4e}\")\n",
-        "\n",
-        "        params += update\n",
-        "        params_history.append(params.copy())\n",
-        "    return params\n"
->>>>>>> 58273090
-      ]
-    },
-    {
-      "cell_type": "code",
-      "execution_count": 18,
-      "metadata": {
-        "execution": {
-          "iopub.execute_input": "2023-06-23T22:54:04.263507Z",
-          "iopub.status.busy": "2023-06-23T22:54:04.262897Z",
-          "iopub.status.idle": "2023-06-23T23:10:45.045291Z"
-        }
-      },
-      "outputs": [
-        {
-          "name": "stdout",
-          "output_type": "stream",
-          "text": [
-            "step = 1\n",
-            "\tJ = 8.7014e-01\n",
-            "\tgrad_norm = 7.6420e-01\n",
-            "step = 2\n",
-            "\tJ = 1.9787e+00\n",
-            "\tgrad_norm = 1.0889e+00\n",
-            "step = 3\n",
-            "\tJ = 4.7556e+00\n",
-            "\tgrad_norm = 1.5125e+00\n",
-            "step = 4\n",
-            "\tJ = 7.5183e+00\n",
-            "\tgrad_norm = 1.8003e+00\n",
-            "step = 5\n",
-            "\tJ = 1.3061e+01\n",
-            "\tgrad_norm = 2.8312e+00\n",
-            "step = 6\n",
-            "\tJ = 2.0482e+01\n",
-            "\tgrad_norm = 3.2139e+00\n",
-            "step = 7\n",
-            "\tJ = 2.7078e+01\n",
-            "\tgrad_norm = 2.9390e+00\n",
-            "step = 8\n",
-            "\tJ = 3.1875e+01\n",
-            "\tgrad_norm = 2.3666e+00\n",
-            "step = 9\n",
-            "\tJ = 3.2899e+01\n",
-            "\tgrad_norm = 3.0182e+00\n",
-            "step = 10\n",
-            "\tJ = 3.6514e+01\n",
-            "\tgrad_norm = 2.5290e+00\n",
-            "step = 11\n",
-            "\tJ = 4.0030e+01\n",
-            "\tgrad_norm = 2.7143e+00\n",
-            "step = 12\n",
-            "\tJ = 4.2698e+01\n",
-            "\tgrad_norm = 2.6679e+00\n",
-            "step = 13\n",
-            "\tJ = 4.3889e+01\n",
-            "\tgrad_norm = 2.8564e+00\n",
-            "step = 14\n",
-            "\tJ = 4.5887e+01\n",
-            "\tgrad_norm = 2.5886e+00\n",
-            "step = 15\n",
-            "\tJ = 4.7922e+01\n",
-            "\tgrad_norm = 2.1898e+00\n",
-            "step = 16\n",
-            "\tJ = 4.9084e+01\n",
-            "\tgrad_norm = 2.0404e+00\n",
-            "step = 17\n",
-            "\tJ = 4.9050e+01\n",
-            "\tgrad_norm = 2.3652e+00\n",
-            "step = 18\n",
-            "\tJ = 4.9275e+01\n",
-            "\tgrad_norm = 2.8614e+00\n"
-          ]
-        }
-      ],
-      "source": [
-        "params_after = optimize(params0)"
-      ]
-    },
-    {
-<<<<<<< HEAD
+      ]
+     },
+     "metadata": {},
+     "output_type": "display_data"
+    },
+    {
+     "data": {
+      "text/html": [
+       "<pre style=\"white-space:pre;overflow-x:auto;line-height:normal;font-family:Menlo,'DejaVu Sans Mono',consolas,'Courier New',monospace\"></pre>\n"
+      ],
+      "text/plain": []
+     },
+     "metadata": {},
+     "output_type": "display_data"
+    },
+    {
      "data": {
       "application/vnd.jupyter.widget-view+json": {
        "model_id": "9d7bf9ac73c74a10b21b210765cba758",
@@ -2326,53 +1348,35 @@
       },
       "text/plain": [
        "Output()"
-=======
-      "cell_type": "code",
-      "execution_count": 19,
-      "metadata": {},
-      "outputs": [],
-      "source": [
-        "params_after = params_history[-1]"
->>>>>>> 58273090
-      ]
-    },
-    {
-      "cell_type": "code",
-      "execution_count": 20,
-      "metadata": {},
-      "outputs": [
-        {
-          "data": {
-            "image/png": "iVBORw0KGgoAAAANSUhEUgAAAX4AAAEGCAYAAABiq/5QAAAAOXRFWHRTb2Z0d2FyZQBNYXRwbG90bGliIHZlcnNpb24zLjYuMiwgaHR0cHM6Ly9tYXRwbG90bGliLm9yZy8o6BhiAAAACXBIWXMAAAsTAAALEwEAmpwYAAAvVUlEQVR4nO3dd5hU5dnH8e8NS+9lRXpbigUQXBTEAthLNPb2GmvQqLEkMdZEk2iiMSZvYo29vPaCoDGWCBgb0nuRLr23Bbbf7x/nrK645bDsmdnZ/X2ua66ZU2bOz3G45+wzz3kec3dERKTmqFXeDmbW08w+NrNZ4XJfM7sj/mgiIhKHcgs/8ARwK5AH4O4zgPPiDCUiIvGJUvgbuvuE3dblxxFGRETiF6XwbzCz7oADmNlZwOpYU4mISGysvB93zawb8DhwGLAZWAL8j7svjT2diIhUunIL/7c7mjUCarn79ngj/VDr1q29S5cuiT6siEhKmzx58gZ3T999fVp5TzSz5sBPgC5AmpkB4O7XVW7E0nXp0oVJkyYl6nAiItWCmS0raX25hR94DxgPzAQKKzOUiIgkXpTCX9/dfxF7EhERSYgohf8FM/sp8C6QU7TS3TeV90QzWwpsBwqAfHfPNLOWwKsETUdLgXPcffMeJxcRkQqJ0p0zF7gf+BKYHN72pMF9mLsf5O6Z4fItwMfu3gP4OFwWEZEEiXLG/0sgw903VNIxTwOGho+fA8YBN1fSa4uISDminPEvBHZW8PUd+NDMJpvZiHBdG3cvugBsDdCmpCea2Qgzm2Rmk9avX1/Bw4uIyO6inPHvAKaZ2Vi+38YfpTvn4e6+0sz2AT4ys3nFN7q7m1mJFxK4++MEF46RmZmpIURFRCpJlML/dnjbY+6+MrxfZ2YjgUOAtWbW1t1Xm1lbYF1FXltEJJXl5heSlZNPVnY+23PyyMrOD5Zz8tle9Dg7nyuO6ErzhnUr9djlFn53f87MGgCd3H1+1BcufqVv+Pg44PfAaOBi4N7wflSFkouIVCJ35+u1WXzy9TomLNlETn4htcyoXcuoZWAW3Ncyo5YZZoTbgse1im0vutB1Z25RYc//XmHPysknN7/8y6JqGZx2ULvEF34z+xHwF6Au0NXMDgJ+7+6nlvPUNsDI8A1IA15y9/fNbCLwmpldDiwDztmL/CIiFbZ1Zx6fL9rAJ/PX88nX61mzLRuA7umNaNqgDoUOhYVOoTuFHnw5FD0udA+3BY+9aN23+0KjerVpXC+NxvXSaNe8fvC4fhqN69WhSf00GtWtTeP6dWhcL40m9dO+3d4kvG9Qp/a3XyKVKUpTz10ETTTjANx9WjhwW5ncfTHQr4T1G4Gj9yiliEglKCx0Zq7cyidfB4V+6jebKXRoWj+Nw3u05qie6RzZM522zRokO2qsohT+PHffutu3joZuEJGUsG57Np9+vYFPvl7PZws3sGlHLmbQt30zrh2WwVG90unXoTlptaN0cqweohT+2WZ2AVDbzHoA1wFfxBtLRKRi8goKmbJs87dn9bNXbQOgdeO6DO2ZzlG90jk8ozWtGtdLctLkiVL4fw7cTtCV8yXgA+DuOEOJiOyprbvyePbzpTzzxRK27MwjrZYxoHMLbjq+F0f1TGf/tk2pVavy28tTUZRePTsJCv/t8ccREdkzW3bm8vRnS3jm86Vsz8nnmP324ayDO3JYRiua1q+T7HhVUpRePR8BZ7v7lnC5BfCKux8fczYRkVJtzMrhyc+W8PwXS9mRW8AJB+zLtcMzOLB9s2RHq/KiNPW0Lir6AO6+ObwSV0Qk4dZvz+GJTxfzwpfLyM4v4OQ+bbl2eAa9922a7GgpI0rhLzSzTu7+DYCZdSaceF1EJFHWbsvmsU8W8dJX35BXUMip/dpx7fAMMvZpkuxoKSdK4b8d+MzMPgEMOAIYUfZTREQqx6otu3jsk0W8MnE5BYXO6f3bc82wDLq2bpTsaCkryo+775vZAGBQuOqGShyiWUSkRMs37eTRTxbx+qTluMNZB3fg6qEZdGrVMNnRUl6UM36AesCmcP/9zQx3/298sUSkplq2cQcPj13IW1NWUsuMcwd25KqjutOhhQp+ZYnSq+c+4FxgNt9dseuACr+IVJqF67J4ZNxCRk1bRe1axv8M6syVR3Wr9sMnJEOUM/4fA73cPae8HUVE9tTsVVt5ZOwi3pu1mnpptbh4cBeuOqob+zStn+xo1VaUwr8YqEOxSVhERPbWlG828/CYhXw8bx2N66Xxs6O6c9nhXWldg4dSSJQohX8nwQxcH7PnM3CJiHzL3Rm/eBMPjV3A5ws30rxhHX5xbE8uHtyFZg11lW2iRCn8o8ObiEiFuDvjvl7PQ2MWMnnZZlo3rsdtJ/XmwkM706he1D4mUlkizcCViCAiUv0UFjofzlnDQ2MXMmvlNto1q8/vTzuAczI7Ur9O7WTHq7Gi9OrpAfwJ2B/49tcWdy93MhYRqZnyCwp5d8ZqHh67kAXrsujSqiF/PrMvP+7fnrppNWfc+6oqyt9YzwB3An8DhgGXAvo/JyI/kJtfyFtTVvDoJ4tYtnEnPds05u/nHcTJfdrWqIlOqroohb+Bu39sZubuy4C7zGwy8NuYs4lICnB3Fm/YwX/mrOW5L5ayams2fdo3458XHcyx+7XRGPhVUJTCn2NmtYAFZnYtsBJoHG8sEanKduUWMH7xRsbOX8fY+etYvmkXAAO7tOBPZ/blyB6tY5kkXCpHlMJ/PdCQYMrFPwDDgYvjDCUiVc/SDTsYN38dY+evZ/zijeTkF9KgTm2GZLTiyiO7M7RXuoZVSBFRevVMDB9mEbTvi0gNkJ1XwFdLNjFu/jrGzV/Pkg07AOjWuhEXHtqZYb3TGdilpXrnpKAovXp6AjcBnYvv7+7DY8wlIkmwfNPObwv9F4s2siuvgHpptRjcvRWXHNaFob3S6dxKwyGnuihNPa8DjwFPAAXxxhGRRMvJL+DJT5cwcupKFq7LAqBTy4ack9mBob33YXC3Vjqrr2aiFP58d3809iQiknCTl23mljdnsGBdFod1b8X5h3RiWK90urZupB9nq7FSC7+ZtQwfvmNmVwMj+f5YPZtiziYiMdmRk8/9H8znuS+X0rZpfZ65dCDDemkq7ZqirDP+yQTj7hd97d9UbJsDunJXJAWNm7+O20fOYtXWXfxkUGduOqE3jTVeTo1S6v9td++ayCAiEq9NO3L5w7tzGDl1JRn7NOaNqwZzcOeW5T9Rqp1IX/NmdhjQhe/36nk+pkwiUoncndHTV/H7d+awdVce1w3P4JrhGdRL0w+2NVWU7pwvAN2BaXzXq8cBFX6RKm7Vll3c8fYsxsxbR7+OzXnxzD703rdpsmNJkkU5488E9nd3jzuMiFSOwkLnxa+Wcd/78ykodO44eT8uHdKV2ho3R4hW+GcB+wKrY84iIpVg4bosbnlzBpOWbeaIHq354+l96NhSQynId6IU/tbAHDObwPe7c54a5QBmVhuYBKx091PMrCvwCtCKoOfQRe6eu8fJReR78goK+ecni/jHxwtpULc2fzm7H2cOaK/++PIDUQr/XXt5jOuBuUBRw+J9wN/c/RUzewy4HNAFYiJ7YfryLdz85gzmrdnOyX3actepB5DeRJOWS8nKnRnB3T8BlgJ1wscTgSlRXtzMOgAnA0+Gy0Ywuucb4S7PAT/e09AiEigsdB74cD6nP/I5m3fm8vhFB/PwhQNU9KVMUXr1/BQYAbQk6N3TnmDsnqMjvP7/Ar8GmoTLrYAt7p4fLq8IX6+k444Ij0unTp0iHEqkZtmVW8CNr07j/dlrOOvgDvz2R/vTtH6dZMeSFBBlLrRrgCHANgB3XwCUe223mZ0CrHP3yRUJ5u6Pu3umu2emp6dX5CVEqq1127I59/Ev+WDOGu44eT/uP6uvir5EFmkGLnfPLfqByMzSCPrxl2cIcKqZnUQwSXtT4O9AczNLC8/6OxDM6CUiEc1ZtY3Ln5vI1l15PH5RJsfu3ybZkSTFRDnj/8TMbgMamNmxBMM0v1Pek9z9Vnfv4O5dgPOAMe5+ITAWOCvc7WJgVIWSi9RAY+at5ezHvsAdXr9qsIq+VEiUwn8LsB6YCVwJvAfcsRfHvBn4hZktJGjzf2ovXkukRnB3nv5sCVc8N4mu6Y0Yde0QDmjXLNmxJEVZKlyQm5mZ6ZMmTUp2DJGkyC8o5HfvzOGF8cs4bv82/O95B9GwrkbTlPKZ2WR3z9x9vT49IlXYtuw8rn1pKv/9ej1XHtWNm4/vTS0NuyB7SYVfpIpavmknlz07kSUbdnDvGX047xB1a5bKEaUffx93n5mIMCISmLxsM1e+MInc/EKev+wQDstonexIUo1E+XH3ETObYGZXm5l+TRKJ2ejpqzj/ifE0qpfGW1cPUdGXShdlyIYjgAuBjsBkM3sp7NYpIpXI3fn7fxZw3ctTOahDc0ZePYSMfRonO5ZUQ5Ha+N19gZndQTDK5j+A/uG4O7e5+1txBhSpCXLyC7jlzZmMnLqSM/q3509n9tEMWRKbKG38fYFLCQZb+wj4kbtPMbN2wJeACr/IXtiYlcOVL0xm0rLN/Oq4nlwzLENDKUusopzxP0gwuuZt7r6raKW7rwr/ChCRClq4LovLnp3Imm3ZPHRBf07p2y7ZkaQGiPLj7kh3f6F40Tez6wHc/YXYkolUc+MXb+SMRz5nZ24+r4wYpKIvCROl8P+khHWXVHIOkRpl1LSV/OSpCaQ3qcfIq4cwoFOLZEeSGqTUph4zOx+4AOhqZqOLbWoCbIo7mEh15O48+ski/vz+fA7p2pInLsqkWUMNpyyJVVYb/xcEE6y3Bh4otn47MCPOUCLVUX5BIb8ZNZuXJ3zDqf3acf/ZfdVzR5Ki1MLv7suAZcDgxMURqZ6ycvK59qUpjJu/nquHdudXx/XSmDuSNGU19Xzm7oeb2Xa+P/GKAe7uTUt5qogUs3ZbNpc9O5F5a7bzx9P7cMGhGnNHkqusM/7Dw/smpe0jImX7eu12Lnl6Alt25fHkxZkM61XurKUisSu3V4+ZdTezeuHjoWZ2nZk1jz2ZSIr7YuEGznz0C/IKndeuHKyiL1VGlO6cbwIFZpYBPE4wZs9LsaYSSXFvTVnBxc9MYN+m9Rl59WEc2F7jG0rVEeXK3UJ3zzez04EH3f1BM5sadzCRVOTuPDhmIX/96GsGd2vFYxcdTLMG6q4pVUuUwp8X9um/GPhRuE6fZJHd5BUUcvvImbw2aQVn9G/PvWf2pW5alD+qRRIrSuG/FLgKuMfdl5hZV0BDNYgUsz07j6tfnMKnCzZw3fAMbjy2pwZakyqr3MLv7nOA64otLwHuizOUSCpZvXUXlz4zkQXrsvjzmX05Z2DHZEcSKVOUYZmHAHcBncP9i/rxd4s3mkjVN3f1Ni59ZiJZOfk8c8lAjuyZnuxIIuWK0tTzFHAjMBkoiDeOSNWXm1/IjBVb+HLRRv7538U0rpfGa1cOZv92uqZRUkOUwr/V3f8dexKRKio7r4Dpy7cwfvEmvlqykSnfbCY7rxCAgV1a8I/z+9O2WYMkpxSJLkrhH2tm9xPMtJVTtNLdp8SWSiSJsvMKmPLNZr5avInxizcydfkWcvMLMYPe+zblvIGdGNStFYd0bUnLRnWTHVdkj0Up/IeG95nF1jkwvPLjiCTeztx8pizbwldLNjJ+8UamL99KbkEhtQz2b9eUiwZ1ZlC3Vgzs0oLmDVXoJfVF6dUzLBFBRBJpQ1YOz3y+hPGLNzF9+RbyC53atYwD2zXl0iFdOLRbSzK7tKRpfV2yItVPlF49bYA/Au3c/UQz2x8Y7O5PxZ5OJAY7cvK5+OkJzFuznb4dmnHFEd0YFBb6xvWi/BEsktqifMqfBZ4Bbg+XvwZeJejtI5JS8gsK+fnLU5m3ZrtGy5QaK8r15K3d/TWgEMDd81G3TklB7s7v353DmHnr+N2pB6joS40VpfDvMLNWhJOxmNkgYGusqURi8NRnS3j+y2WMOLIb/zOoc7LjiCRNlKaeXwCjge5m9jmQDpwdayqRSvb+rDXc895cTjxwX245oXey44gkVZTCPxs4CuhFMFzDfKJN4FIf+C9QLzzOG+5+ZzjI2ytAK4KrgS9y99yKxRcp37TlW7jh1an069Ccv517kOa6lRovSlPPl+6e7+6z3X2Wu+cBX0Z4Xg4w3N37AQcBJ4TNRPcBf3P3DGAzcHkFs4uUa/mmnVzx3ETSm9TjyYszqV+ndrIjiSRdWZOt7wu0BxqYWX+Cs32ApkDD8l7Y3R3IChfrhLeiC78uCNc/RzAA3KMVyC5Spq278rj02Ynk5hfyyohBtG5cL9mRRKqEspp6jgcuAToAfy22fjtwW5QXN7PaBM05GcDDwCJgS9gzCGAFwZdLSc8dAYwA6NSpU5TDiXwrN7+Qn/3fZJZt3MHzlx1Kxj5Nkh1JpMootfC7+3PAc2Z2pru/WZEXd/cC4KBwcvaRQORf1dz9cYI5fsnMzPSKHF9qJnfntpEz+WLRRh44ux+Du7dKdiSRKiXKj7vvmtkFQJfi+7v776MexN23mNlYYDDQ3MzSwrP+DsDKPYssUraHxizkjckruP7oHpx5cIdkxxGpcqL8uDsKOA3IB3YUu5XJzNLDM33MrAFwLDAXGAucFe52cfj6IpVi1LSVPPDR15zRvz03HNMj2XFEqqQoZ/wd3P2ECrx2W4KmotoEXzCvufu7ZjYHeMXM7gamoqEfpJJMWLKJm16fwaFdW/KnM/tozluRUkQp/F+YWR93n7knL+zuM4D+JaxfDByyJ68lUp7F67MY8cIkOrRswOMXZVIvTd02RUoTpfAfDlxiZksI+uYXzbnbN9ZkIhFtzMrh0mcnUtuMZy85hGYNNZSySFmiFP4TY08hUkHZeQWMeGEya7Zm8/KIQXRqVe4lJiI1XlkXcDV1920E/fZFqpzCQudXr09n8rLNPHLhAAZ0apHsSCIpoawz/peAUwguwHK+u3KXcLlbjLlEyvWXD+fz7ozV3HJib07q0zbZcURSRlkXcJ0S3ndNXByRaF6Z8A2PjFvE+Yd04sojdQ4isiei9OMXqVImLd3E7W/P4sie6fzhtAPUbVNkD6nwS0rJyS/g5jdn0LZZfR6+oD9ptfURFtlTmllaUspj4xazaP0Onr10IE3qq9umSEWUW/jNrGUJq7eH4/KLJMzi9Vk8PHYhP+rXjqGaL1ekwqL8nTwFWA98DSwIHy81sylmdnCc4USKuDu3j5xF/Tq1+M0p+yU7jkhKi1L4PwJOcvfW7t6K4IKud4GrgUfiDCdS5I3JK/hy8UZuOXE/9mlSP9lxRFJalMI/yN0/KFpw9w+Bwe4+nmA+XZFYbdqRyx/fm0tm5xacN7BjsuOIpLwoP+6uNrObCSZIBzgXWBuOulkYWzKR0N3/mkNWTj5/OqOPJkoXqQRRzvgvIJgw5e3w1ilcVxs4J65gIgCfL9zAW1NWcuWR3enRRtMnilSGcs/43X0D8PNSNi+s3Dgi38nOK+D2kTPp0qoh1w7PSHYckWojSnfOnsCv+OHUi8PjiyUCD49dyNKNO3nxikOpX0fj64tUliht/K8DjwFPAgXxxhEJLFi7ncc+WcQZ/dszJKN1suOIVCtRCn++uz8aexKRUGGhc+tbM2lcL43bT1affZHKFuXH3XfM7Goza2tmLYtusSeTGuuVicuZtGwzt520H60aq8ewSGWLcsZ/cXh/U7F1Go9fYrFuezb3/nsug7q15KyDOyQ7jki1FKVXj8bjl4T5w7tzyc4r5J7T+2i4ZZGYlDX14nB3H2NmZ5S03d3fii+W1ETj5q/jnemruPGYnnRPb5zsOCLVVlln/EcBY4AflbDNARV+qTS7cgu44+1ZdE9vxFVD1YooEqeypl68M7y/NHFxpKb634+/ZsXmXbw6YhD10tRnXyRO5fbqMbPrzaypBZ4Mh2M+LhHhpGaYs2obT366hHMzO3Jot1bJjiNS7UXpznmZu28DjgNaARcB98aaSmqMgkLn1pEzad6gDree1DvZcURqhCiFv6hrxUnA8+4+u9g6kb3y4lfLmL58C785ZX+aN6yb7DgiNUKUwj/ZzD4kKPwfmFkTNByzVII1W7P58/vzOaJHa047qF2y44jUGFEu4LocOAhY7O47zawVoB98Za/dNXo2eQWF3P3jA9VnXySBohT+w8P7vvrHKZXlozlreX/2Gm46vhedWzVKdhyRGiVK4S8+VEN94BBgMqBhmaVCduTkc+eoWfRq04QRR6rPvkiiRRmy4XsXcJlZR+B/4wok1d8DH37Nqq3ZvHlBf+rUjvIzk4hUpor8q1sBlDtWrpl1NLOxZjbHzGab2fXh+pZm9pGZLQjvW1Qgg6So2au28uwXS7jw0E4c3FmDvIokQ5QZuB4kGKIBgi+Kg4ApEV47H/ilu08JewJNNrOPgEuAj939XjO7BbgFuLkC2SXFuDt3vzuXZg3q8Ovj1WdfJFmitPFPKvY4H3jZ3T8v70nuvhpYHT7ebmZzgfbAacDQcLfngHGo8NcIY+at48vFG7nrR/vTrGGdZMcRqbGiFP43gGx3LwAws9pm1tDdd0Y9iJl1AfoDXwFtwi8FgDVAm1KeMwIYAdCpU6eoh5IqKq+gkD++N5durRtx4aDOyY4jUqNFaeP/GGhQbLkB8J+oBzCzxsCbwA3h0A/fcnfnu2Ykdtv2uLtnuntmenp61MNJFfXKhG9YtH4Ht5zYWz/oiiRZlH+B9d09q2ghfNwwyoubWR2Cov9isfH715pZ23B7W2DdnkWWVLMtO4+//WcBh3ZtybH7l/gHnogkUJTCv8PMBhQtmNnBwK7ynmTB1V5PAXPd/a/FNo3mu+kcLwZGRY8rqeiRsYvYtCOXO07eX1foilQBUdr4bwBeN7NVBIOz7QucG+F5QwhG8pxpZtPCdbcRjOz5mpldDiwDztnDzJJClm/aydOfL+GM/u3p06FZsuOICNEu4JpoZr2BXuGq+e6eF+F5n1H6KJ5HR48oqez+D+ZjwK+O71XuviKSGFH68dcBfgYcGa4aZ2b/jFL8pWabtnwLo6ev4pph3WnXvEH5TxCRhIjS1PMoUAd4JFy+KFx3RVyhJPW5O/f8aw6tG9flZ0Mzkh1HRIqJUvgHunu/YstjzGx6XIGkevhg9homLt3MPacfSON6UT5mIpIoUXr1FJhZ96IFM+sGFMQXSVJdbn4h9/57Hj32acy5mR2THUdEdhN1WOaxZraY4MfazmgiFinDC+OXsXTjTp65dCBpulhLpMoptfCb2dnu/jqwGOjB93v15CQinKSeLTtz+cfHCziiR2uG9tQV1yJVUVmnY7eG92+6e467zwhvKvpSqofGLGRbdh63nbSfLtYSqaLKaurZGE6y3tXMRu++0d1PjS+WpKJlG3fw3JdLOfvgDuzXtmmy44hIKcoq/CcDA4AXgAcSE0dS2X3vzyOtVi1+eZwu1hKpykot/O6eC4w3s8PcfX0CM0kKmrR0E+/NXMMNx/SgTdP6yY4jImUotY3fzJ4wsz4lFX0za2Rml5nZhfHGk1Tg7tz9r7m0aVpPk6eLpICymnoeBn5jZn2AWcB6oD5BD5+mwNPAi7EnlCrvnRmrmbZ8C38+qy8N6+piLZGqrqymnmnAOeFEKplAW4LhmOe6+/zExJOqLjuvgPv+PY/92jblzAEdkh1HRCKIMjpnFsG8uCI/8NwXS1m5ZRd/PqsvtWup+6ZIKtBllVJhm3bk8tDYhQzvvQ9DMlonO46IRKTCLxX29/98zc7cAm49sXeyo4jIHlDhlwpZtD6LF7/6hvMGdqRHmybJjiMieyDKRCw9CQZq61x8f3cfHmMuqeL+9N486tepzY3H9kx2FBHZQ1H63r0OPAY8gYZjFuDLRRv5z9y13HR8L1o3rpfsOCKyh6IU/nx3fzT2JJISCgude96bQ/vmDbj88K7JjiMiFRCljf8dM7vazNqaWcuiW+zJpEp6e9pKZq3cxk3H96J+ndrJjiMiFRDljP/i8P6mYusc0LX5NczO3Hzu/2A+fTs049R+7ZIdR0QqKMoFXPp7XgC44+1ZrNmWzYPn96eWLtYSSVlRevXUAX4GHBmuGgf8093zYswlVczrk5bz1pSVXHd0DzK7qKVPJJVFaep5FKgDPBIuXxSuuyKuUFK1LFi7nd+Oms2gbi25/ugeyY4jInspSuEf6O79ii2PMbPpcQWSqmVXbgHXvDSFRvVq84/z+ms8HpFqIEqvngIz6160YGbdUH/+GuPO0bNYsC6Lv517EPtoghWRaiHKGf9NwFgzWwwYwRW8l8aaSqqEt6as4LVJK7h2WAZH9EhPdhwRqSRRevV8bGY9gKKJVOe7e068sSTZFq7L4o63Z3FI15bccIza9UWqk1ILv5kNd/cxZnbGbpsyzAx3fyvmbJIk2XkFXPvSFOrXCdr102prLD+R6qSsM/6jgDHAj0rY5oAKfzX1u3dmM2/Ndp69dCD7NlO7vkh1U9bUi3eGD3/v7kuKbzOzci/qMrOngVOAde5+YLiuJfAq0AVYCpzj7psrlFxiMWraSl6esJyfDe3O0F77JDuOiMQgyt/wb5aw7o0Iz3sWOGG3dbcAH7t7D+DjcFmqiMXrs7jtrZlkdm7BLzXcski1VVYbf2/gAKDZbu38TYFy//539/+aWZfdVp8GDA0fP0dwFfDN0eNKXLLzCrjmpanUTavFgxeoXV+kOiurjb8XQVNNc77fzr8d+GkFj9fG3VeHj9cAbSr4OlLJ/vDuHOau3sYzlwykbbMGyY4jIjEqq41/FDDKzAa7+5eVfWB3dzPz0rab2QhgBECnTp0q+/BSzDvTV/HiV99w5ZHdGNZb7foi1V2Uv+evMrPmRQtm1iL84bYi1ppZ2/B12gLrStvR3R9390x3z0xP18VDcVm6YQe3vjWTAZ2a86vje5X/BBFJeVEKf19331K0EPbC6V/B443mu/H9LwZGVfB1pBIE7fpTqF3LePCCAdRRu75IjRDlX3otM2tRtBB2yYwynPPLwJdALzNbYWaXA/cCx5rZAuCYcFmS5I/vzWX2qm08cHY/2jdXu75ITRFlrJ4HgC/N7HWCsXrOAu4p70nufn4pm46OHk/i8t7M1Tz/5TKuOLwrx+yv39hFapIoY/U8b2aTgWHhqjPcfU68sSROyzbu4OY3ZtCvY3N+fULvZMcRkQSLcsYPMA/YXLS/mXVy929iSyWxyckv4NqXpmIGD53fn7ppatcXqWmitNX/HLgTWEswDr8RjNXTN95oEoc/vTePmSu38s+LDqZjy4bJjiMiSRDljP96oJe7b4w7jMTr/VlrePaLpVw6pAvHH7BvsuOISJJEKfzLga1xB5H4uDujp6/ijpGz6NuhGbeeuF+yI4lIEkUp/IuBcWb2L+DbCVjc/a+xpZJKs257NneMnMWHc9bSv1NzHrpggNr1RWq4KIX/m/BWN7xJCig6y79z9Gx25hZw64m9ueKIbposXUQidef8XSKCSOXZ/Sz//rP6kbFP42THEpEqIkqvnrEEvXi+x92Hx5JIKkxn+SISRZSmnl8Ve1wfOBPIjyeOVNT67TncPnImH85Zy0Edm/OXs3WWLyIli9LUM3m3VZ+b2YSY8sge0lm+iOypKE09LYst1gIOBprFlkgiW789hzvenskHs4vO8vuSsU+TZMcSkSouSlPPZII2fiNo4lkCXB5nKCnb7mf5t5zYm5/qLF9EIiprzt2z3f114Gh3X5zATFKG4mf5/To25wGd5YvIHirrjP9W4HXgDWBAYuJIadydd2as5s5Rs9gRnuVfcXhXTYouInusrMK/0cw+BLqa2ejdN7r7qfHFkuLWb8/hN2/P4v3Za3SWLyJ7razCfzLBmf4LBJOxSBK8O2MVv3l7FjtyCrj5hN789Aid5YvI3im18Lt7LjDezA5z9/UJzCTAxqwcfjtqNv+auZp+HZrxl7P70aONzvJFZO9F6cevop9g/565mjvensX27Hx+fUIvRhzRTWf5IlJpos7AJQmwaUcuvx01i3dnrKZP++Asv9e+OssXkcqlwl9FfDB7DbePnMnWXXn88tieXDW0O3V0li8iMYhy5W5P4FGgjbsfaGZ9gVPd/e7Y09UAW3bmctfo2bw9bRX7t23KC5cfyn5tmyY7lohUY1FOKZ8g6NOfB+DuM4Dz4gxVU3w0Zy3H/u2/vDtjNTce05NR1w5R0ReR2EVp6mno7hPMvjccgEbn3Atbd+bxu3dm89bUlfTetwnPXjqQA9pp+CMRSYwohX+DmXUnHJPfzM4CVseaqhobM28tt741kw1ZuVw3PINrh/fQVIgiklBRCv81wONAbzNbSTBI24WxpqqGtu7K4+535/D65BX0atOEJ38ykD4ddJYvIokXpfAvc/djzKwRUMvdt8cdqjrJysln3Px13POvuazdls01w7pz3dE9qJdWO9nRRKSGilL4l5jZ+8CrwJiY86S8/IJCpq/YymcLNvDZwvVM/WYL+YVOj30a89jVQ+jXsXmyI4pIDRel8PcGTiFo8nnKzN4FXnH3z2JNliLcncUbdoSFfgPjF21ke04+ZnBgu2b89MhuHJ7RmoFdWqotX0SqhChDNuwEXgNeM7MWwN+BT4Aa21axISuHzxdu4LMFG/h84QZWbc0GoGPLBpzSrx2HZ7TmsO6taNGobpKTioj8UKQrd83sKOBc4ARgEnBOnKGqml25BUxYuonPF27g0wUbmLt6GwDNGtRhSEYrrslozREZ6XRq1TDJSUVEyhflyt2lwFSCs/6b3H1H3KEqy+0jZzJhyaa9eg0Hvtm4k9yCQurWrsXBnVtw0/G9ODyjNQe2b6bpDkUk5UQ54+/r7tsq86BmdgJBk1Ft4El3v7cyX79Iu+YN6NGm8V6/zrBe6RzeI51DurSkQd0a28IlItVEWXPu/trd/wzcY2a++3Z3v64iBzSz2sDDwLHACmCimY129zkVeb2yXDMso7JfUkQk5ZV1xj83vJ9Uycc8BFhYNIG7mb0CnAZUeuEXEZEfKmsGrnfChzvd/fXi28zs7L04ZntgebHlFcChu+9kZiOAEQCdOnXai8OJiEhxUTqW3xpxXaVy98fdPdPdM9PT0+M+nIhIjVFWG/+JwElAezP7R7FNTdm70TlXAh2LLXcI14mISAKU1ca/iqB9/1RgcrH124Eb9+KYE4EeZtaVoOCfB1ywF68nIiJ7oKw2/unAdDMbCexw9wL4tldOvYoe0N3zzexa4AOC7pxPu/vsir6eiIjsmSht/B8CDYotNwD+szcHdff33L2nu3d393v25rVERGTPRCn89d09q2ghfKyxCUREUlSUK3d3mNkAd58CYGYHA7vijfV9kydP3mBmyyr49NbAhsrME5NUyQmpk1U5K1eq5ITUyRp3zs4lrTT3H1yU+/0dzAYCrxD82GvAvsC57j65zCdWEWY2yd0zk52jPKmSE1Inq3JWrlTJCamTNVk5owzLPNHMegO9wlXz3T0v3lgiIhKXctv4zawhcDNwvbvPArqY2SmxJxMRkVhE+XH3GSAXGBwurwTuji1R5Xs82QEiSpWckDpZlbNypUpOSJ2sSckZpY1/krtnmtlUd+8frpvu7v0SklBERCpVlDP+XDNrQDAnCWbWHciJNZWIiMQmSnfOO4H3gY5m9iIwBLgkzlAiIhKfcs/43f0j4AyCYv8ykOnu4+KNtefM7AQzm29mC83slhK21zOzV8PtX5lZlyRk7GhmY81sjpnNNrPrS9hnqJltNbNp4e23ic4Z5lhqZjPDDD+Yk8EC/wjfzxlmNiBJOXsVe6+mmdk2M7tht32S8p6a2dNmts7MZhVb19LMPjKzBeF9i1Kee3G4zwIzuzgJOe83s3nh/9uRZta8lOeW+TlJUNa7zGxlsf+/J5Xy3DJrRAJyvlos41Izm1bKc+N/T929xBvQO7wfUMKtP9C5tOcm+kYw5s8ioBtQF5gO7L/bPlcDj4WPzwNeTULOtsCA8HET4OsScg4F3q0C7+lSoHUZ208C/k1wbccg4KsqkLk2sGb3z2ay3lPgyPDfy6xi6/4M3BI+vgW4r4TntQQWh/ctwsctEpzzOCAtfHxfSTmjfE4SlPUu4FcRPhtl1oi4c+62/QHgt8l6T8tq6vkFwUQoD5SyvVX4I+9FZbxGokSZ1es0gg8IwBvAQ2ZmHr7TieDuq4HV4ePtZjaXYGKaVJx97DTg+fD9G29mzc2sbfjfmCxHA4vcvaJXeVcqd/9vCX9ZnkbwRQTwHDCOoLt0cccDH7n7JgAz+wg4geAv7oTkdPcPiy2OB86K49h7qpT3NIqEzvxXVk4zM+AcYHgcx46i1KYedx8R3g8r5dYXaJOwpGUraVav9qXt4+75wFagVULSlSD8UPQHviph82Azm25m/zazAxKb7FsOfGhmky2YDW13Ud7zRDuP0otjVXhPAdoU+3JcQ8n/hqrae3sZwV93JSnvc5Io14bNUk+X0nxWld7TI4C17r6glO2xv6fl/rhrZvUJmkkODwN9StBkku3ux8URqrozs8bAm8AN7r5tt81TCJoqssK2yreBHgmOCHC4u680s32Aj8xsnrv/Nwk5IjGzugRzR5Q0O1xVeU+/x93dzBL2F2dFmNntBBMvvVjKLlXhc/Io8AeC+vQHglaKyxKcYU+cT9l/vcX+nkbpzvk8cADwIPBQ+PiFygxRCaLM6vXtPmaWBjQDNiYkXTFmVoeg6L/o7m/tvt3dt3k4Gqq7vwfUMbPWCY6Ju68M79cBIwn+VC6uqs2kdiIwxd3X7r6hqrynobVm1hYgvF9Xwj5V4r01s0uAU4ALS2sSjfA5iZ27r3X3AncvBJ4oJUNVeU/TCDrLvFraPol4T6MU/gPd/XJ3HxvefkpQ/KuSb2f1Cs/8zgNG77bPaKCod8RZwJhEtu/Dt217TwFz3f2vpeyzb7gfZnYIwf+jhH5BmVkjM2tS9Jjgh75Zu+02GviJBQYBW5Pcvl/qWVRVeE+LKf45vBgYVcI+HwDHmVmLsNniuHBdwpjZCcCvgVPdfWcp+0T5nMSu6Is0dHopGaLUiEQ4Bpjn7itK2piw9zTCr9P/BwwqtnwowY96CfkVP+qNoJfJ1wS/3N8ervs9wQcXoD7wOrAQmAB0S0LGouayGcC08HYScBVwVbjPtcBsgl4H44HDkpCzW3j86WGWovezeE4DHg7f75kE3XyT9f++EUEhb1ZsXdLfU4IvotVAHkGb8uUEvyt9DCwgmNCoZbhvJvBksedeFn5WFwKXJiHnQoI28aLPaVGPuHbAe2V9TpKQ9YXwMziDoJi33T1ruPyDGpHInOH6Z4s+l8X2Tfh7WuqQDWY2k6BI1SEYmfObcFMngm+s/Ut8ooiIVGllFf4SB/Av4lWky5yIiOyZcgdpAzCzfgRdkAA+9WAidhERSUFRxuO/nqAr1z7h7f/M7OdxBxMRkXhEGZZ5BjDY3XeEy42ALz24gEtERFJMlO6cBhQUWy4I14mISAqKOgPXV+EIeHcRdId7KtZUIpXIzL4I77uY2QWV/Nq3lXQskaos6o+7Awj6oEPw4+7UWFOJxMDMhhKM4hh5zmgzS/NgbKfStme5e+NKiCeSMFHO+HH3Ke7+j/Cmoi8pxcyywof3AkeE45zfaGa1LRh3fmI4wNeV4f5DzexTMxtNOHqjmb0dDpo1u2jgLDO7F2gQvt6LxY8VXtF8v5nNsmBs9XOLvfY4M3vDgvHuXyx2VfG9FszVMMPM/pLI90hqligzcIlUF7dQ7Iw/LOBb3X2gmdUDPjezouGIBxAMV7IkXL7M3TdZMA3pRDN7091vMbNr3f2gEo51BnAQ0A9oHT6naKCt/gTDnqwCPgeGWDBE9+kE82C4lTLxiUhliHTGL1JNHUcw3tA0guGxW/HdqJ0TihV9gOvMrGjIh46UP7rn4cDLHgwethb4BBhY7LVXeDCo2DSgC8Ew4dnAU2Z2BlDi+DgilUGFX2oyA37u7geFt67+3QQkO77dKfht4BiCbs39gKkEYz9VVE6xxwUEM13lE4zC+AbBiJjv78Xri5RJhV9qku0EU14W+QD4WThUNmbWM7xOZXfNgM3uvtPMehNMNVkkr+j5u/kUODf8HSGdYCq+CaUFs2COhmYeDBt9I0ETkUgs1MYvNckMoCBssnkW+DtBM8uU8AfW9cCPS3je+8BVYTv8fILmniKPAzPMbIq7X1hs/UhgMMEoiw782t3XhF8cJWkCjLJg4iMjmPpUJBaRunOKiEj1oaYeEZEaRoVfRKSGUeEXEalhVPhFRGoYFX4RkRpGhV9EpIZR4RcRqWH+HyfH/68H4lgaAAAAAElFTkSuQmCC\n",
-            "text/plain": [
-              "<Figure size 432x288 with 1 Axes>"
-            ]
-          },
-          "metadata": {
-            "needs_background": "light"
-          },
-          "output_type": "display_data"
-        }
-      ],
-      "source": [
-        "plt.plot(J_history)\n",
-        "plt.xlabel('iterations')\n",
-        "plt.ylabel('objective function (focusing intensity enhancement)')\n",
-        "plt.show()"
-      ]
-    },
-    {
-      "cell_type": "code",
-      "execution_count": 21,
-      "metadata": {},
-      "outputs": [],
-      "source": [
-        "sim_before = make_sim(0 * params_after, apply_symmetry=False).to_simulation()[0]\n",
-        "sim_after = make_sim(params_after, apply_symmetry=False).to_simulation()[0]\n"
-      ]
-    },
-    {
-<<<<<<< HEAD
+      ]
+     },
+     "metadata": {},
+     "output_type": "display_data"
+    },
+    {
+     "data": {
+      "text/html": [
+       "<pre style=\"white-space:pre;overflow-x:auto;line-height:normal;font-family:Menlo,'DejaVu Sans Mono',consolas,'Courier New',monospace\"></pre>\n"
+      ],
+      "text/plain": []
+     },
+     "metadata": {},
+     "output_type": "display_data"
+    },
+    {
+     "data": {
+      "text/html": [
+       "<pre style=\"white-space:pre;overflow-x:auto;line-height:normal;font-family:Menlo,'DejaVu Sans Mono',consolas,'Courier New',monospace\">\n",
+       "</pre>\n"
+      ],
+      "text/plain": [
+       "\n"
+      ]
+     },
+     "metadata": {},
+     "output_type": "display_data"
+    },
+    {
      "data": {
       "text/html": [
        "<pre style=\"white-space:pre;overflow-x:auto;line-height:normal;font-family:Menlo,'DejaVu Sans Mono',consolas,'Courier New',monospace\"><span style=\"color: #7fbfbf; text-decoration-color: #7fbfbf\">[12:04:15] </span>loading SimulationData from simulation_data.hdf5                                           <a href=\"file:///Users/twhughes/Documents/Flexcompute/tidy3d-docs/tidy3d/tidy3d/web/webapi.py\" target=\"_blank\"><span style=\"color: #7f7f7f; text-decoration-color: #7f7f7f\">webapi.py</span></a><span style=\"color: #7f7f7f; text-decoration-color: #7f7f7f\">:</span><a href=\"file:///Users/twhughes/Documents/Flexcompute/tidy3d-docs/tidy3d/tidy3d/web/webapi.py#609\" target=\"_blank\"><span style=\"color: #7f7f7f; text-decoration-color: #7f7f7f\">609</span></a>\n",
@@ -2443,11 +1447,14 @@
   }
  ],
  "metadata": {
+  "description": "This notebook demonstrates the adjoint optimization of a metalens in Tidy3D using the adjoint plugin.",
+  "feature_image": "N/A",
   "kernelspec": {
    "display_name": "Python 3 (ipykernel)",
    "language": "python",
    "name": "python3"
   },
+  "keywords": "inverse design, metalens, design optimization, adjoint, Tidy3D, FDTD",
   "language_info": {
    "codemirror_mode": {
     "name": "ipython",
@@ -2458,8 +1465,71 @@
    "name": "python",
    "nbconvert_exporter": "python",
    "pygments_lexer": "ipython3",
-   "version": "3.10.9"
-  },
+   "version": "3.10.0"
+  },
+  "nbdime-conflicts": {
+   "local_diff": [
+    {
+     "diff": [
+      {
+       "diff": [
+        {
+         "diff": [
+          {
+           "key": 5,
+           "op": "addrange",
+           "valuelist": "9"
+          },
+          {
+           "key": 5,
+           "length": 1,
+           "op": "removerange"
+          }
+         ],
+         "key": 0,
+         "op": "patch"
+        }
+       ],
+       "key": "version",
+       "op": "patch"
+      }
+     ],
+     "key": "language_info",
+     "op": "patch"
+    }
+   ],
+   "remote_diff": [
+    {
+     "diff": [
+      {
+       "diff": [
+        {
+         "diff": [
+          {
+           "key": 5,
+           "op": "addrange",
+           "valuelist": "12"
+          },
+          {
+           "key": 5,
+           "length": 1,
+           "op": "removerange"
+          }
+         ],
+         "key": 0,
+         "op": "patch"
+        }
+       ],
+       "key": "version",
+       "op": "patch"
+      }
+     ],
+     "key": "language_info",
+     "op": "patch"
+    }
+   ]
+  },
+  "title": "Adjoint Optimization of a Metalens in Tidy3D | Flexcompute",
   "widgets": {
    "application/vnd.jupyter.widget-state+json": {
     "state": {
@@ -2479,1267 +1549,816 @@
        "layout": "IPY_MODEL_eaa507fb4cd549cf9c6104425d93874a",
        "msg_id": "",
        "outputs": [
-=======
-      "cell_type": "code",
-      "execution_count": 22,
-      "metadata": {},
-      "outputs": [
         {
-          "data": {
-            "image/png": "iVBORw0KGgoAAAANSUhEUgAAAYEAAADVCAYAAACxMUxxAAAAOXRFWHRTb2Z0d2FyZQBNYXRwbG90bGliIHZlcnNpb24zLjYuMiwgaHR0cHM6Ly9tYXRwbG90bGliLm9yZy8o6BhiAAAACXBIWXMAAAsTAAALEwEAmpwYAAAzYUlEQVR4nO2de5QkWV3nP7+IyHp0dU1X9zTiMN3D4IKuw0OQUUTkyBlcBEURxYOC6AwrgyIsuCPogK4cUXR1j4AHHZlVzhHBB4soLisHcX2B4OoyvHYAHwgzwzAD8+jpqa5HZkbE3T8ioioqKiPy3siIjBtZ93NOna6+GfnLW5nfmzfixje+IUopHA6Hw3E08brugMPhcDi6w00CDofDcYRxk4DD4XAcYdwk4HA4HEcYNwk4HA7HEcZNAg6Hw3GEcZNAjxCR94jID3XdD4ejaZy2u8NNApYiIq8Wkbfm25RST1NK/c6c+3G5iCgRCeb8uqdE5I9FZEtEbhGR52g8Z0lEPiUiny+03ygi/yQisYhc3VqnHVo4bdul7SMxCcz7Q3Y0wq8DI+CBwHOBG0Tk4VOe83LgrgntHwNeBNzUaA8twGm7l9ilbaVUb3+As8A70zfnHuCNafvVwN8Br0vbfx44Abwl3fYW4KcBL93+ocDfAOeBu4E/TNslrfEl4H7gE8AjSvpyNfBvwCbwWeC5uceeD3wKOAe8F3hw7rGHA+8D7gW+CLwSeCqJSMbABeBj6bZ/Dfxw+ruX/g23pP17C3AifexyQAE/BNya/k2vqngfvx34SPo33ga8OvfYrWmtC+nP4yc8/77c41vp9pfP8LmupX//V+bafhf4pYrnPCR9j58GfL5kmw8AV3etW6dtp22btN252Gd4M32SWfB16Ru7AnxTTrQh8BIgAFZTIb0LWE+F9M/Af0y3/33gVan48nW+FfgwsJEOmq8GLin5YO8Hvir9/yXAw9PfnwH8a/rcIBX3B9PH1oE7gOvS110HHpc+9mrgrYXXyQ+U56d1vwI4TvKF8buFgfLf07/9a4Ah8NUl7+WTgEemf/+jSAbsdxVqBZqfy2uBvwUGwGXpICr7eU5JjccA24W2nwD+Z8Xrvht4Zvq39HoScNp22p6ntjsX/AwD5fEkez6HPsB0oNxaGFQj4Ipc2wuBv05/fwtwI3CmUOcqkgH1DaR7ViV9WUs/+O8BVguPvYd0QKb/94Bt4MHA9wMfKak5baD8b+BFuce+imTvKsiJ+0zu8X8Avk/zvX098Lr0d+2BAjwb+BzwgBk/2ycCdxbaXpB9XhO2fybwnvT3VgaK07bT9qJqu8/nBM4CtyilwpLHb8v9fppk9r4l13YLcGn6+ytI9ob+QURuFpHnAyil/hJ4I8ka3pfSkzAXFV9IKbVFIpIfAe4Qkf8lIv8+ffjBwBtE5D4RuY/k0FjS1z4LfMbsz97jQRP+noBknTHjztzv2yR7VYcQkceJyF+JyF0icj79O06bdEZEHkPyXj1TKTVp7bLque8RkQvpz3NJDr2L7/NFJMsRxeeuAb8M/CeT17Qcp22n7blpu8+TwG3AZRUnxlTu97tJ9iQenGu7DLgdQCl1p1LqBUqpB5HsRf2GiDw0fezXlFKPBa4AvpLkBM3hF1PqvUqp/0ByuPxpksPVrJ8vVEpt5H5WlVIfTB/7Co3+T+ILE/6ekORw15TfA/4UOKuUOgH8Jslg1ukHIvJlwJ8AP6aU+kiu/bLcAJj081zYc4YcT3/eRrKHGojIw3Iv8zXAzRNe/mEke3TvF5E7SZYOLhGRO0XkcqN3wR6ctp22YU7a7vMk8A8ka46/JCJrIrIiIk+YtKFSKgLeDvyCiKyLyIOB/wy8FUBEvldEzqSbnyMRRywiX5fuSQxITgrtAnGxvog8UESekc7cQ5LZPtvuN4Hrs7P/InJCRL43fezdJB/qy0RkOe3b49LHvghcLiJln9HvAz8uIg8RkeMk65V/WLH3WMU6cK9SaldEvh7IW9buSv+WiQM6/aJ6B8nh/dvzjymlbs0NgEk/b5tUM937fCfwc+ln+wSS9effnbD5/yPZ63x0+vPDJO/do0n3mFN73QrJ4B+kWrFZ+07bTtswL23Psr7V9Q/JHsKfkLgk7gZ+LW2/GvhAYduTJAPjrvQN/C/sOyh+mWTP6QLJIey1afuTgY+n7XcDbwOOT+jHJew7MO4jWd/Mr9E+j8R9kTkU3px77BEka6DnSA5xfyptv5hkne8ccJM6vG7qpX/Dbenf9FbgpCpZ68w/d0L/n0VyyL1JMnjfSG7NFvi59DXuA76h8NzstbbYd1FcAC6b8bM9lX62WyQujufkHnsicKHkeU+isG6a/u2q8POkrvXrtO20bYO2JS3kcDgcjiOIzYfEDofD4WgZNwk4HA7HEcZNAg6Hw3GEcZOAw+FwHGE6nwRExBeRj4jIu7vui8PRJE7bjj5gQwLhS0nCkQ5drVhkbe2Y2tjY2G/IjE0yaWtzfC/nlFKF8g29xnzrC4iP57Uz18dxYhefZ/0oimjL0faFL3zhbqXUAxosWV/bOhjo/4C2NWvbrX9BvEHlFl3osy5t6hqqtd3pJJBexPLtwC+QXOBSycbGBi998bUAhDGM00tHBgEEM34OYQwPOrl/rcwohPu2kqIbazFLDb9T86h/7oLCXzrB6dOnWV5ebrT+cDjk7rvvBphr/VtuuYUgmP3NCsOQ4XAIwPLyMkEQ8PKXv/yWKU/TZhZt62Ci/6K2dbBd/3G0y+rpx5Q+3pU+61LU9SR9zkKVtrs+Eng9SbbJusmTsgEwSHs/DoEGJoKMUQjnt4WNtWTgnN8WThxTjQ2EedU/sTpk5eRp7r33Xk6dOtXYQBgOh9x7772cPp1EsPStfhiGjEajvXqj0aiRugVeTw1t6+D0X82i6rOJnZ9JdDYJiMjTgS8ppT4sIk+q2O5a4FqAEydOMI5iwsgj8GN8SQ6flC+MQw/lxwSmh70ZSoijXUahsLm7xPrKkCCtv74snN9aYn1lxFIw2yHbPOsv+SHLy8ucOnWqMaFmAyBfa571ZyUbYEtLSwcGVZMTQV1tJwkQ1YSxmOs/1bYOvdF/yXvVtT5nrT9Nn21MBF2eGH4C8J0i8jngD4CrpHDLOQCl1I1KqSuVUleurR3bGwB5sQeeIvCTySGM6y9e7gv0oBiXAsX6yojN3SVGYf/q5yeC7BCzDpMGwLzrR9H0L8oyygZYEAQsLS3VrjuBWtqeRn4CcPo/jA36nKX+NH2ORiPCsE58UjWdHQkopa4HrgdI95Z+Qin1A9VPytY/D89dAx9EYBx6iJgfGisFm8MVTqwploLDs/mKD54P57dXOOGbH7qOQtgcylzr5/f+Zj0iKBsA865/6623Eoah8R5R2QDLaHIPq5a2ARG/9LEwhjCqqX8Bz1+pfO0u9DlL/eKRjS36rFs/iiKiKJqqzzaOCDq3iBox5cs98JJBMg6TQaNLGEMUM3VdcilItjm/LYwMJuS9NfqO69fdY5k2AOZZ3/d94z2iaROA7eTPAbShf1v0Wbe+TfqsW79qAsioe0QwbVsrJgGl1F8rpZ7eRC3TgZANMN9Da+/GVKi6A2Be9U2FqjsA5lXf932jgdD1BDCrtnUngAxT/dumT9P6tumzbn3f97X0aToRZPqvwopJoGl0B0J+gJkkcOsK1XQAzKu+rlBNB8C86usOhK4ngFkxnQAydPVvqz5169uqzzr1fb98KbBIHf1X1tN+ZUvQcVAA+FLtmii6LKJY30EBEEi1q6HogogNz2c2Ur/ivZq2hll3AMyr/rQ10j5OAHltF/Vpeh1RXv+BxIe0bYU+Z6qv2LZYn33S/0IeCWSUuSbKXBamlLkaylwQttUv22OZVaDzql+2R9THCSBPU/rM9B8pr5f6rK6/bL0++6L/3o2QKgfFJIquCShxWWg4KCZRdDVAtQtinvV1jmyKeyzQ7MUvbdcv7hFlv/duAlAQqUTbVS4gUwZ+UntzaJ8+Z6m/vrLbC332Qf89GiX1CTwgaDZmIk+2htnWZfZt18+E2tZl9m3Xz8Te5GX2c0fa06d4/dbnpPrZhWZNcNT1v9DLQQ6Hw+Gopme7S/VwWSvVuKwVC1Dt6VPF/dbnpPrry8JqM+WPvP57NEoSdN1BGdpZKwb5KnmszlrReK9c1oolCPiSfF6NZGGlhLEQxR7ry7v26XOG+pu7A1aGQ+v12Qf9L/RykMtaqcZlrdhJU/rM9O9L3Et9VtcfWq/Pvui/J7tJ++i6g0yzVkzdQX3IWqk6sul71opuFlCfjgjy2p41Cyuvf/AOadsGfc5Sf4ldVtbt1adpfVNM9V/FQh4J1MlaUS5r5RC2Zq3o+qD7f0RQPwtLR/+26vMoZWHVSceto/8qFm4SqJu1EsVYkYXislaqiaLI7EKYIzYRmOrfNn0etSysrH4URa1kYenEpPdrElD6WUCmWSu+R+dZKC5rZXp9nbTFIkdlIqirf1v0eVSzsHTTceteCT9tW/sXSvOkF9ToZAGZZq2ICOvLQ7uzgEzr59xBtmeh6NbXTVssopO10jVVzjfTLKwD+tdwvnWfBWRYv/Be2aLPuvV939+bCGC+WVj9OhIAlwVUo35fslB06pukLRaZlrViOy4Lqxob9GlDFpDx6zZesWUEj8CDKPIg1UsUJ4e/gkdkcAItT6xgJ0wuP1legu3xCqO0VhglbREr7DSwwzi3+uGY4X33MRqNWF1dZTgczmRJy1hdXeX8+fN7a43zrD/L7SUzgiBgNBoRx8kHUOdOZW0QxdMnOAFj/ee1rUMf9K+iMeP775/4WJf6rFs/r+sqfS7U7SXr4HuKB51K3phRyF6WyAMayCrZGgrPesKYe97/ifTF4OInPnLv8Xve/wlIRXuovaStsv1JE9rjGnUq6ocXbufSq17Lx170OmCXr/mNH997PGlLaKa9fn29bX8UgDe96U1cdNFFzMpwONzLcnnQgx7UaJZLHfLa1sFE/5m2TZiqVQ5qr00mvWZ44XbufscD9trzummTSZo83G7el6Ku56nPXk0CDoejPiY7LE3UbrLdhLo7MsUv77L2NvvSBb2cBNrOKnEsNmVZLn3B6X+xaTtrqIgoUxtNh1x25hL1yut+8NBJpCZOLG0PA77rsbc32d3OUeNtzj7lf3TdjUaZdTlo0km8rO266677sFLqyqb6asJlZy5Rr/7J503dbpLWp+m/jrY3b/7c3u/rD798avu86Urbbe3ZZ7qu0ucsE8FznvOcUm33bt9hWlZJE6FVDnvJTpbVYVqWi+3oZPU0pf+yL/guv/htoOwLvoklHZ2soTaOCHo1CSjgxJq0klUSizBYu7SZjlpCeGGxjmwgcWIMa6RH6mS5dMqU7KpZsnrEd9q2nTiOW80yqqJXk4CAdlaJyRrpKExsalDfkdOYq6eF9kknuJp3B9VvN9l2aWnJeCA05ePuijpZPZO2bUKrZUzaPt+mU79s+7L2prVXtr3OXv6sfRmNRkZZQ6b6r6JfF4tppNLWzSoJ6l+D5Jgjnue1muViG21n9Zhyz/s/sfdzVPnYi153aPKYlaWlpVazjKro1ySgSZ2sEn8h34nFpO0sF1toO6vHYQ/ehLj7Murov4reuYN0HBQZVa6J4mPOHdQP8u6gqi/5OhNAlYOibYrabsLxltVYDiK++8r+ajvvSILk5LQab3Pvn3zjXlvXXvtZqeN6M9H/QrmDTChzTTSVVeLolrI10v4fATSb1bM1HDTYu/lT5kjq+xf/rDSl/35NAoZ3/4LDrgmY7LJwDop+MukOTX2cABQQqkTbVS4gU1Z8GMVO24tKE/rvbBIQkbPAW4AHkoyBG5VSb2jjtbI10ixrZaMia8W5g+x2B00iGwhZ1srp06c7nQDqaFtAS5918D09503T2qtyB5VhMp6auHCrzB1k6hpqanzUYVb9d3kkEALXKaVuEpF14MMi8j6l1Cc77JPD0QRO21NoIiPIlCaygBaRzjwxSqk7lFI3pb9vAp8CWjlmzWetbKzFzjWxYOSzVk6fPm18T9imqaNtBa3ps268uqMfzKp/K9xBInI58LfAI5RS9xceuxa4FuDkxkWP/W8/90Kj2rpZK84d1A8mRe42dWK4DXdQHW03aVwYhcLWcMCzH3fbTHVsY9G0XTcTS1f/Vdru3B0vIseBPwJeVhwkAEqpG5VSVyqlrjy+dsyotk7WSv4OR45+oZO10uURQV1tN6XPTP8D3x0KLCJN6b9Td5CIDEgGyduUUu+c/gR9d5Bp1opzB/ULnSygNkO3pjGrtmfNwsrrfxwNnLYXDFP9V9GlO0iA3wY+pZT61SZr18laWU6t1M4dZL87SHe5p6uJoCltz5KFlX/OOOrGHZRvn+WmMk25g0xuKqPjGmpyHJik49bRfxVdLgc9AXgecJWIfDT9+bbKZ2gsj9bNWskC5Bx2My1tsUhHS0Pm2i6hbhaWu8lMv8jScadher5LJya9M5kopT6AViRc7jkkIi8T9yxZKy5Arh/opC0WmfcRQR1tV6F7ROAmgP6ik45b1/AwbVsr3EG6XHbmEvWSH/thrSwgU5w7qB/ccMMNbGxs1HrutKyVa665xprsoEmYZGHlcdq2nze96U0sLy83moWVx2p3kCmTXBMuC+joYJK2WKRsaUgnbtcGylxDTv+LwTR9tnUU26+DRoGV5WWtLCDj0s4ddCSoylrpFE3nm24W1oHSTtu9oYssrH5NAikmWUCmOHeQ/e6gWbEta8iUuvq3RatNOZXadAeVtbftGoL567N3y0EOh8PhaI5eHgnks4DAOSIcZuSzVsCS5SADnP4XmzJ9tnU00Dt30Cuv+8FWbhLjHBT9oG7GSkZV1sp1111ntTsI9LOw8jht20+m6yazsPIslDvIZQEdbUyurCwyLWvFdlwW1mLTVRZWrw4gFXBiTbSygEwPjWNxDoo+kF1ZabpHpJO10ilT3EGmWVh5/Tt3kP1MuxK+zQseezUJCOVXC8NsWStZbIRzB9ntDtK5srJI/+85bJ6FNWnbeWtVxwVUVkcnU6hp7ZVtb+oaqtOucyV83Ylg2tFDv5aDNI5062atuNiIfuB5ntGh8VGZADJM9e+wg6WlpVaysHQuhOzVkYAudbJWxpFbS+0LuntER20CyCjqv0navh1kWf1J7WXXjrR9+8g26ptcCV9H/1X0zh2k46DIMMlacQ6KfpB3B03LAjKdANq4s5guRW034XjLaiwHEd99pdO2zdRxvZnof6HcQSa4rJXFpquslbZpSp+Z/sfRQg/zI0tT+u/XcpDBncUydLNWnIOin3SRtdIGCghVou0msrAyVnwYxe1r2/RE8qw0pW2dGIh8u200of9+TQI1Mclace4gu91Bk+h7FhAknoc2srAA/PRAoE2tmtLlncVm/UJv0zVUh1n1744THQ6H4whzJI4EXNbKYjPvrJU2UNCaPqP0ImuTPXcTl04dTOqXbWvqDmpqSaeJ+k0uL82q/4V2B4F+1opzB/WDoouiyawVW9xBTRoXRqGwNRzw7Mfd1kQ3rWHRtF03E0tX/0fWHeSyVhabrrJW2qYpfWb6H/j185Yc9tKU/vu1IGLgDjLNWsncQYt0YjhzUCziiWGdLKB53lx+ZgranjULK6//cTQodQc1faJ31jq6tO18a8od1NaNkUz1X0W/JgFN6mStLA/m1z/HbOgu9/RuIigwSxZW/jnjQi6Wzpd0U+4gExdQWXtXdxYrw8QdNK1Gtr1JOm4d/VfRr+UgjeXRulkrWYCcw26mpS0W6f/SUL0sLGd86BdZOu40TM936cSk9+rE8Nkzl6ifecULtLKATAfA/TvCs584nr2TFhFeuJ1Lr/qdrrvRKG94wxs4ceJE41HS0PGJ4bOXqJ+7/gWlj+tou2ybraHwrCdM1nafl4Pa1Pa8l4NuuOEGdnZ2WsvCqtJ2r/YVBDi/paZkAQ0JRBEb7tl7KmC8tWDuoHC76y40jm7aYpFpS0OdHyUoiKPd0ocDgfVl4fzWtCysw/pXUbm2L/ra/b3EWfTfVB1d2tZ223bSIvl03KaysHTp13IQuCygI45J2mKRaVkrtuOysBabrrKwenUkgMDK8rJWFpBxaecO6qx9HpfWZ1RlrXSKpvNNNwvrQOmCtps40dtUnbp6Dy/c3pgmJ1HnZjPT6uj0pYssrE4nARF5KvAGwAd+Syn1SzrPM8kCcjiKzCNrqK62dZiH/tvOCLKJJjKFbMoCMqWz5SAR8YFfB54GXAF8v4hc0VV/HI6mcNp29Imp7iAReQnwVqXUuUZfWOTxwKuVUt+a/v96AKXUL5Y9J3NQ5F0Q0IwlrspB0VcW0R1U9/L6PNka60033cTjH/94hsMhp06d4pprrmnEHTSLtnUw1b/Ttv2U3SwJmlkOmtUd9EDgH0XkJuDNwHtVM77SS4F8oMnngcdVPkPB7nB4wAUB1a4JXaocFH1lEd1Bs5IfYFtbW7zmNa/hsssu49GPfnSTL1NL21XuoIyiCwim699puz9MOgnc9gWPUycBpdRPi8jPAE8BrgHeKCJvB35bKfWZxntUQESuBa4F2NjY4NzuSVZWVxkFHqNsowEEEnNuZ4eV1WX8IP9nZStexSvyDraPZMin/acQS3LpsKcO7jn1st2P+NzHvwBAFCdfDr53MIumb+2b20PG7H9ZZvsjIge3n9QejkfsbN3PyrF1LgwVT37qd3LVt34Hn/7kzXzw7/4G4BEi8lo60PbJjQ0uyNnco4d1G4Uhu7tDY/0PU23nsUKfs7T7Pp/56O3W6bNu+4WdMTvj+w/o88JwX+cyOMYdX7yL1bWLCAZLe+0m+i9DawFFKaVE5E7gTiAETgLvEJH3KaVeoVNjArcDedWfSduKr30jcCPAmTNn1MqxFYLAx+Pg5ZMyCFiRFYY726yuLhMEPgAxyZvgcfDCgUPtKmJtsM3mPemHMzrHyiX7jpFp7WsX77/Zu3fcS7x0svP2eLzF2rEl7vnAxwnXVlm/4iEcW04+8ns+8HEAK9qzNoDVr0uWzsvaVRSi4pBBOhCi9HJ7v2AdLbaPxyOG25scO54Movz2J09usLFxEpJr0jvR9tmzZ5Qv+xot6jMMI4a7Q1aOHTPWv4hibbDN7h2JDXblklMM1fGkD3d+fq9GG+3LcnCPvbh9NpaG6jijezfxR+e02nfGAcN/uZVgaweAi7/pUQBsD0M2P/lZo3ZgT58ZX/zIvwBU1snaitvXaRdUqT4BZHkZzxN2tzbx108Y67+KqVuIyEtF5MPALwN/BzxSKfWjwGOB75n6CuX8I/AwEXmIiCwB3wf8aXVnIAjK560gCFhdXWZnZ0hokAMRhhFR5JIW+4AfDNjePM94PJq+ccp4PGJ78zzH1k8c2Iv6y7/4c177mp/lne94O1/x0IcBfLIzbVcQhhE7O8P0y715/bfJ7h337k0+trL5yc8e2OHogigcH9JnkWCwxLH1E7X0X4XOkcAp4LuVUrfkG5VSsYg8XbsnBZRSoYi8GHgviY3uzUqpm6ueoxOqGwT+3kBYXV3Gqxg0sD/Asj0nh914nrc3EI6tn8Dzqz/f/AQwGCzt7SEBbG1t8cIXvYSLLz5NFMe8mRsUdKPtMg5OAP6hRc0ipvp32IEfDA7pcxKD3ERgov8qdM4J/GzFY5+a9vwptf8M+LNZakwiPxCWV/3SvacwDBmmgyU7Elg6tQ7AcmEtbVo7XNhrW7nkFJIe9trQfvE3PWrvsDffBljRnj9M1mnPD4SVtfXSvadwPGJ3a3NvAijyHc945sTngR3azuvTZCelqP+M/DJmVVtX7Uun1g+Nr6r2/DJj0+3rVzwEOLxMZLq9brvJlfB19F9Fz3YThFhlb9bBNy3mYLvneyyveOxs77KyeoxBcHD7cRizu7PL6uoqnu8zDofsjAPGkly1GauDTo1etqvjSPrluVP4Ms7oW3usFFEc4/kBK2vrbF9ITqQtFVwTo+GQ3XSN1fODvT2s7IRc0Siw394VeW0f1mfWvaLOM6r0HwwG7IwPDnUr9DlLOxehJmila33Wbc90PV2fSbup/qvoXXaQCUHgs7J6jN2d7QNrpGEYsbuzzcrqMbcM1GOCwRIrx9bZ3d4kzK17huMRu9ubrBwr30uyDZXLSW9Kn5n+48iO8wOOZmlK/z07ElB4ks6Eh1ZHJ7cPBgGSuia81fQenLtDVo8dIwi8PZeFJ7A6CAnvuQsAKbiAprWvFlw6sjTuvD0eb+25bGxwAZW1m7iDPJEDjoelnGsiO+zd3Sp3WWQ6KWvvDAVxlHx2k/S5j7n+o9BjdRAecAd56Z61uvNLe9u22Z6NmTrto3s3kYI7iPH9jD9zGzsF9w4kJ3rrtBfbAO3tdepUte/rulqfxXZz/R+mZ5NAPYIgwFtdZmsrEdra2oo7YbZAZK6JC/cnXxTHLzo59RDYOoTW9CmejqXC0Vdm1f9CLwc5HA6Ho5qe7S7VI3NZrK0lJ5mqXEPOHWS/O6hI5oI4flFyodw014SVKLT0Wat0elLRdndQWXsf3EGmdarqmzKr/ns2Cei7gzKKLgtgomsoVjh3UA/aMxdFxiQXRJVrwlp3kIDnJxEJVa42XXdQxjiMiaLYuYMsbzd1B2WY6n8SC70cVOayKHMNOfpFmQuizDVhM5K7FLIpfWb6z3Z+HItFU/rv2ZGAvjsoy1opc1kUXUPOHdQvd9A4uxCmxAVRdE3sXyxmqTsop204rM/9nRhz/UdR1Lk7qKy9C3eQjgvIdneQqf6rWMgjgTpZK/GUy7Ud9lCWBVSkbtaKLcyShaWjf4c9mHz/1NF/Fb1SiM6qbd2sld3d/n1JHEXiOGZYkgU0CdOsFduom4Wlq/8yyk7cNkXb9SdRdkLXhvpROGY8Hs2UhTWJTP9V9GtEqMTpo5MFZJq14vvJQZFzB9ntDsrSFidlAZWhm7ViK3WysCbp38QdVEZTLiCT+k25gyZRx73TRv0sHXeWLKwypm3br0lA0M4CMs1aQTznDupBu/iBYRaQftZKtxzMDpo1Cyuvf6U85w6yvV2kpSys6ceCvTonIIjLAjrimKQtFpmWtWI7LgtrsekqC6tfRwIoBgNPKwtoHz03hXMH9csdtE9zWSvdctAdNGsWVr6OSNyJOyjv6tFpz9eZ5hpqKjto3i6gsvZM101nYS1sdpDLAnLMQt+zhpz+F5t569Mpx+E4IjThyOnKNTSpvYkTw3Voon6TsRGz0n0PamCSBWSKcwfZ7Q5qgrKslb7QpP67cPWUtbdNUxlBZbUn1anzZT/vLKyeTQLCeKyXBZSh6w5y2UH9aC9mBzWZtdIt1e6gDN0srHwd5w6yvz3TdfNZWNPdQb2aBBQq54LYb8+7JsTwGgFHv5jlyu5pWSu2k7iAhnPRf5SeKAXw11antpsQD0dE48N18u352mXtu3feQ7i1DezvcddpN2H3znsADtXJt9etrZMF5HnS+BFBryYBFKweW9HKAjLNWkHFzh3UUbuJO0hFIXEUamcBmWStdEu1O8g0Cyuv/1ruoJ19y+zKxmB6u4lraHeTYHS4Tr59ZSNJVC1rZ3w/bCmCdFLKL7eEW9tG7UYuoPTLv1gn316sDRquIaVaycLScQf16joBBO0sINOslShy2UF9ILuy0iQLSDdrxVbqZGG5dNx+kV0J30YW1rRte3UkoHMqqW7WiltC6gee5xllAZlmrdhG3SysSfpvIjaijKZOMHdBmy4jk9iINrKwMv1X0atJQJc6WSvZkYBzB9nvDtLNAqqbtWILs2Rh5fVfhza/1E1dQ23fWcyEtu4UZnIlfB39V9GzSUD/zmKmWSvjcOjcQT1oz1wUOllA9bJWuuKgO2jWLKy8/oPBwLmDLG83vbOYqf6r6NkkYEaZa6LMZQGJEwEgGu8ccihUtZObjKOtHeLBMWvaNz/5WcK1Y6x8+cUH2gAr2rM2gODfnT20bbF9r63ENdF21kobqFxQepU+Tcj0PxruHnD1AHB8o1bNNl1DZZi6g5qgTRdQU3Wa0n/PJgH9O4tl6Gat7GUH3Z+snwWjzX0nAkxtX13LuXR2NlFR0Hl75g7KclFWlx+4d7i6kxu0XbcfbEu2K2svZgc1nbXSGQriKHF2NZGFlTEYBEShR7BzMCBPTiQXIhlnBNV0DencQays3dQdZJIdlG+fiwtoQv1jy4HxncUyzPV/mJ5NAvVwWSuLTd+zgAAQWtOnePO/OtcxP2bVfycjRUR+BfgOYAR8BrhGKXVfF30p4k4M239i2GZs1XbxhO5QTW4v276p163T3vaJ4S5OGLvsIHgfcL1SKhSR/wpcD/xkWy/WZtaQo3vmnbUyhXraVrSmT9XgSe8+W0FN6MOXd8as+u/kL1FK/Xnuv38PPEvvmfruoAzdrBWXHdSP9mJ2UPNZK7NRW9sCnp+sdzeRhZUxDmOiKHbuIMvbTd1BGab6n4QN09nzgT8se1BErgWuBdg4uWFUuE7WinMH9ccd1FXWigG1tN1UFlCm/2AwKHUHmbp6TNxBZRlBprTpDtJxARXrZ6+r85plLiCbsoZamwRE5C+AL5/w0KuUUu9Kt3kVEAJvK6ujlLoRuBHg7NkzStcdZJq14txB/XIH6WQB1cla0aFtbcPsWVh5/UdRVO4OMs0CMnAHlWUE5et34Q4ydQEV62cZRFruoDI30YzuIFP9V9HaJKCU+paqx0XkauDpwJOVUo1eqZO/1L7KZZG5hlxsRL/IR0FUuSCCwiX2TV01PC9t5/VpctVwUf9R5HKEbMckHbeO/qvoyh30VOAVwDcrpbZ1n6czmupmrezuJss6zh1ktzsojmOGBllAplkrs1JX22XUzcIq6r8pd1CbN6Epa+8iNsL0ZjOzuoOicMx4PGo8CyvTfxVdnRN4I7AMvE+SD/fvlVI/MvVZKnH66GQBmWat+H6/AlWPKlnaoslevW7WSkPU03YFdbKwbDiy7eoOYibY4vbJ0nHbyMKatm1X7qCH1nqioJ0FZJq1gnjOHdSDdvEDwywg/ayVJqit7Sl3FjPNwsrr391ZrAftIi1lYS3YncUEMc4CMsW5g+x2B5mkLRaZlrViO3WysPJkDh6dzJ8m2qvcQSbbl7U3cWexOi6gSe2mLqBJ7V1lYfVqEgDFYOBpZQHto+emcO6gfrmD9mkua6Vbqu8slqGbhZWvs3dnsZ19h03tLKCm3EEG209qb+rOYqYuoLJ2XRdQWXum66azsBY2O8hlATlmoe9ZQ07/i8289emUU8C5g+x2BznqY3JnsTYzf0y3b9MdZOoCMq3Th/iJ7ntQA5cF5JiFsqyVvuD0v9jMOwurZ6oRxmO9LKAMXXeQyw7qR3sxO6jJrJVuqXYHZehmYeXrOHeQ/e2ZrpvPwlowd5BCsbuzbZQFZIpzB9ntDjK5srLItKwV26mThZVnHu6gYj5QE+2m2UF12+flAipr7yoLq1eTAApWj61oZQGZZq2gYucO6qjdxB2kopA4CrWzgEyyVrql2h1kmoWV1/883UHZ2Giy3TQ7yMQdlG+fhwuotF2pVrKwdNxB/bpMVqhc9wyCYO/KyjDUz0sJw4go6vj2gg4tsisrx+OR9nPyl9r35Z7DeQ5GQTSvf0f3ZFfCV+kznwVkqv8qenUkoHMBet2slWzPybmD7HYHeZ5nlAVkmrViG3WzsCbpf97uoKbau7qzWJsuoGK7HwxaycLK9F9FryaBOFacP3df+r9inJwcaFdKMRyO8bxtkgyXw9srpYjjGM8TxuOQD33o5r0TcsXlo2J7HCc36/D8AeLJxO1VrIijMb7v7V3pOtf6KsYbJNG8cRpm6aWDKY5jonCcxDB43l77Xv30vVFRiB8M9usX6uS3n0f9rc378DyPOFbsfukOPM9DPI/id4RSoOI4+Xx9n/DcXXvtwMTtuySOFefO5a9aPqjP/T37gzrPb59vz+sf4EMfuvng69mgz1nqK8D7tHX6rFt/68J5drY3p+ozazfVfxW9mgQAxEv+ICkMApUOgny7SEwURXh+cGhtLIoVcRzh+376pRIxWFomTt+S4prrpPZsLy1xZRzs5ziE3eE2q6srB29aM9f6Cm/p2N7fC+Dnbjoejkd7roPBhKyS8e7+GmX+fSvWmWd9uXA/4vn4HogIUTjG9wTxDr5BKgqTzzcYHBgEksmjMGik40kAwPP2+1nUZ8YknZe1Z/oXz2OwdPD9t0Ofs9UfDofW6bNu/e2tTcTzp+szba+r/0n065yAIZ7n4fkBcRQecJXEcUwchXjpLF2XvCsjvwabuDgyF1N9p1Lr9XOugzC3bthUVknb9T3fxw8CojAkzmXmx1FEFIb4QTB1ANhIU/rM9K/iuJ/6nFbfcn32Rf/9OxLY29NRhXYmtvueIPjpjTWSx6IoTvewDi4TJe4MTTdRSp0sl7nVV1HuCMg8S6eJrJKm64uQLu8lJGuiQhSGexpIBkCyBySF42SVft5l7V2RLP0kA7lMn1Cu8yr9K+Ux3N2xT5+z1F9dZWl52Tp91q2f6XqaPovtpvqfRO8mgToke1NqzwGUX6NsgrazXFqv33JWSdv1Pd9HgDAcJ68XDJCeHQGISGv69ERY7bM+J9Vv8PM96vpf6OUgh8PhcFRzJI4EMqdBdvewZI9LGtvbajvLpfX6LWeVtF0/WwMNguRCojAM8aFX5wOUUq3pM1aKnT7rc1L9FY+lhi75OOr6790ksO+C0GuPYkUcFV0WQhRFKOTA2fxYefp3Ikupk+Uyv/oCU+5A1HZWSdP1lUq+MPf+3ijcWwPNDoF9kotvQB0+7FbZP2pie1eISM4dNFmfUE//Ko5ZXjluoT5nqL8zBH9onT7r1t/T9RR9FtuN9T+BhV4OKnNZlLmGTClzQZS5Gqyrr5FVEhpcmTjv+mUuiDLXRF9oSp+Z/sXz+qnPafUt12df9N+7IwFdd9D+EtBkl8Uk15CJO2iWLJe51a9wB+lk6cySVdJW/cxFEYdhpQui6JrITlTa6g5K2O9DUZ/ZToyuOyivf6CQS2SJPmepH3j4g4us02fd+qbuIFP9V7GQRwL5cwBV66qe5+H7HlEUH1himEbbWS5t19fN0pklq6TN+nEYEoZh4hqpWPf0/GRdOgxD4rB/N6XJ69PkiEBX/7bqU7u+pfqsUz+O9b9/6ui/ioWbBHQHQEY20OJYaQm1mOUyjXyWiw31i1k60xgYDoS26yefUzoANE48ekFwpCYCU/3bpk/T+rbps279OI609HlgAjDQf+U2U6tYRJalUobpAMjwPA/Pk1So5R9EGIZGAs04OBA6rG8o0Iz8QKhaw5xH/TiOtAdAxoGJoKfnCHQmgrr6t0afNevbpM+69T3Pn6rPOIqMJoCMadv26pxAckHNZNfEZBeQvptCRFheWS11NRRdCtnRm67bwfO9StdEO/X33UFFl0I0xTVUbPf8oNI1Ma/6nucjvr+/fKfpphDfr3RNxJENRwn5lf2D+kycQ/X0rwp3LQNb9DlL/QAVK2zTZ936IpKezC3XZ94FZKr/Knp1JAC4LKA69XuShaJTX+cy+DKmZa3YjsvCmlLfAn3akAVkSq+OBMAsCwjMslY8ie3OAjKtvxKAH1qdBWRaf7uQHdRk1kr35BJAJ7RBPf3LobuWgRX6nKW+CvE8sU6fdetn7qCms7AWNjvIZQHp1t9Bhud6l4Vie9ZK1zj9T6nv9Gn2eq1V1kBErhMRJSKnu+yHw9E0TtuOvtDZkYCInAWeAtxq+lyXBaRZ/9gS3vLJ3mWhdJW10hSzaFsHp/8p9RdUn21lYXW5HPQ64BXAu0yeZJIFBGZZK7HyLM8CMqwfeFNdDX3LWilmBzWbtdIYtbRd5Q7KqKN/HXdQRn/0f9AdlNG1PuvWz3TddBaWte4gEXkGcLtS6mOmz3VZQDXq9yQLRae+yZXdRaZlrTTBLNqehsvCmlLfAn3akAVkSmtHAiLyF8CXT3joVcArSQ6XdepcC1wLcOLECe0sINOsFaUUw90du7OATOvnsoNszQIyrX/fPV/Ei0Q7C8gsa0WPtrRd5Q4yzcLK61/HHdR5FpBp/YI7yBZ91q2fHAVEjWdhdeoOUkp9y6R2EXkk8BDgY2kHzwA3icjXK6XunFDnRuBGgEsvvVRNywLKuyZ010jjOCaOFaury5UuhczVYHpVY/5S+E7r5658NLmqMX8pfNWX5TzqZ1dWBky/EjIjf6l9Ey6LtrRd2n+DLKw6+rdGnzXr26TPuvWzK+Gr9LnvGjLXfxVzXw5SSn1CKfVlSqnLlVKXA58HvnbSIKlD3awVzxMrslBc1ko1yeeknwVkmrUyC21ou24Wlq7+bdPnUcvCyup7nt9KFlam/ypkljXWJhCRzwFXKqXu1tj2LuCW9L+nganPmSO29Qdcn3TI9+fBSqkHNFW4prZte3/A9UkH2/oDmtrufBKoi4j8X6XUlV33I8O2/oDrkw6uP9NxfZqObf0B/T71LjvI4XA4HM3hJgGHw+E4wvR5Erix6w4UsK0/4Pqkg+vPdFyfpmNbf0CzT709J+BwOByO2enzkYDD4XA4ZmQhJgFbEhtF5FdE5NMi8nER+WMR2eiwL08VkX8SkX8VkZ/qqh9pX86KyF+JyCdF5GYReWmX/ckjIr6IfERE3t11X4rYouu0L1Zo2yZdp/2xUtsmuu79JNB2YqMh7wMeoZR6FPDPwPVddEJEfODXgacBVwDfLyJXdNGXlBC4Til1BfANwI913J88LwU+1XUnilima7BA2xbqGuzVtrauez8JsJ/Y2PnJDaXUnyulssvz/p4kNqALvh74V6XUvymlRsAfAM/oqC8ope5QSt2U/r5JIs5Lu+pPhoicAb4d+K2u+zIBa3QN1mjbKl2Dndo21XWvJ4E2Exsb4PnAezp67UuB23L//zwWfOkCiMjlwGOA/9NxVwBeT/JFWz96swUs1zV0p21rdQ1Wafv1GOja+ttLNpXYOI/+KKXelW7zKpLDxLfNs2+2IyLHgT8CXqaUur/jvjwd+JJS6sMi8qQOXt8qXYPT9izYou06urZ+EmgqsbHt/uT6dTXwdODJqjv/7e3A2dz/z6RtnSEiA5JB8jal1Du77EvKE4DvFJFvA1aAi0TkrUqpH5jHi9um66o+5fp2Nd1q2zpdg3XaNtb1wlwnYBLW1WIfngr8KvDNSqm7OuxHQHLy7skkg+QfgecopW7uqD8C/A5wr1LqZV30oYp0j+knlFJP77grh7BB12k/Ote2bbpO+2SttnV13etzAhbyRmAdeJ+IfFREfrOLTqQn8F4MvJfkRNXbuxwoJHsnzwOuSt+Xj6Z7Ko7+0Lm2LdQ1LIC2F+ZIwOFwOBzmuCMBh8PhOMK4ScDhcDiOMG4ScDgcjiOMmwQcDofjCOMmAYfD4TjCuEnA4XA4jjBuEnA4HI4jjJsEFgwR+bo0831FRNbSjPNHdN0vh2NWnLbbwV0stoCIyM+T5IasAp9XSv1ix11yOBrBabt53CSwgIjIEkmuyi7wjUqpqOMuORyN4LTdPG45aDG5GDhOkvWy0nFfHI4mcdpuGHcksICIyJ+S3HXpIcAlSqkXd9wlh6MRnLabx/r7CTjMEJEfBMZKqd9L78n6QRG5Sin1l133zeGYBaftdnBHAg6Hw3GEcecEHA6H4wjjJgGHw+E4wrhJwOFwOI4wbhJwOByOI4ybBBwOh+MI4yYBh8PhOMK4ScDhcDiOMG4ScDgcjiPM/wfCGqx2wzWm7AAAAABJRU5ErkJggg==\n",
-            "text/plain": [
-              "<Figure size 432x288 with 2 Axes>"
-            ]
-          },
-          "metadata": {
-            "needs_background": "light"
-          },
-          "output_type": "display_data"
+         "data": {
+          "text/html": "<pre style=\"white-space:pre;overflow-x:auto;line-height:normal;font-family:Menlo,'DejaVu Sans Mono',consolas,'Courier New',monospace\"><span style=\"color: #800000; text-decoration-color: #800000; font-weight: bold\">↑</span> <span style=\"color: #000080; text-decoration-color: #000080; font-weight: bold\">simulation.json</span> <span style=\"color: #729c1f; text-decoration-color: #729c1f\">━━━━━━━━━━━━━━━━━━━━━━━━━━━━━━━━━━━━━━━━</span> <span style=\"color: #800080; text-decoration-color: #800080\">100.0%</span> • <span style=\"color: #008000; text-decoration-color: #008000\">629.0/629.0 kB</span> • <span style=\"color: #800000; text-decoration-color: #800000\">2.1 MB/s</span> • <span style=\"color: #008080; text-decoration-color: #008080\">0:00:00</span>\n</pre>\n",
+          "text/plain": "\u001b[1;31m↑\u001b[0m \u001b[1;34msimulation.json\u001b[0m \u001b[38;2;114;156;31m━━━━━━━━━━━━━━━━━━━━━━━━━━━━━━━━━━━━━━━━\u001b[0m \u001b[35m100.0%\u001b[0m • \u001b[32m629.0/629.0 kB\u001b[0m • \u001b[31m2.1 MB/s\u001b[0m • \u001b[36m0:00:00\u001b[0m\n"
+         },
+         "metadata": {},
+         "output_type": "display_data"
         }
-      ],
-      "source": [
-        "f, (ax1, ax2) = plt.subplots(1, 2)\n",
-        "\n",
-        "sim_before.plot(z=center_z, ax=ax1)\n",
-        "sim_after.plot(z=center_z, ax=ax2)\n",
-        "\n",
-        "plt.show()"
-      ]
-    },
-    {
-      "cell_type": "code",
-      "execution_count": 23,
-      "metadata": {},
-      "outputs": [],
-      "source": [
-        "sim_after_mnt = sim_after.updated_copy(monitors=list(sim_after.monitors) + \n",
-        "[\n",
-        "    td.FieldMonitor(\n",
-        "        size=(0, td.inf, td.inf),\n",
-        "        center=(0,0,0),\n",
-        "        freqs=[f0],\n",
-        "        name='fields_yz',\n",
-        "    ),\n",
-        "    td.FieldMonitor(\n",
-        "        size=(td.inf, td.inf, 0),\n",
-        "        center=(0,0,focal_z),\n",
-        "        freqs=[f0],\n",
-        "        name='far_field',\n",
-        "    ),    \n",
-        "])"
-      ]
-    },
-    {
-      "cell_type": "code",
-      "execution_count": 24,
-      "metadata": {},
-      "outputs": [
->>>>>>> 58273090
+       ],
+       "tabbable": null,
+       "tooltip": null
+      }
+     },
+     "386aecd9a2b643d99ee58ce9a2002752": {
+      "model_module": "@jupyter-widgets/output",
+      "model_module_version": "1.0.0",
+      "model_name": "OutputModel",
+      "state": {
+       "_dom_classes": [],
+       "_model_module": "@jupyter-widgets/output",
+       "_model_module_version": "1.0.0",
+       "_model_name": "OutputModel",
+       "_view_count": null,
+       "_view_module": "@jupyter-widgets/output",
+       "_view_module_version": "1.0.0",
+       "_view_name": "OutputView",
+       "layout": "IPY_MODEL_e7d67843bb994e13a5ab6ccfc3f64dd1",
+       "msg_id": "",
+       "outputs": [
         {
-          "data": {
-            "text/html": [
-              "<pre style=\"white-space:pre;overflow-x:auto;line-height:normal;font-family:Menlo,'DejaVu Sans Mono',consolas,'Courier New',monospace\"><span style=\"color: #7fbfbf; text-decoration-color: #7fbfbf\">[17:51:51] </span>Created task <span style=\"color: #008000; text-decoration-color: #008000\">'meta_near_field_after'</span> with task_id                    <a href=\"file:///home/momchil/Drive/flexcompute/tidy3d-core/tidy3d_frontend/tidy3d/web/webapi.py\" target=\"_blank\"><span style=\"color: #7f7f7f; text-decoration-color: #7f7f7f\">webapi.py</span></a><span style=\"color: #7f7f7f; text-decoration-color: #7f7f7f\">:</span><a href=\"file:///home/momchil/Drive/flexcompute/tidy3d-core/tidy3d_frontend/tidy3d/web/webapi.py#186\" target=\"_blank\"><span style=\"color: #7f7f7f; text-decoration-color: #7f7f7f\">186</span></a>\n",
-              "<span style=\"color: #7fbfbf; text-decoration-color: #7fbfbf\">           </span><span style=\"color: #008000; text-decoration-color: #008000\">'fdve-209652b2-2a2c-4eb7-b394-003a7f3266f3v1'</span>.                       <span style=\"color: #7f7f7f; text-decoration-color: #7f7f7f\">             </span>\n",
-              "</pre>\n"
-            ],
-            "text/plain": [
-              "\u001b[2;36m[17:51:51]\u001b[0m\u001b[2;36m \u001b[0mCreated task \u001b[32m'meta_near_field_after'\u001b[0m with task_id                    \u001b]8;id=667094;file:///home/momchil/Drive/flexcompute/tidy3d-core/tidy3d_frontend/tidy3d/web/webapi.py\u001b\\\u001b[2mwebapi.py\u001b[0m\u001b]8;;\u001b\\\u001b[2m:\u001b[0m\u001b]8;id=849061;file:///home/momchil/Drive/flexcompute/tidy3d-core/tidy3d_frontend/tidy3d/web/webapi.py#186\u001b\\\u001b[2m186\u001b[0m\u001b]8;;\u001b\\\n",
-              "\u001b[2;36m           \u001b[0m\u001b[32m'fdve-209652b2-2a2c-4eb7-b394-003a7f3266f3v1'\u001b[0m.                       \u001b[2m             \u001b[0m\n"
-            ]
-          },
-          "metadata": {},
-          "output_type": "display_data"
-        },
+         "data": {
+          "text/html": "<pre style=\"white-space:pre;overflow-x:auto;line-height:normal;font-family:Menlo,'DejaVu Sans Mono',consolas,'Courier New',monospace\"><span style=\"color: #008000; text-decoration-color: #008000; font-weight: bold\">↓</span> <span style=\"color: #000080; text-decoration-color: #000080; font-weight: bold\">monitor_data.hdf5</span> <span style=\"color: #729c1f; text-decoration-color: #729c1f\">━━━━━━━━━━━━━━━━━━━━━━━━━━━━━━━━━━━━━━━━</span> <span style=\"color: #800080; text-decoration-color: #800080\">100.0%</span> • <span style=\"color: #008000; text-decoration-color: #008000\">2.7/2.7 MB</span> • <span style=\"color: #800000; text-decoration-color: #800000\">20.9 MB/s</span> • <span style=\"color: #008080; text-decoration-color: #008080\">0:00:00</span>\n</pre>\n",
+          "text/plain": "\u001b[1;32m↓\u001b[0m \u001b[1;34mmonitor_data.hdf5\u001b[0m \u001b[38;2;114;156;31m━━━━━━━━━━━━━━━━━━━━━━━━━━━━━━━━━━━━━━━━\u001b[0m \u001b[35m100.0%\u001b[0m • \u001b[32m2.7/2.7 MB\u001b[0m • \u001b[31m20.9 MB/s\u001b[0m • \u001b[36m0:00:00\u001b[0m\n"
+         },
+         "metadata": {},
+         "output_type": "display_data"
+        }
+       ],
+       "tabbable": null,
+       "tooltip": null
+      }
+     },
+     "3ae03f102f324415a305e6c002006df3": {
+      "model_module": "@jupyter-widgets/base",
+      "model_module_version": "2.0.0",
+      "model_name": "LayoutModel",
+      "state": {
+       "_model_module": "@jupyter-widgets/base",
+       "_model_module_version": "2.0.0",
+       "_model_name": "LayoutModel",
+       "_view_count": null,
+       "_view_module": "@jupyter-widgets/base",
+       "_view_module_version": "2.0.0",
+       "_view_name": "LayoutView",
+       "align_content": null,
+       "align_items": null,
+       "align_self": null,
+       "border_bottom": null,
+       "border_left": null,
+       "border_right": null,
+       "border_top": null,
+       "bottom": null,
+       "display": null,
+       "flex": null,
+       "flex_flow": null,
+       "grid_area": null,
+       "grid_auto_columns": null,
+       "grid_auto_flow": null,
+       "grid_auto_rows": null,
+       "grid_column": null,
+       "grid_gap": null,
+       "grid_row": null,
+       "grid_template_areas": null,
+       "grid_template_columns": null,
+       "grid_template_rows": null,
+       "height": null,
+       "justify_content": null,
+       "justify_items": null,
+       "left": null,
+       "margin": null,
+       "max_height": null,
+       "max_width": null,
+       "min_height": null,
+       "min_width": null,
+       "object_fit": null,
+       "object_position": null,
+       "order": null,
+       "overflow": null,
+       "padding": null,
+       "right": null,
+       "top": null,
+       "visibility": null,
+       "width": null
+      }
+     },
+     "48f8e276d091491fa7800774be9fadb4": {
+      "model_module": "@jupyter-widgets/base",
+      "model_module_version": "2.0.0",
+      "model_name": "LayoutModel",
+      "state": {
+       "_model_module": "@jupyter-widgets/base",
+       "_model_module_version": "2.0.0",
+       "_model_name": "LayoutModel",
+       "_view_count": null,
+       "_view_module": "@jupyter-widgets/base",
+       "_view_module_version": "2.0.0",
+       "_view_name": "LayoutView",
+       "align_content": null,
+       "align_items": null,
+       "align_self": null,
+       "border_bottom": null,
+       "border_left": null,
+       "border_right": null,
+       "border_top": null,
+       "bottom": null,
+       "display": null,
+       "flex": null,
+       "flex_flow": null,
+       "grid_area": null,
+       "grid_auto_columns": null,
+       "grid_auto_flow": null,
+       "grid_auto_rows": null,
+       "grid_column": null,
+       "grid_gap": null,
+       "grid_row": null,
+       "grid_template_areas": null,
+       "grid_template_columns": null,
+       "grid_template_rows": null,
+       "height": null,
+       "justify_content": null,
+       "justify_items": null,
+       "left": null,
+       "margin": null,
+       "max_height": null,
+       "max_width": null,
+       "min_height": null,
+       "min_width": null,
+       "object_fit": null,
+       "object_position": null,
+       "order": null,
+       "overflow": null,
+       "padding": null,
+       "right": null,
+       "top": null,
+       "visibility": null,
+       "width": null
+      }
+     },
+     "4ae64695120949c2a91488d9f25f552d": {
+      "model_module": "@jupyter-widgets/output",
+      "model_module_version": "1.0.0",
+      "model_name": "OutputModel",
+      "state": {
+       "_dom_classes": [],
+       "_model_module": "@jupyter-widgets/output",
+       "_model_module_version": "1.0.0",
+       "_model_name": "OutputModel",
+       "_view_count": null,
+       "_view_module": "@jupyter-widgets/output",
+       "_view_module_version": "1.0.0",
+       "_view_name": "OutputView",
+       "layout": "IPY_MODEL_3ae03f102f324415a305e6c002006df3",
+       "msg_id": "",
+       "outputs": [
         {
-          "data": {
-            "text/html": [
-              "<pre style=\"white-space:pre;overflow-x:auto;line-height:normal;font-family:Menlo,'DejaVu Sans Mono',consolas,'Courier New',monospace\"><span style=\"color: #7fbfbf; text-decoration-color: #7fbfbf\">           </span>View task using web UI at <a href=\"https://tidy3d.simulation.cloud/workbench?taskId=fdve-209652b2-2a2c-4eb7-b394-003a7f3266f3v1\" target=\"_blank\"><span style=\"color: #008000; text-decoration-color: #008000\">'https://tidy3d.simulation.cloud/workbench</span></a> <a href=\"file:///home/momchil/Drive/flexcompute/tidy3d-core/tidy3d_frontend/tidy3d/web/webapi.py\" target=\"_blank\"><span style=\"color: #7f7f7f; text-decoration-color: #7f7f7f\">webapi.py</span></a><span style=\"color: #7f7f7f; text-decoration-color: #7f7f7f\">:</span><a href=\"file:///home/momchil/Drive/flexcompute/tidy3d-core/tidy3d_frontend/tidy3d/web/webapi.py#188\" target=\"_blank\"><span style=\"color: #7f7f7f; text-decoration-color: #7f7f7f\">188</span></a>\n",
-              "<span style=\"color: #7fbfbf; text-decoration-color: #7fbfbf\">           </span><a href=\"https://tidy3d.simulation.cloud/workbench?taskId=fdve-209652b2-2a2c-4eb7-b394-003a7f3266f3v1\" target=\"_blank\"><span style=\"color: #008000; text-decoration-color: #008000\">?taskId=fdve-209652b2-2a2c-4eb7-b394-003a7f3266f3v1'</span></a>.                <span style=\"color: #7f7f7f; text-decoration-color: #7f7f7f\">             </span>\n",
-              "</pre>\n"
-            ],
-            "text/plain": [
-              "\u001b[2;36m          \u001b[0m\u001b[2;36m \u001b[0mView task using web UI at \u001b]8;id=979625;https://tidy3d.simulation.cloud/workbench?taskId=fdve-209652b2-2a2c-4eb7-b394-003a7f3266f3v1\u001b\\\u001b[32m'https://tidy3d.simulation.cloud/workbench\u001b[0m\u001b]8;;\u001b\\ \u001b]8;id=565474;file:///home/momchil/Drive/flexcompute/tidy3d-core/tidy3d_frontend/tidy3d/web/webapi.py\u001b\\\u001b[2mwebapi.py\u001b[0m\u001b]8;;\u001b\\\u001b[2m:\u001b[0m\u001b]8;id=777533;file:///home/momchil/Drive/flexcompute/tidy3d-core/tidy3d_frontend/tidy3d/web/webapi.py#188\u001b\\\u001b[2m188\u001b[0m\u001b]8;;\u001b\\\n",
-              "\u001b[2;36m           \u001b[0m\u001b]8;id=979625;https://tidy3d.simulation.cloud/workbench?taskId=fdve-209652b2-2a2c-4eb7-b394-003a7f3266f3v1\u001b\\\u001b[32m?\u001b[0m\u001b]8;;\u001b\\\u001b]8;id=247161;https://tidy3d.simulation.cloud/workbench?taskId=fdve-209652b2-2a2c-4eb7-b394-003a7f3266f3v1\u001b\\\u001b[32mtaskId\u001b[0m\u001b]8;;\u001b\\\u001b]8;id=979625;https://tidy3d.simulation.cloud/workbench?taskId=fdve-209652b2-2a2c-4eb7-b394-003a7f3266f3v1\u001b\\\u001b[32m=\u001b[0m\u001b]8;;\u001b\\\u001b]8;id=247161;https://tidy3d.simulation.cloud/workbench?taskId=fdve-209652b2-2a2c-4eb7-b394-003a7f3266f3v1\u001b\\\u001b[32mfdve\u001b[0m\u001b]8;;\u001b\\\u001b]8;id=979625;https://tidy3d.simulation.cloud/workbench?taskId=fdve-209652b2-2a2c-4eb7-b394-003a7f3266f3v1\u001b\\\u001b[32m-209652b2-2a2c-4eb7-b394-003a7f3266f3v1'\u001b[0m\u001b]8;;\u001b\\.                \u001b[2m             \u001b[0m\n"
-            ]
-          },
-          "metadata": {},
-          "output_type": "display_data"
-        },
+         "data": {
+          "text/html": "<pre style=\"white-space:pre;overflow-x:auto;line-height:normal;font-family:Menlo,'DejaVu Sans Mono',consolas,'Courier New',monospace\"><span style=\"color: #008000; text-decoration-color: #008000\">🚶 </span> <span style=\"color: #008000; text-decoration-color: #008000; font-weight: bold\">Starting 'metalens'...</span>\n</pre>\n",
+          "text/plain": "\u001b[32m🚶 \u001b[0m \u001b[1;32mStarting 'metalens'...\u001b[0m\n"
+         },
+         "metadata": {},
+         "output_type": "display_data"
+        }
+       ],
+       "tabbable": null,
+       "tooltip": null
+      }
+     },
+     "51e705e82b59434f87e998f04fe828cd": {
+      "model_module": "@jupyter-widgets/output",
+      "model_module_version": "1.0.0",
+      "model_name": "OutputModel",
+      "state": {
+       "_dom_classes": [],
+       "_model_module": "@jupyter-widgets/output",
+       "_model_module_version": "1.0.0",
+       "_model_name": "OutputModel",
+       "_view_count": null,
+       "_view_module": "@jupyter-widgets/output",
+       "_view_module_version": "1.0.0",
+       "_view_name": "OutputView",
+       "layout": "IPY_MODEL_f3bd11a740814984b1d5e9ed562ddcd8",
+       "msg_id": "",
+       "outputs": [
         {
-          "data": {
-            "application/vnd.jupyter.widget-view+json": {
-              "model_id": "4d62d43ce3134222a6825a9dca2cf09e",
-              "version_major": 2,
-              "version_minor": 0
-            },
-            "text/plain": [
-              "Output()"
-            ]
-          },
-          "metadata": {},
-          "output_type": "display_data"
-        },
+         "data": {
+          "text/html": "<pre style=\"white-space:pre;overflow-x:auto;line-height:normal;font-family:Menlo,'DejaVu Sans Mono',consolas,'Courier New',monospace\"><span style=\"color: #008000; text-decoration-color: #008000; font-weight: bold\">↓</span> <span style=\"color: #000080; text-decoration-color: #000080; font-weight: bold\">monitor_data.hdf5</span> <span style=\"color: #729c1f; text-decoration-color: #729c1f\">━━━━━━━━━━━━━━━━━━━━━━━━━━━━━━━━━━━━━━━━</span> <span style=\"color: #800080; text-decoration-color: #800080\">100.0%</span> • <span style=\"color: #008000; text-decoration-color: #008000\">23.5/23.5 MB</span> • <span style=\"color: #800000; text-decoration-color: #800000\">20.3 MB/s</span> • <span style=\"color: #008080; text-decoration-color: #008080\">0:00:00</span>\n</pre>\n",
+          "text/plain": "\u001b[1;32m↓\u001b[0m \u001b[1;34mmonitor_data.hdf5\u001b[0m \u001b[38;2;114;156;31m━━━━━━━━━━━━━━━━━━━━━━━━━━━━━━━━━━━━━━━━\u001b[0m \u001b[35m100.0%\u001b[0m • \u001b[32m23.5/23.5 MB\u001b[0m • \u001b[31m20.3 MB/s\u001b[0m • \u001b[36m0:00:00\u001b[0m\n"
+         },
+         "metadata": {},
+         "output_type": "display_data"
+        }
+       ],
+       "tabbable": null,
+       "tooltip": null
+      }
+     },
+     "5582ac28333f4e6aae6b70f836193e3b": {
+      "model_module": "@jupyter-widgets/base",
+      "model_module_version": "2.0.0",
+      "model_name": "LayoutModel",
+      "state": {
+       "_model_module": "@jupyter-widgets/base",
+       "_model_module_version": "2.0.0",
+       "_model_name": "LayoutModel",
+       "_view_count": null,
+       "_view_module": "@jupyter-widgets/base",
+       "_view_module_version": "2.0.0",
+       "_view_name": "LayoutView",
+       "align_content": null,
+       "align_items": null,
+       "align_self": null,
+       "border_bottom": null,
+       "border_left": null,
+       "border_right": null,
+       "border_top": null,
+       "bottom": null,
+       "display": null,
+       "flex": null,
+       "flex_flow": null,
+       "grid_area": null,
+       "grid_auto_columns": null,
+       "grid_auto_flow": null,
+       "grid_auto_rows": null,
+       "grid_column": null,
+       "grid_gap": null,
+       "grid_row": null,
+       "grid_template_areas": null,
+       "grid_template_columns": null,
+       "grid_template_rows": null,
+       "height": null,
+       "justify_content": null,
+       "justify_items": null,
+       "left": null,
+       "margin": null,
+       "max_height": null,
+       "max_width": null,
+       "min_height": null,
+       "min_width": null,
+       "object_fit": null,
+       "object_position": null,
+       "order": null,
+       "overflow": null,
+       "padding": null,
+       "right": null,
+       "top": null,
+       "visibility": null,
+       "width": null
+      }
+     },
+     "55c70db6254c4dfa8085c698d0f5405e": {
+      "model_module": "@jupyter-widgets/output",
+      "model_module_version": "1.0.0",
+      "model_name": "OutputModel",
+      "state": {
+       "_dom_classes": [],
+       "_model_module": "@jupyter-widgets/output",
+       "_model_module_version": "1.0.0",
+       "_model_name": "OutputModel",
+       "_view_count": null,
+       "_view_module": "@jupyter-widgets/output",
+       "_view_module_version": "1.0.0",
+       "_view_name": "OutputView",
+       "layout": "IPY_MODEL_6447cfa42b8841b6bf46faded3b40218",
+       "msg_id": "",
+       "outputs": [
         {
-          "data": {
-            "text/html": [
-              "<pre style=\"white-space:pre;overflow-x:auto;line-height:normal;font-family:Menlo,'DejaVu Sans Mono',consolas,'Courier New',monospace\"></pre>\n"
-            ],
-            "text/plain": []
-          },
-          "metadata": {},
-          "output_type": "display_data"
-        },
+         "data": {
+          "text/html": "<pre style=\"white-space:pre;overflow-x:auto;line-height:normal;font-family:Menlo,'DejaVu Sans Mono',consolas,'Courier New',monospace\"><span style=\"color: #008000; text-decoration-color: #008000\">🏃 </span> <span style=\"color: #008000; text-decoration-color: #008000; font-weight: bold\">Starting 'metalens'...</span>\n</pre>\n",
+          "text/plain": "\u001b[32m🏃 \u001b[0m \u001b[1;32mStarting 'metalens'...\u001b[0m\n"
+         },
+         "metadata": {},
+         "output_type": "display_data"
+        }
+       ],
+       "tabbable": null,
+       "tooltip": null
+      }
+     },
+     "59f7b4ed010849639dc31bade9b5012f": {
+      "model_module": "@jupyter-widgets/base",
+      "model_module_version": "2.0.0",
+      "model_name": "LayoutModel",
+      "state": {
+       "_model_module": "@jupyter-widgets/base",
+       "_model_module_version": "2.0.0",
+       "_model_name": "LayoutModel",
+       "_view_count": null,
+       "_view_module": "@jupyter-widgets/base",
+       "_view_module_version": "2.0.0",
+       "_view_name": "LayoutView",
+       "align_content": null,
+       "align_items": null,
+       "align_self": null,
+       "border_bottom": null,
+       "border_left": null,
+       "border_right": null,
+       "border_top": null,
+       "bottom": null,
+       "display": null,
+       "flex": null,
+       "flex_flow": null,
+       "grid_area": null,
+       "grid_auto_columns": null,
+       "grid_auto_flow": null,
+       "grid_auto_rows": null,
+       "grid_column": null,
+       "grid_gap": null,
+       "grid_row": null,
+       "grid_template_areas": null,
+       "grid_template_columns": null,
+       "grid_template_rows": null,
+       "height": null,
+       "justify_content": null,
+       "justify_items": null,
+       "left": null,
+       "margin": null,
+       "max_height": null,
+       "max_width": null,
+       "min_height": null,
+       "min_width": null,
+       "object_fit": null,
+       "object_position": null,
+       "order": null,
+       "overflow": null,
+       "padding": null,
+       "right": null,
+       "top": null,
+       "visibility": null,
+       "width": null
+      }
+     },
+     "6447cfa42b8841b6bf46faded3b40218": {
+      "model_module": "@jupyter-widgets/base",
+      "model_module_version": "2.0.0",
+      "model_name": "LayoutModel",
+      "state": {
+       "_model_module": "@jupyter-widgets/base",
+       "_model_module_version": "2.0.0",
+       "_model_name": "LayoutModel",
+       "_view_count": null,
+       "_view_module": "@jupyter-widgets/base",
+       "_view_module_version": "2.0.0",
+       "_view_name": "LayoutView",
+       "align_content": null,
+       "align_items": null,
+       "align_self": null,
+       "border_bottom": null,
+       "border_left": null,
+       "border_right": null,
+       "border_top": null,
+       "bottom": null,
+       "display": null,
+       "flex": null,
+       "flex_flow": null,
+       "grid_area": null,
+       "grid_auto_columns": null,
+       "grid_auto_flow": null,
+       "grid_auto_rows": null,
+       "grid_column": null,
+       "grid_gap": null,
+       "grid_row": null,
+       "grid_template_areas": null,
+       "grid_template_columns": null,
+       "grid_template_rows": null,
+       "height": null,
+       "justify_content": null,
+       "justify_items": null,
+       "left": null,
+       "margin": null,
+       "max_height": null,
+       "max_width": null,
+       "min_height": null,
+       "min_width": null,
+       "object_fit": null,
+       "object_position": null,
+       "order": null,
+       "overflow": null,
+       "padding": null,
+       "right": null,
+       "top": null,
+       "visibility": null,
+       "width": null
+      }
+     },
+     "7d0b370f20a344d9832a2fdc7a279454": {
+      "model_module": "@jupyter-widgets/output",
+      "model_module_version": "1.0.0",
+      "model_name": "OutputModel",
+      "state": {
+       "_dom_classes": [],
+       "_model_module": "@jupyter-widgets/output",
+       "_model_module_version": "1.0.0",
+       "_model_name": "OutputModel",
+       "_view_count": null,
+       "_view_module": "@jupyter-widgets/output",
+       "_view_module_version": "1.0.0",
+       "_view_name": "OutputView",
+       "layout": "IPY_MODEL_a3abab06426a4faaba4e1ba1b3115535",
+       "msg_id": "",
+       "outputs": [
         {
-          "data": {
-            "text/html": [
-              "<pre style=\"white-space:pre;overflow-x:auto;line-height:normal;font-family:Menlo,'DejaVu Sans Mono',consolas,'Courier New',monospace\">\n",
-              "</pre>\n"
-            ],
-            "text/plain": [
-              "\n"
-            ]
-          },
-          "metadata": {},
-          "output_type": "display_data"
-        },
+         "data": {
+          "text/html": "<pre style=\"white-space:pre;overflow-x:auto;line-height:normal;font-family:Menlo,'DejaVu Sans Mono',consolas,'Courier New',monospace\"><span style=\"color: #008000; text-decoration-color: #008000\">🏃 </span> <span style=\"color: #008000; text-decoration-color: #008000; font-weight: bold\">Finishing 'metalens'...</span>\n</pre>\n",
+          "text/plain": "\u001b[32m🏃 \u001b[0m \u001b[1;32mFinishing 'metalens'...\u001b[0m\n"
+         },
+         "metadata": {},
+         "output_type": "display_data"
+        }
+       ],
+       "tabbable": null,
+       "tooltip": null
+      }
+     },
+     "7fb022224f024af3ba9902ce8f805763": {
+      "model_module": "@jupyter-widgets/output",
+      "model_module_version": "1.0.0",
+      "model_name": "OutputModel",
+      "state": {
+       "_dom_classes": [],
+       "_model_module": "@jupyter-widgets/output",
+       "_model_module_version": "1.0.0",
+       "_model_name": "OutputModel",
+       "_view_count": null,
+       "_view_module": "@jupyter-widgets/output",
+       "_view_module_version": "1.0.0",
+       "_view_name": "OutputView",
+       "layout": "IPY_MODEL_48f8e276d091491fa7800774be9fadb4",
+       "msg_id": "",
+       "outputs": [
         {
-          "data": {
-            "text/html": [
-              "<pre style=\"white-space:pre;overflow-x:auto;line-height:normal;font-family:Menlo,'DejaVu Sans Mono',consolas,'Courier New',monospace\"><span style=\"color: #7fbfbf; text-decoration-color: #7fbfbf\">[17:51:53] </span>status = queued                                                      <a href=\"file:///home/momchil/Drive/flexcompute/tidy3d-core/tidy3d_frontend/tidy3d/web/webapi.py\" target=\"_blank\"><span style=\"color: #7f7f7f; text-decoration-color: #7f7f7f\">webapi.py</span></a><span style=\"color: #7f7f7f; text-decoration-color: #7f7f7f\">:</span><a href=\"file:///home/momchil/Drive/flexcompute/tidy3d-core/tidy3d_frontend/tidy3d/web/webapi.py#360\" target=\"_blank\"><span style=\"color: #7f7f7f; text-decoration-color: #7f7f7f\">360</span></a>\n",
-              "</pre>\n"
-            ],
-            "text/plain": [
-              "\u001b[2;36m[17:51:53]\u001b[0m\u001b[2;36m \u001b[0mstatus = queued                                                      \u001b]8;id=648317;file:///home/momchil/Drive/flexcompute/tidy3d-core/tidy3d_frontend/tidy3d/web/webapi.py\u001b\\\u001b[2mwebapi.py\u001b[0m\u001b]8;;\u001b\\\u001b[2m:\u001b[0m\u001b]8;id=997623;file:///home/momchil/Drive/flexcompute/tidy3d-core/tidy3d_frontend/tidy3d/web/webapi.py#360\u001b\\\u001b[2m360\u001b[0m\u001b]8;;\u001b\\\n"
-            ]
-          },
-          "metadata": {},
-          "output_type": "display_data"
-        },
+         "data": {
+          "text/html": "<pre style=\"white-space:pre;overflow-x:auto;line-height:normal;font-family:Menlo,'DejaVu Sans Mono',consolas,'Courier New',monospace\">solver progress (field decay = 5.96e-06) <span style=\"color: #729c1f; text-decoration-color: #729c1f\">━━━━━━━━━━━━━━━━━━━━━━━━━━━━━━━━━━━━━━━━</span> <span style=\"color: #800080; text-decoration-color: #800080\">100%</span> <span style=\"color: #008080; text-decoration-color: #008080\">0:00:00</span>\n</pre>\n",
+          "text/plain": "solver progress (field decay = 5.96e-06) \u001b[38;2;114;156;31m━━━━━━━━━━━━━━━━━━━━━━━━━━━━━━━━━━━━━━━━\u001b[0m \u001b[35m100%\u001b[0m \u001b[36m0:00:00\u001b[0m\n"
+         },
+         "metadata": {},
+         "output_type": "display_data"
+        }
+       ],
+       "tabbable": null,
+       "tooltip": null
+      }
+     },
+     "a3abab06426a4faaba4e1ba1b3115535": {
+      "model_module": "@jupyter-widgets/base",
+      "model_module_version": "2.0.0",
+      "model_name": "LayoutModel",
+      "state": {
+       "_model_module": "@jupyter-widgets/base",
+       "_model_module_version": "2.0.0",
+       "_model_name": "LayoutModel",
+       "_view_count": null,
+       "_view_module": "@jupyter-widgets/base",
+       "_view_module_version": "2.0.0",
+       "_view_name": "LayoutView",
+       "align_content": null,
+       "align_items": null,
+       "align_self": null,
+       "border_bottom": null,
+       "border_left": null,
+       "border_right": null,
+       "border_top": null,
+       "bottom": null,
+       "display": null,
+       "flex": null,
+       "flex_flow": null,
+       "grid_area": null,
+       "grid_auto_columns": null,
+       "grid_auto_flow": null,
+       "grid_auto_rows": null,
+       "grid_column": null,
+       "grid_gap": null,
+       "grid_row": null,
+       "grid_template_areas": null,
+       "grid_template_columns": null,
+       "grid_template_rows": null,
+       "height": null,
+       "justify_content": null,
+       "justify_items": null,
+       "left": null,
+       "margin": null,
+       "max_height": null,
+       "max_width": null,
+       "min_height": null,
+       "min_width": null,
+       "object_fit": null,
+       "object_position": null,
+       "order": null,
+       "overflow": null,
+       "padding": null,
+       "right": null,
+       "top": null,
+       "visibility": null,
+       "width": null
+      }
+     },
+     "b76c41719c2f4649b27f05ad4868062a": {
+      "model_module": "@jupyter-widgets/output",
+      "model_module_version": "1.0.0",
+      "model_name": "OutputModel",
+      "state": {
+       "_dom_classes": [],
+       "_model_module": "@jupyter-widgets/output",
+       "_model_module_version": "1.0.0",
+       "_model_name": "OutputModel",
+       "_view_count": null,
+       "_view_module": "@jupyter-widgets/output",
+       "_view_module_version": "1.0.0",
+       "_view_name": "OutputView",
+       "layout": "IPY_MODEL_b7d6fa93e6664924bcc34f4f894b65a5",
+       "msg_id": "",
+       "outputs": [
         {
-          "data": {
-            "application/vnd.jupyter.widget-view+json": {
-              "model_id": "",
-              "version_major": 2,
-              "version_minor": 0
-            },
-            "text/plain": [
-              "Output()"
-            ]
-          },
-          "metadata": {},
-          "output_type": "display_data"
-        },
+         "data": {
+          "text/html": "<pre style=\"white-space:pre;overflow-x:auto;line-height:normal;font-family:Menlo,'DejaVu Sans Mono',consolas,'Courier New',monospace\"><span style=\"color: #008000; text-decoration-color: #008000\">🏃 </span> <span style=\"color: #008000; text-decoration-color: #008000; font-weight: bold\">Finishing 'metalens'...</span>\n</pre>\n",
+          "text/plain": "\u001b[32m🏃 \u001b[0m \u001b[1;32mFinishing 'metalens'...\u001b[0m\n"
+         },
+         "metadata": {},
+         "output_type": "display_data"
+        }
+       ],
+       "tabbable": null,
+       "tooltip": null
+      }
+     },
+     "b7d6fa93e6664924bcc34f4f894b65a5": {
+      "model_module": "@jupyter-widgets/base",
+      "model_module_version": "2.0.0",
+      "model_name": "LayoutModel",
+      "state": {
+       "_model_module": "@jupyter-widgets/base",
+       "_model_module_version": "2.0.0",
+       "_model_name": "LayoutModel",
+       "_view_count": null,
+       "_view_module": "@jupyter-widgets/base",
+       "_view_module_version": "2.0.0",
+       "_view_name": "LayoutView",
+       "align_content": null,
+       "align_items": null,
+       "align_self": null,
+       "border_bottom": null,
+       "border_left": null,
+       "border_right": null,
+       "border_top": null,
+       "bottom": null,
+       "display": null,
+       "flex": null,
+       "flex_flow": null,
+       "grid_area": null,
+       "grid_auto_columns": null,
+       "grid_auto_flow": null,
+       "grid_auto_rows": null,
+       "grid_column": null,
+       "grid_gap": null,
+       "grid_row": null,
+       "grid_template_areas": null,
+       "grid_template_columns": null,
+       "grid_template_rows": null,
+       "height": null,
+       "justify_content": null,
+       "justify_items": null,
+       "left": null,
+       "margin": null,
+       "max_height": null,
+       "max_width": null,
+       "min_height": null,
+       "min_width": null,
+       "object_fit": null,
+       "object_position": null,
+       "order": null,
+       "overflow": null,
+       "padding": null,
+       "right": null,
+       "top": null,
+       "visibility": null,
+       "width": null
+      }
+     },
+     "c32f795b0a72480bac2a40f2db5ce901": {
+      "model_module": "@jupyter-widgets/output",
+      "model_module_version": "1.0.0",
+      "model_name": "OutputModel",
+      "state": {
+       "_dom_classes": [],
+       "_model_module": "@jupyter-widgets/output",
+       "_model_module_version": "1.0.0",
+       "_model_name": "OutputModel",
+       "_view_count": null,
+       "_view_module": "@jupyter-widgets/output",
+       "_view_module_version": "1.0.0",
+       "_view_name": "OutputView",
+       "layout": "IPY_MODEL_59f7b4ed010849639dc31bade9b5012f",
+       "msg_id": "",
+       "outputs": [
         {
-          "data": {
-            "text/html": [
-              "<pre style=\"white-space:pre;overflow-x:auto;line-height:normal;font-family:Menlo,'DejaVu Sans Mono',consolas,'Courier New',monospace\"><span style=\"color: #7fbfbf; text-decoration-color: #7fbfbf\">[17:51:55] </span>status = preprocess                                                  <a href=\"file:///home/momchil/Drive/flexcompute/tidy3d-core/tidy3d_frontend/tidy3d/web/webapi.py\" target=\"_blank\"><span style=\"color: #7f7f7f; text-decoration-color: #7f7f7f\">webapi.py</span></a><span style=\"color: #7f7f7f; text-decoration-color: #7f7f7f\">:</span><a href=\"file:///home/momchil/Drive/flexcompute/tidy3d-core/tidy3d_frontend/tidy3d/web/webapi.py#354\" target=\"_blank\"><span style=\"color: #7f7f7f; text-decoration-color: #7f7f7f\">354</span></a>\n",
-              "</pre>\n"
-            ],
-            "text/plain": [
-              "\u001b[2;36m[17:51:55]\u001b[0m\u001b[2;36m \u001b[0mstatus = preprocess                                                  \u001b]8;id=177210;file:///home/momchil/Drive/flexcompute/tidy3d-core/tidy3d_frontend/tidy3d/web/webapi.py\u001b\\\u001b[2mwebapi.py\u001b[0m\u001b]8;;\u001b\\\u001b[2m:\u001b[0m\u001b]8;id=769971;file:///home/momchil/Drive/flexcompute/tidy3d-core/tidy3d_frontend/tidy3d/web/webapi.py#354\u001b\\\u001b[2m354\u001b[0m\u001b]8;;\u001b\\\n"
-            ]
-          },
-          "metadata": {},
-          "output_type": "display_data"
-        },
+         "data": {
+          "text/html": "<pre style=\"white-space:pre;overflow-x:auto;line-height:normal;font-family:Menlo,'DejaVu Sans Mono',consolas,'Courier New',monospace\">solver progress (field decay = 7.28e-06) <span style=\"color: #729c1f; text-decoration-color: #729c1f\">━━━━━━━━━━━━━━━━━━━━━━━━━━━━━━━━━━━━━━━━</span> <span style=\"color: #800080; text-decoration-color: #800080\">100%</span> <span style=\"color: #008080; text-decoration-color: #008080\">0:00:00</span>\n</pre>\n",
+          "text/plain": "solver progress (field decay = 7.28e-06) \u001b[38;2;114;156;31m━━━━━━━━━━━━━━━━━━━━━━━━━━━━━━━━━━━━━━━━\u001b[0m \u001b[35m100%\u001b[0m \u001b[36m0:00:00\u001b[0m\n"
+         },
+         "metadata": {},
+         "output_type": "display_data"
+        }
+       ],
+       "tabbable": null,
+       "tooltip": null
+      }
+     },
+     "e25610dd4c954cbdbd5a71585cdd78e1": {
+      "model_module": "@jupyter-widgets/output",
+      "model_module_version": "1.0.0",
+      "model_name": "OutputModel",
+      "state": {
+       "_dom_classes": [],
+       "_model_module": "@jupyter-widgets/output",
+       "_model_module_version": "1.0.0",
+       "_model_name": "OutputModel",
+       "_view_count": null,
+       "_view_module": "@jupyter-widgets/output",
+       "_view_module_version": "1.0.0",
+       "_view_name": "OutputView",
+       "layout": "IPY_MODEL_5582ac28333f4e6aae6b70f836193e3b",
+       "msg_id": "",
+       "outputs": [
         {
-          "data": {
-            "text/html": [
-              "<pre style=\"white-space:pre;overflow-x:auto;line-height:normal;font-family:Menlo,'DejaVu Sans Mono',consolas,'Courier New',monospace\"></pre>\n"
-            ],
-            "text/plain": []
-          },
-          "metadata": {},
-          "output_type": "display_data"
-        },
-        {
-          "data": {
-            "text/html": [
-              "<pre style=\"white-space:pre;overflow-x:auto;line-height:normal;font-family:Menlo,'DejaVu Sans Mono',consolas,'Courier New',monospace\"><span style=\"color: #7fbfbf; text-decoration-color: #7fbfbf\">[17:52:03] </span>Maximum FlexCredit cost: <span style=\"color: #008080; text-decoration-color: #008080; font-weight: bold\">0.025</span>. Use <span style=\"color: #008000; text-decoration-color: #008000\">'web.real_cost(task_id)'</span> to get  <a href=\"file:///home/momchil/Drive/flexcompute/tidy3d-core/tidy3d_frontend/tidy3d/web/webapi.py\" target=\"_blank\"><span style=\"color: #7f7f7f; text-decoration-color: #7f7f7f\">webapi.py</span></a><span style=\"color: #7f7f7f; text-decoration-color: #7f7f7f\">:</span><a href=\"file:///home/momchil/Drive/flexcompute/tidy3d-core/tidy3d_frontend/tidy3d/web/webapi.py#340\" target=\"_blank\"><span style=\"color: #7f7f7f; text-decoration-color: #7f7f7f\">340</span></a>\n",
-              "<span style=\"color: #7fbfbf; text-decoration-color: #7fbfbf\">           </span>the billed FlexCredit cost after a simulation run.                   <span style=\"color: #7f7f7f; text-decoration-color: #7f7f7f\">             </span>\n",
-              "</pre>\n"
-            ],
-            "text/plain": [
-              "\u001b[2;36m[17:52:03]\u001b[0m\u001b[2;36m \u001b[0mMaximum FlexCredit cost: \u001b[1;36m0.025\u001b[0m. Use \u001b[32m'web.real_cost\u001b[0m\u001b[32m(\u001b[0m\u001b[32mtask_id\u001b[0m\u001b[32m)\u001b[0m\u001b[32m'\u001b[0m to get  \u001b]8;id=976729;file:///home/momchil/Drive/flexcompute/tidy3d-core/tidy3d_frontend/tidy3d/web/webapi.py\u001b\\\u001b[2mwebapi.py\u001b[0m\u001b]8;;\u001b\\\u001b[2m:\u001b[0m\u001b]8;id=841795;file:///home/momchil/Drive/flexcompute/tidy3d-core/tidy3d_frontend/tidy3d/web/webapi.py#340\u001b\\\u001b[2m340\u001b[0m\u001b]8;;\u001b\\\n",
-              "\u001b[2;36m           \u001b[0mthe billed FlexCredit cost after a simulation run.                   \u001b[2m             \u001b[0m\n"
-            ]
-          },
-          "metadata": {},
-          "output_type": "display_data"
-        },
-        {
-          "data": {
-            "text/html": [
-              "<pre style=\"white-space:pre;overflow-x:auto;line-height:normal;font-family:Menlo,'DejaVu Sans Mono',consolas,'Courier New',monospace\"><span style=\"color: #7fbfbf; text-decoration-color: #7fbfbf\">           </span>starting up solver                                                   <a href=\"file:///home/momchil/Drive/flexcompute/tidy3d-core/tidy3d_frontend/tidy3d/web/webapi.py\" target=\"_blank\"><span style=\"color: #7f7f7f; text-decoration-color: #7f7f7f\">webapi.py</span></a><span style=\"color: #7f7f7f; text-decoration-color: #7f7f7f\">:</span><a href=\"file:///home/momchil/Drive/flexcompute/tidy3d-core/tidy3d_frontend/tidy3d/web/webapi.py#376\" target=\"_blank\"><span style=\"color: #7f7f7f; text-decoration-color: #7f7f7f\">376</span></a>\n",
-              "</pre>\n"
-            ],
-            "text/plain": [
-              "\u001b[2;36m          \u001b[0m\u001b[2;36m \u001b[0mstarting up solver                                                   \u001b]8;id=333111;file:///home/momchil/Drive/flexcompute/tidy3d-core/tidy3d_frontend/tidy3d/web/webapi.py\u001b\\\u001b[2mwebapi.py\u001b[0m\u001b]8;;\u001b\\\u001b[2m:\u001b[0m\u001b]8;id=802979;file:///home/momchil/Drive/flexcompute/tidy3d-core/tidy3d_frontend/tidy3d/web/webapi.py#376\u001b\\\u001b[2m376\u001b[0m\u001b]8;;\u001b\\\n"
-            ]
-          },
-          "metadata": {},
-          "output_type": "display_data"
-        },
-        {
-          "data": {
-            "text/html": [
-              "<pre style=\"white-space:pre;overflow-x:auto;line-height:normal;font-family:Menlo,'DejaVu Sans Mono',consolas,'Courier New',monospace\"><span style=\"color: #7fbfbf; text-decoration-color: #7fbfbf\">           </span>running solver                                                       <a href=\"file:///home/momchil/Drive/flexcompute/tidy3d-core/tidy3d_frontend/tidy3d/web/webapi.py\" target=\"_blank\"><span style=\"color: #7f7f7f; text-decoration-color: #7f7f7f\">webapi.py</span></a><span style=\"color: #7f7f7f; text-decoration-color: #7f7f7f\">:</span><a href=\"file:///home/momchil/Drive/flexcompute/tidy3d-core/tidy3d_frontend/tidy3d/web/webapi.py#386\" target=\"_blank\"><span style=\"color: #7f7f7f; text-decoration-color: #7f7f7f\">386</span></a>\n",
-              "</pre>\n"
-            ],
-            "text/plain": [
-              "\u001b[2;36m          \u001b[0m\u001b[2;36m \u001b[0mrunning solver                                                       \u001b]8;id=272287;file:///home/momchil/Drive/flexcompute/tidy3d-core/tidy3d_frontend/tidy3d/web/webapi.py\u001b\\\u001b[2mwebapi.py\u001b[0m\u001b]8;;\u001b\\\u001b[2m:\u001b[0m\u001b]8;id=846761;file:///home/momchil/Drive/flexcompute/tidy3d-core/tidy3d_frontend/tidy3d/web/webapi.py#386\u001b\\\u001b[2m386\u001b[0m\u001b]8;;\u001b\\\n"
-            ]
-          },
-          "metadata": {},
-          "output_type": "display_data"
-        },
-        {
-          "data": {
-            "application/vnd.jupyter.widget-view+json": {
-              "model_id": "1e31002666f2459790186071c5e609ec",
-              "version_major": 2,
-              "version_minor": 0
-            },
-            "text/plain": [
-              "Output()"
-            ]
-          },
-          "metadata": {},
-          "output_type": "display_data"
-        },
-        {
-          "data": {
-            "text/html": [
-              "<pre style=\"white-space:pre;overflow-x:auto;line-height:normal;font-family:Menlo,'DejaVu Sans Mono',consolas,'Courier New',monospace\"></pre>\n"
-            ],
-            "text/plain": []
-          },
-          "metadata": {},
-          "output_type": "display_data"
-        },
-        {
-          "data": {
-            "text/html": [
-              "<pre style=\"white-space:pre;overflow-x:auto;line-height:normal;font-family:Menlo,'DejaVu Sans Mono',consolas,'Courier New',monospace\">\n",
-              "</pre>\n"
-            ],
-            "text/plain": [
-              "\n"
-            ]
-          },
-          "metadata": {},
-          "output_type": "display_data"
-        },
-        {
-          "data": {
-            "text/html": [
-              "<pre style=\"white-space:pre;overflow-x:auto;line-height:normal;font-family:Menlo,'DejaVu Sans Mono',consolas,'Courier New',monospace\"><span style=\"color: #7fbfbf; text-decoration-color: #7fbfbf\">[17:52:13] </span>status = postprocess                                                 <a href=\"file:///home/momchil/Drive/flexcompute/tidy3d-core/tidy3d_frontend/tidy3d/web/webapi.py\" target=\"_blank\"><span style=\"color: #7f7f7f; text-decoration-color: #7f7f7f\">webapi.py</span></a><span style=\"color: #7f7f7f; text-decoration-color: #7f7f7f\">:</span><a href=\"file:///home/momchil/Drive/flexcompute/tidy3d-core/tidy3d_frontend/tidy3d/web/webapi.py#417\" target=\"_blank\"><span style=\"color: #7f7f7f; text-decoration-color: #7f7f7f\">417</span></a>\n",
-              "</pre>\n"
-            ],
-            "text/plain": [
-              "\u001b[2;36m[17:52:13]\u001b[0m\u001b[2;36m \u001b[0mstatus = postprocess                                                 \u001b]8;id=367750;file:///home/momchil/Drive/flexcompute/tidy3d-core/tidy3d_frontend/tidy3d/web/webapi.py\u001b\\\u001b[2mwebapi.py\u001b[0m\u001b]8;;\u001b\\\u001b[2m:\u001b[0m\u001b]8;id=297496;file:///home/momchil/Drive/flexcompute/tidy3d-core/tidy3d_frontend/tidy3d/web/webapi.py#417\u001b\\\u001b[2m417\u001b[0m\u001b]8;;\u001b\\\n"
-            ]
-          },
-          "metadata": {},
-          "output_type": "display_data"
-        },
-        {
-          "data": {
-            "application/vnd.jupyter.widget-view+json": {
-              "model_id": "",
-              "version_major": 2,
-              "version_minor": 0
-            },
-            "text/plain": [
-              "Output()"
-            ]
-          },
-          "metadata": {},
-          "output_type": "display_data"
-        },
-        {
-          "data": {
-            "text/html": [
-              "<pre style=\"white-space:pre;overflow-x:auto;line-height:normal;font-family:Menlo,'DejaVu Sans Mono',consolas,'Courier New',monospace\"><span style=\"color: #7fbfbf; text-decoration-color: #7fbfbf\">[17:52:20] </span>status = success                                                     <a href=\"file:///home/momchil/Drive/flexcompute/tidy3d-core/tidy3d_frontend/tidy3d/web/webapi.py\" target=\"_blank\"><span style=\"color: #7f7f7f; text-decoration-color: #7f7f7f\">webapi.py</span></a><span style=\"color: #7f7f7f; text-decoration-color: #7f7f7f\">:</span><a href=\"file:///home/momchil/Drive/flexcompute/tidy3d-core/tidy3d_frontend/tidy3d/web/webapi.py#424\" target=\"_blank\"><span style=\"color: #7f7f7f; text-decoration-color: #7f7f7f\">424</span></a>\n",
-              "</pre>\n"
-            ],
-            "text/plain": [
-              "\u001b[2;36m[17:52:20]\u001b[0m\u001b[2;36m \u001b[0mstatus = success                                                     \u001b]8;id=664853;file:///home/momchil/Drive/flexcompute/tidy3d-core/tidy3d_frontend/tidy3d/web/webapi.py\u001b\\\u001b[2mwebapi.py\u001b[0m\u001b]8;;\u001b\\\u001b[2m:\u001b[0m\u001b]8;id=991257;file:///home/momchil/Drive/flexcompute/tidy3d-core/tidy3d_frontend/tidy3d/web/webapi.py#424\u001b\\\u001b[2m424\u001b[0m\u001b]8;;\u001b\\\n"
-            ]
-          },
-          "metadata": {},
-          "output_type": "display_data"
-        },
-        {
-          "data": {
-            "text/html": [
-              "<pre style=\"white-space:pre;overflow-x:auto;line-height:normal;font-family:Menlo,'DejaVu Sans Mono',consolas,'Courier New',monospace\"></pre>\n"
-            ],
-            "text/plain": []
-          },
-          "metadata": {},
-          "output_type": "display_data"
-        },
-        {
-          "data": {
-            "application/vnd.jupyter.widget-view+json": {
-              "model_id": "c8c3893963984096bb77d5a062849bb3",
-              "version_major": 2,
-              "version_minor": 0
-            },
-            "text/plain": [
-              "Output()"
-            ]
-          },
-          "metadata": {},
-          "output_type": "display_data"
-        },
-        {
-          "data": {
-            "text/html": [
-              "<pre style=\"white-space:pre;overflow-x:auto;line-height:normal;font-family:Menlo,'DejaVu Sans Mono',consolas,'Courier New',monospace\"></pre>\n"
-            ],
-            "text/plain": []
-          },
-          "metadata": {},
-          "output_type": "display_data"
-        },
-        {
-          "data": {
-            "text/html": [
-              "<pre style=\"white-space:pre;overflow-x:auto;line-height:normal;font-family:Menlo,'DejaVu Sans Mono',consolas,'Courier New',monospace\">\n",
-              "</pre>\n"
-            ],
-            "text/plain": [
-              "\n"
-            ]
-          },
-          "metadata": {},
-          "output_type": "display_data"
-        },
-        {
-          "data": {
-            "text/html": [
-              "<pre style=\"white-space:pre;overflow-x:auto;line-height:normal;font-family:Menlo,'DejaVu Sans Mono',consolas,'Courier New',monospace\"><span style=\"color: #7fbfbf; text-decoration-color: #7fbfbf\">[17:52:21] </span>loading SimulationData from simulation_data.hdf5                     <a href=\"file:///home/momchil/Drive/flexcompute/tidy3d-core/tidy3d_frontend/tidy3d/web/webapi.py\" target=\"_blank\"><span style=\"color: #7f7f7f; text-decoration-color: #7f7f7f\">webapi.py</span></a><span style=\"color: #7f7f7f; text-decoration-color: #7f7f7f\">:</span><a href=\"file:///home/momchil/Drive/flexcompute/tidy3d-core/tidy3d_frontend/tidy3d/web/webapi.py#602\" target=\"_blank\"><span style=\"color: #7f7f7f; text-decoration-color: #7f7f7f\">602</span></a>\n",
-              "</pre>\n"
-            ],
-            "text/plain": [
-              "\u001b[2;36m[17:52:21]\u001b[0m\u001b[2;36m \u001b[0mloading SimulationData from simulation_data.hdf5                     \u001b]8;id=543088;file:///home/momchil/Drive/flexcompute/tidy3d-core/tidy3d_frontend/tidy3d/web/webapi.py\u001b\\\u001b[2mwebapi.py\u001b[0m\u001b]8;;\u001b\\\u001b[2m:\u001b[0m\u001b]8;id=986536;file:///home/momchil/Drive/flexcompute/tidy3d-core/tidy3d_frontend/tidy3d/web/webapi.py#602\u001b\\\u001b[2m602\u001b[0m\u001b]8;;\u001b\\\n"
-            ]
-          },
-          "metadata": {},
-          "output_type": "display_data"
+         "data": {
+          "text/html": "<pre style=\"white-space:pre;overflow-x:auto;line-height:normal;font-family:Menlo,'DejaVu Sans Mono',consolas,'Courier New',monospace\"><span style=\"color: #800000; text-decoration-color: #800000; font-weight: bold\">↑</span> <span style=\"color: #000080; text-decoration-color: #000080; font-weight: bold\">simulation.json</span> <span style=\"color: #729c1f; text-decoration-color: #729c1f\">━━━━━━━━━━━━━━━━━━━━━━━━━━━━━━━━━━━━━━━━</span> <span style=\"color: #800080; text-decoration-color: #800080\">100.0%</span> • <span style=\"color: #008000; text-decoration-color: #008000\">616.9/616.9 kB</span> • <span style=\"color: #800000; text-decoration-color: #800000\">1.8 MB/s</span> • <span style=\"color: #008080; text-decoration-color: #008080\">0:00:00</span>\n</pre>\n",
+          "text/plain": "\u001b[1;31m↑\u001b[0m \u001b[1;34msimulation.json\u001b[0m \u001b[38;2;114;156;31m━━━━━━━━━━━━━━━━━━━━━━━━━━━━━━━━━━━━━━━━\u001b[0m \u001b[35m100.0%\u001b[0m • \u001b[32m616.9/616.9 kB\u001b[0m • \u001b[31m1.8 MB/s\u001b[0m • \u001b[36m0:00:00\u001b[0m\n"
+         },
+         "metadata": {},
+         "output_type": "display_data"
         }
-      ],
-      "source": [
-        "sim_data_after_mnt = web.run(sim_after_mnt, task_name='meta_near_field_after')"
-      ]
-    },
-    {
-      "cell_type": "code",
-      "execution_count": 25,
-      "metadata": {},
-      "outputs": [
-        {
-          "data": {
-            "image/png": "iVBORw0KGgoAAAANSUhEUgAAAsEAAAEnCAYAAABIRJ52AAAAOXRFWHRTb2Z0d2FyZQBNYXRwbG90bGliIHZlcnNpb24zLjYuMiwgaHR0cHM6Ly9tYXRwbG90bGliLm9yZy8o6BhiAAAACXBIWXMAAAsTAAALEwEAmpwYAADq6ElEQVR4nOy9ebwtWVnf/X1WVe29z3THHuimW2gmEXiBqAxxFkcUXxJjFDEKakLiPL0aMa+RaJxijENIVKJEiSKiL4kER5yCqIwKKCICDQ3d9Hj73numPVTVet4/1qqqVbWr9tnn3HvuObdv/e5nf+4+VbWrVq2qvfavfuv3PI+oKj169OjRo0ePHj16XEswR92AHj169OjRo0ePHj2uNHoS3KNHjx49evTo0eOaQ0+Ce/To0aNHjx49elxz6Elwjx49evTo0aNHj2sOPQnu0aNHjx49evTocc2hJ8E9evTo0aNHjx49rjn0JLjHoUBEfkdEXnDU7ejRo0ePHj169GhDT4J7XDJE5CUi8svhMlV9tqr+0hVuxyNFREUkPuTjfJaI/J2I7IrIH4vIIxZs+1QR+VMRuSgid4rI97a0dzt4fW/Xvnr06NGjR48elw89CT5mOGwC1+PSICLXAa8Bvhc4A7wN+LUFH3kl8Aa/7acDXy8i/3djm1Oquu5fP3AIze7Ro0ePHj16NNCT4CsEEblVRF4jIveLyDkRealf/kIR+TMR+QkROQe8REROisgr/LZ3iMj/KyLGb/8YEfk/Xll8QER+zS8Xv4/7RGRTRP5aRJ7U0ZYXisjtIrIlIh8Uka8I1n2NiLxHRM6LyO+FKqeIPFFEXi8iD4rIvSLyPSLy+cD3AF/mlcx3+m3/RET+uX9v/Dnc4dv3ChE56dcVaugLROTD/pz+zYJ+/EIR+St/jh8RkZcEq9/g/7/g2/IPWz5frNsWkR1/7EfueQErfDHwblX9dVWdAC8BniIij+/Y/pHAr6hqrqofAN4IPHEfx+vRo0ePHj16HAJ6EnwFICIR8DrgDhwpejjwqmCTZwC3AzcCPwj8Z+Ak8CicevhVwFf7bX8A+H3gNHCL3xbgc4FPAx7nP/ulwLmWtqwBPw08W1U3gE8C3uHXPRdHaL8YuB74U+BX/boN4A+A3wVuBh4D/KGq/i7wQ8CveSXzKS1d8EL/+kx/TuvASxvbfArwscBnAf9WRD6uZT8AO74/TgFfCHydiPwjv+7T/P+FsvoXzQ+raqm6Aj/lz/EuEfkYT5C7Xs/3u3gi8M5gfzvAB+gmtj8JfJWIJCLyscA/xPVjiDu8VeK/e6W5R48ePXr06HHI6EnwlcHTccTxO1V1R1UnqvrGYP1HVfU/q2oGzIDnAS9W1S1V/RDw48BX+m1T4BHAzY39pMAG8HhAVPU9qnp3R3ss8CQRWVHVu1X13X75vwJ+2H82w5Hbp3o1+DnAPar64/64W6r65iXP/yuA/6Sqt6vqNvBi4HkN68e/U9Wxqr4TRzLbyDSq+ieq+teqalX1XTiS/ulLtqOEiHwZ8Hzgn6hqqqof9gS56/VK/9F14GJjdxdxfd+G1wFfAoyBvwN+QVXf6tc9ADwNdz0/we/jV/Z7Lj169OjRo0eP/aMnwVcGtwJ3eGLZho8E768DEpxqXOAOnHoM8F2AAG8RkXeLyNcAqOof4dTV/wLcJyIvE5ETzQN55fLLcIT3bhH5rWAq/xHATxXqJ/CgP9bD/Tl8YH+nXeLmlvOJccp3gXuC97s4sjkHEXmGuGC0+0Xkoj+PfamnIvIPcH31j1X1/v18FtgGmv16AthqOc4ZnHL+/cAI14efJyJfD6Cq26r6NlXNVPVe4BuBz/Wqe48ePXr06NHjENGT4CuDjwAfsyDoTYP3D1CpvQU+BrgLQFXvUdV/oao3A/8S+K8i8hi/7qdV9ROAJ+BsEd/ZejDV31PVzwFuwqmT/y1o579sKKArqvrnft2jlmh/Gz7acj4ZcO8en2vDK4HXAreq6kngZ3FEfZl2ICI3AP8L+AZV/atg+cdIPUtD81X4pt9NoFJ7e8mj/fImHgXkqvoKT3TvxNlgvqCjeUX7++9ljx49evToccjof2yvDN4C3A38iIisichIRD65bUNVzYFXAz8oIhveivDtwC8DiMg/FZFb/ObnccTJisjTvEqa4HyzE5ztoQYRuVFEnuvJ2xSnbBbb/SzwYhF5ot/2pIj8U7/udcBNIvKtIjL0bXuGX3cv8EjxwXst+FXg20TkNhFZp/IQdynji7ABPKiqExF5Os7SUOB+fy6tZN0/hPwG8Muq+upwnbdDrC94FTaF/4mzkvwTERkB/xZ4l6r+Xcsh/94dVp7vgwMfhlPh3+Xb8wwR+Vi/7izOq/0nqtq0W/To0aNHjx49LjN6EnwF4IntF+GCyT4M3IkjQ134JhyRvR2XTeCVwMv9uqcBbxaRbZwi+i2qejtuSv6/4YjxHbiguB9r2bfBkeqP4uwOnw58nW/n/wR+FHiViGwCfwM826/bAj7Hn8c9wPtwgW4Av+7/Pycif9lyzJcD/wOXveGDOIL+TQvOfxG+Hvh+EdnCEdCSzKrqLi6w8M+8peOZjc/eAnwq8K0Nlfdjlj24t0/8E3+c87igxucV60XkZ0XkZ/22m7ggw2/z274D16f/3m/+KJxdYssvnwJfvmxbevTo0aNHjx4Hh6juOYPco0ePHj169OjRo8dDCr0S3KNHjx49evTo0eOaQ0+Ce/To0aNHjx49elxz6Elwjx49evTo0aNHj2sOPQnu0aNHjx49evTocc2hJ8E9evQ4thARed1v/WgfvdujR48eR4j3/v2v6N+995cfcmNxV/GGKwYRiYC3AXep6nP22PYhdwF69HgI4gFVvf5y7OiVr/xe+7wvewm//htGn/353yl7f6JHjx49elxOiIh55j98IqrKm9/0lUZV52oQXK04chIMfAvwHuZL0XbgODS5R48e3cju2HubvSEiw6c+9TH8wR/+BN/8zT/FFzz7uyKfc7tHjx49elwh/I//8W/yt7zlPZjI8PVf949yqiqtVz2OlFH6ymdfiCs88O1H2ZYePXocL/zHH//6yXg85WlPezyf+qlP4V/9y+dmPIQG3x49evQ47hCR0VOe8mh+7/d/HGOEz/nsb+cFL/ihkapOjrptlwNHLav+JPBduFK4PXr06AGAiJx+8pMfxRv/7L8A8OIXfwWf9axv5Wu/9kdXVHV8xM3r0aNHj2sC/+HHvm6cphnXXXcSgC9//mfz5c//7DEPEUHiyEiwiDwHuE9V3y4in7FguxcBL7pS7erRo8fR4zv+ny978OMe/whWV0cAnD69wVd+1ecxnaa7PEQG3x49evQ4zhCRM09+8qP4sz//r+Wyb/zGL+aTP+nr+e5/LWdV9dwRNu+y4MjKJovIDwNfCWTACOcJfo2q/rMFn9GjF6979OixGNnbVfUTD/ppEXnE057++A+98Y0vJYqicvl0OuOTP+kbeMc73n+Dqt5/WZrao0ePHj1a8W3f/qX6lCc/mq/8qs+rLX/lr7yet7397/mpn/z1q16QOLIUaar6YlW9RVUfCTwP+KNFBLhHjx7XBp7//M/+0Ete8tU1AgwwHA74zu/8cr7hG/7xfUfUtB49evS4JiAit/35n/8NX/HPPmdu3fO+/LN485v/FhF59BE07bKizxPco0ePY4O3vu1l+sADF/m8z3t66/ov/bLP5K/e8T5E5LFXuGk9evTocc3gec971u3f//1fizHzNNEYww/8wNfypV/6me9fZl8i8nIRuU9E/iZY9lQReZOIvENE3iYiT/fLRUR+WkTeLyLvEpGPv2wn1YJjQYJV9U/2yhHco0ePhzZERF783S/jh364OwRARPiBH/havviLP+3vr2DTevTo0eOawZvf8nN64cIOn/3Zn9C5zbOe9fFsb4/5izf9zDKe2l8EPr+x7D8A/05Vnwr8W/83wLOBx/rXi4Cf2V/r94djQYJ79OjR47X/+4ftzTef5alPfczC7T79059Kmmb86Rtf2hfP6dGjR4/LCBGRF7/45/ihH/4Xe277Qz/8Il784pchIgu9war6BuDB5mKq+hAngY/6988FXqEObwJOichN+zqJfaAnwT169DgW+ImfeDUv+XdfvdS23/eSr+Ynf+LXD7lFPXr06HHN4eOvO3uSJz95b7vvk550Gw+78QzAQQKhvxX4MRH5CPAfgRf75Q8HPhJsd6dfdijoSXCPHj2OBf74j/7qzTc/7AxYu+fr4Ted4TWvecPvHnWbe/To0eMhhrWbbjq71DiMtdx881mA53lfb/FaJq3t1wHfpqq3At8G/MJhnlQX+nxjPXr0OD4oBtdltuvRo0ePHpcfqsuPsS7N7utU9Tv2eZQXAN/i3/868PP+/V3ArcF2t/hlh4JeCe7Ro8fxwZLqQ0+Ce/To0eOQUJDgZV4HrzXxUeDT/ftnAe/z718LfJXPEvFM4KKq3n1pJ9SNXgnu0aPH8YHqcoPqERX56dGjR49rApdxjBWRXwU+A7hORO4Evg/4F8BPiUgMTKgqA/828AXA+4FdYLlAkQOiJ8E9evQ4Psiy5Yoi5/mhN6VHjx49rklY68biZbfdA6r65R2r5nKwqStj/A3LHfzS0ZPgHj16HB/0nuAePXr0OFrs3xN81aL3BPfo0eP44DJ6gjuqFJ0RkdeLyPv8/6f98itapahHjx49ji2ujCf4WKAnwdcoJPh3reJaP/9jicsbGPeLzFcp+m7gD1X1scAf+r/hClcp6tGjR49ji2uIBPd2iCPGQUmYsvyNt9cx2tbvZ//7wV5tOYrjdq27nH3chcM636sVohbRJVTeJbZR1TeIyCMbi5+LC9AA+CXgT4B/TVClCHiTiJwSkZsOMyq5R48ePY4jBF1qjC22vZrRk+AriMupOh62glns/3KQtP20Ndz2Sh/7cn72Uo5xTRPjLIfFFTj9dgf2BN8YENt7gBv9+64qRT0J7tGjx7UFq24sXnbbqxg9CT5kXO3T7YJcEim7VBJ60GNfzf1+uR8Eriosa3VwKsWtIvK2YOnLVPVlyx5KVVVErrEO7tGjR489cA0FxvUk+DJjafK1jNrVxKXcbPs5XuM4ByGjrf2wTBtajg2XiQxeQh8c2nH2OF6zHx/ypHh/2SE+oqrP3ucR7i1sDiJyE3CfX35FqxT16NGjx7HFNUSC+8C4S4Q0/rVvJPOvAx1syf1c6vFaPrOfILIDE+COY3fus+PYc9teSh8cdl937adrs4d6QKPa5V8Hw2tx5Trx//9msPyKVSnq0aNHj+ML3cc4fHWT4F4J7sBlIRmdZGa/zx4LfvCXIl37OV5wLJF9q8KtBHRf7bD1zwXHv7Rj76cNjbYs3N8iXMJ1Do+1pErchatKPb6MeYI7qhT9CPBqEfla4A7gS/3mV7RKUY8ePXocW1xDSnBPgltwSQT4AMRr7yn/8PPL3Jjtx1t0XtWxG8faBxldlgAvzsZQbBeQ4ct47L3aULWj7XMH7/u2486fR8d1XoIQL3PMq4IMLx0Yt3fQxoIqRZ/Vsu0VrVLUo0ePHscWfWBcj31hSeK731Rl7aRlOXWx25rR8nm1HeTMsIiMhtt2k1CzuD0tbZ4jwy2KdPMzi47due0SfVG1Z35/y6Lr3Jd7GCjQrZA/pLB0YNxD9Px79OjR48jRK8HXLA4W2HYAsrUXWsjY4vY0j9FoU0cbVG3wWXfTiz8+gDbJqPtQtd9lyW95jL36wrYfX2x57IXe6xJdx6+3Ya5fylO0waKWwWC/ntR93APh+VeI6g9F0li/xEB0qZk+rgTEWmQZq0NfNrlHjx49Dgeqy4+xPQk+GERkBLwBGPp2/Iaqft9RtQeWJMBzqu+Caf49iOk8wilwv20X2WolVZ74za2LOo8oNdIXEl7TOHZDFXYfat9ZKwFdQDxptqE6fkXciuUtqnDHNVlEwKs2tPeNSAQU00GmRorL9tUav+x1WtIXHX5Oi4eTplLeYpnYY0A69kRYWW5QvcoH3h49evQ4tlh2HH4I4CiV4CnwLFXdFpEEeKOI/I6qvukI27QYe5GtcruDEJ9wuxYyvHD7JrGMWpa1o7jP58mwI2Kitt0eUXyouYMmZHEbK+SImFYivBD7JMBN8ru4j9w6Vbt/Urxgf8tvVzx01B+I6g8GwXaw0DpyVcBasEs8jPZKcI8ePXocDq6hwLgjS5GmDtv+z8S/jmdvzqWtqpTNGgEW0zLtXieBXa869roswfHLz0dAhEiCiMFIjGAQ3PvmSzpIYevpM28zCE6q24YQENCwje3HKtpfbFvYIExw/GJZVyqxZW/nigDv1UdCeJ2SlnYue9x5e8re90L9/gnvr/lrEm53CanajhpZvvyrR48ePXpcfqguPw4vl6nn5SJyn4j8TWP5N4nI34nIu0XkPwTLXywi7xeR94rI5x3CGZY4Uk+wOHnt7cBjgP+iqm8+yva0Yhn7wwH9uAfDYkVTWI6ciVA9ckjlgZ1TY8tNpFsRbratlTQvp067h8pKca18ytJuA5g7zjIqcECAF/RV1ae2Un4broN5F8IyA8LiPqiuQYEWZTjwjC+l1F8t6JXgHj169Dha7EsJXmqrXwReCryiWCAinwk8F3iKqk5F5Aa//AnA84AnAjcDfyAij1PVQ1E+jpQE+5N6qoicAv6niDxJVZtPCi8CXnQU7ds/Ab7cZLd5E84T4C7y2yR8BQpypVpwpJD8QkVALxEtx6+1qdFXWjvXqNa2pWwRSyNiXm1tb2O9r9z1kMIKUSO/eWN/7ddtP5gnwuF+6laR5R5QrhIsS4KvNnLfo0ePHlcLLrMdQlXfICKPbCz+OuBHVHXqtymqdz4XeJVf/kEReT/wdOAvlmvQ/nBkdogQqnoB+GPg81vWvUxVP1FVP/Ew27B3UFwLAe5YX9vvgVXg9huwSYCLqfzCQiASY0xcWiJq0/o0p9xNuY/9YxkLRwsRpv14Yfv23u9ebdkb4bFqdoSgr0prhO9PkZiiz8p+9TaPxdf5YKS0e5+VVaQ6n+WLkhzvanPqBtVlXj169FgIEfkdEXnB3lv26BFg2TFYlUtwsT4O+FQRebOI/B8ReZpf/nDgI8F2d/plh4IjI8Eicr1XgBGRFeBzgL87qvbMYZlCD0vYDubVvGWweLo/JMAh+Q2JnAn/biN5e5LzAxK3BsG6FCtI87P7Jm9l33efS1u/tPVZvT8rMtwk0w5t51y1YZl7QtUud+/sRYSvNm9wkSd4mVePHj1KiMhLROSXw2Wq+mxV/aUr3I5HioiKGygP+1jPF5E7RGRHRP6XiJxZsO1TReTtIrLr/39qsE5E5EdF5Jx//ajI1TZ4XkYoy4/DTpB4joi8LXgtM3sfA2eAZwLfiavkecX7/CjtEDcBv+R9wQZ4taq+7gjbsyf2S4AL7I8I77VtGwGuK7rGLL6sbe1xy/L6uuB9d+GOMLVad5uhboFoEtz5NoXZGLqOW7yvQwlyCQd5kF2Wh9DeUEd7kGJgTfCfK6wbhaUEBV3Y3gJVXx3s4ShE0Aed1ojyBK4e5XTZgLc+MK7HIUJEYlXNjrodPbohIk8Efg74QuAvgZcB/xXnJ21uOwB+E/hJv82/BH5TRB6rqjOc5fIfAU/BUcDXAx8Efvawz+NYQu1+K8a9TlW/Y59HuRN4ja/W+RYRscB1wF3ArcF2t/hlh4IjU4JV9V2q+g9U9cmq+iRV/f6jasvigg8twV5LqagHfS3Z5hYCLGLc1D0GI0ntFWaDaPpeK1IXKKdlsQrdI6/swW6hkAQejBA2MiI09x+2Wau+LX2+1JXWsF+a/VdaIwpbRM1WsoyqHuKQ7o1WRbiRMSLc/LhaInoluMchQkRuFZHXiMj9XvF7qV/+QhH5MxH5CRE5B7xERE6KyCv8tneIyP8r/ssuIo/xU7gXReQBEfk1v1z8Pu4TkU0R+WsReVJHW14oIreLyJaIfFBEviJY9zUi8h4ROS8ivycijwjWPVFEXi8iD4rIvSLyPSLy+cD3AF8mItsi8k6/7Z+IyD/3740/hzt8+14hIif9ukK9fYGIfNif079Z0I9fKCJ/5c/xIyLykmD1G/z/F3xb/mHL539bRH48+PtVIvLyRdeuBV8B/G9VfYPPNPW9wBeLyEbLtp+BE/1+UlWnqvrTuMiOZ/n1LwB+XFXvVNW7gB8HXrjP9jx0UHiCl1eCD4L/BXwmgIg8DhgADwCvBZ4nIkMRuQ14LPCWSz+pdvQV45bAYgK8xI9xrSrbEtvWDt7uny3fN0iZe9+d7qw+zR4Sw7xadtmC0BrH9oFlYVsOE/OKMDhimM+pwWGAYBNlfyplQFzxfs9zWOJ6dn5mv/faXorw1QCrLFWL/mpRtnscG/hZx9cBfwR8JW7QC2NNngG8CrgRl7Lz54CTwKOAs8DvA3cDvwD8gP/7M3E/3sV+Phf4NJzf8SLweOBCS1vWgJ8Gnqaq7xWRm3BTw4jIc3GE9ouA9wHfDfwq8Eme4P0B8B/9+gR4gqq+WUR+CHiMqv6zji54oX99JnAfLlL/pb4vCnwK8LG+/W8Rkdeo6nta9rUDfBXwbuBJwOtF5B2q+r/8+X8QOLVATf8a4F0i8lu4WeGn41RYRORTcNepC89R1Tfisgf8ebFQVT8gIjPf9rc3PvNE4F1edSzwLr/8d/3/7wzWvdMvuzahLDcOF9vuARH5VdyDyHUicifwfcDLgZeLS5s2A17gr8+7ReTVwN8CGfANh5UZAnoSvIcKfEC0EaNFFcUWEamSQLup9K6sD/tuYqCIdm7j7+5mH+2fXOXsvz/3f8+H7SzaWCPCDRRq8KX6lot9VN9T36d73QfLXPvawQ4awFiQ6rot4lgSZbWgfXaIHoeCp+NSLn1nQM7eGKz/qKr+ZwARUdy0+lNVdQvY8srlV+JIcAo8ArhZVe8M9pMCGzjy+5YOAlnAAk8SkQ+r6t04gg3wr4AfLj7rye33eDX4k4B7VLVQUSfAsqlFvwL4T6p6u9/vi4G/EZGvDrb5d6o6Bt7p1eSnAHPnoKp/Evz5Lk9yPh2n7u0JVb1HRL4O+CVgBfhHvp/xBPfUErtZxz1ohLiI6//9bttcfxFYFxFpEOdrBLoPMWyp7BBf3rGq9YFNVX8Q+MElG3BJOBbZIR4y0LqKqi3/Wj9z2M3SvCR8lf0hVIQLL3C9LeL/NdG1vP3YLTaEFuJdLD+ITaKtPRL8q8POKd9Fn4T9c4gPnhXavNmL7pnG/fWQRKEEL/Pq0WN/uBW4Y4E6GUakX4dTWe8Ilt1BFaX+Xbh5obeIS/T/NQCq+kc4dfW/APeJyMtE5ETzQKq6A3wZjvDeLSK/JSKP96sfAfyUiFwQkQvAg/5YD/fn8IH9nXaJm1vOJ8Yp3wXuCd7v4sjhHETkGSLyx94qctGfx3X7bM//xgV/vNcT3/1iG2j27Qlg6wDbNtefALavTQJMpQQv87rKu6gnwSFaAhP3JHsFMWkhv62b7+mxXW6bhZ/XvP5qkM4D+XHFzCmRbX1Tb/cildnWXt2o9+tcs+aU/Pl2drYhIOjNfiiIcPg6KC71mh+UDC/jDT526CvG9Tg8fAT4GOnOWhB+AR+gUnsLfAw+QEdV71HVf6GqN+OCrP6riDzGr/tpVf0E4Am4qfnvbD2Y6u+p6ufg7AB/B/y3oJ3/UlVPBa8VVf1zv+5RS7S/DR9tOZ8MuHePz7XhlTjv5q2qehIXQBaaxZbBD+JU5ptEpFQKReRTvZe46/WpftN34y0U/nOPAobA37cc693Ak0VqA+CT/fK5ffn37+ZahbX7qBjXk+CrFgcKDgpJ7xxxahKZJQKaFny+fL8P9U9rpLGhcDaC4ObJZ5B/tvkq0Ph7P324vAd4OYKzsGR15zl0Z6Vo66tmfy6NILCw+vx+Bov5gLhOMtxxPy6DYxcg1wfG9Tg8vAVnOfgREVkTkZGIfHLbht6D+GrgB0Vkw1sRvh34ZQAR+acicovf/DxeOxORp3mVNMH5Zie0/AiIyI0i8lzvDZ7ilMhiu58FXiwu+wHiAvT+qV/3Ohxp/FYfOLQhIs/w6+4FHind/q5fBb5NRG4TkXXgh4BfO2AWjA3gQVWdiMjTgecH6+7359JF1hGRTwO+GucrfgHwn0Xk4QCq+qequr7g9ad+N78CfJEnzWvA9+OyDbQpwX+C+2H5Zt9v3+iX/5H//xXAt4vIw0XkZuA7cFXOrk1cmcC4Y4FrmgTX0JEXeBnsTX7bp70Pgi4Vt4281ZY1pvybqOe4XeK1D8X1UFG2Y9lXm5e6vY8W9WeBpt3jIJi/F5r7mifD+8dVogb3dogehwRPbL8IeAzwYVyKpi9b8JFvwhHZ23Ge31fignkAnga8WUS2cYrot3iv7QmconseZzc4B/xYy74NjlR/FGd3+HRcBS1U9X8CPwq8SkQ2gb8Bnu3XbeFy6n8RzrrwPnyEPfDr/v9zIvKXLcd8OfA/cNkbPogj6N+04PwX4euB7xeRLeDf4h4Y8G3cxam8f+YtHc8MP+jtIa8AvlFV7/Kk9heA/95QahdCVd+Ns2H8Ci7Qb8O3qzjO74jI9/htZ7gUaF+FC1T8GpwPeeY3/zmcPeOvcf39W37ZtYlryA4hV5PlxQUrXJ5Yvu6AONi7OlyFvQnM/D7b9ttFbOrlmQ0iSaNCXD1HcEHwmgpnsazw/s6nRutSX8NME3lj3059bLZ9vs2mtp8uoSL0KFd/VwpneJzmMer7jWr76TqvZrGLsD/dMeZJczPFWtHG3M6oeatb2jzX9vDcl7SR7OfeXLjf4Ht/+YPjsrcfpMKjiLxp+toXPyOJu7ObFLj/4g43fvlP/K6qPvtATezRo0ePHnMQkU/7ln/09P/zEy/63KW2/39+/g/4T69507NU9Y8PuWmHgms+OwRw5AR4v2hNNSbB+3DbBf5fwRV+KAj1ojRh7vP+c2FqMDFICxHuUokXZWIoi1LMrahnUagT4HC/UeMY7daHRW1oPjx0telyp3erZ2oIMjrMwVIW3KA9e0c3ujNFHBssq/L2SnCPHj16HA72lSLt6h6Lr0kSXPeS7t8GsTz5re9zEVnZb7qqqvqZI0XtpKy7XU2101kcFh0xtAWEHKpJrDseKGo+4g6SXZJOqFTciri191GlNDcr6c2hdn7d/VV/cKifx17b74W97gEo7q/imF3tDB6C9kWG54nwsUqVtnTFuN4T3KNHjx6HgiIwbqltj8lvxwFxTZLgZdCdW3bZC36w4LH9oMpx204ImhXR6mj3x3aVMw5LBNNCgLvOsabQ7vGQESrTFdFeRLILdJeSbqLaX9M20q2gL3KpHUbBj3lVGJYJsGzLibwswT02RLhXgnv06NHjaNErwdcI9qkCH4QAzx+zsW4BiWqb9t8LXaSsXhRiniR2EtTOqmgLnhJbvMBt/tr2hoZZGKJKcRYW9NV8MY7QJ91c7g7TJL3QpewufpjogLdw7EkuO+6H+c8tskgEH1+KCB9jW0RPgnv06NHjaKH7CD6+yofia5sEd+DSlNt9+H/3pSLupWwGy+YsCuHnKjK6DDG9HEpnnXDvoQbX1ObLc+zW5YWFRJrq8HxA4dxn9jhem02kE2q7/dMHJMLL7euYwlqwy1SM6+0QPXr06HEoUJZPQ3mcRJQD4JojwZW6erBguG5c3nRhXSrwQsLaomSKmLlAumZWhC4LRNcxFhLBhgpcke3llOA228UyanBBaBdZLlqPXeyX+nk3+7LoR2g/xryXmeXV4H3h4PfZXsF3x4Io65Ipd67ygfdqhS8n3KNHj+OPB1T1+oN9dD+pz67uIeGaI8GHg30Qk2XsD+WCun1h4W4PqhDuoQI306o5zKcCC9vbFqjW5tEtyGSbNaGdCNt6pohSyS2eaUw9YNDvo1MN7spG0dEXoZViL7JdqsEBEe7eea9qlsgse0RoBtv1OBr0Pxs9ehx/ZHfsvU0HrC4/xl7lQ3E/mh1yAFubR3MptBLgvQPM2vysexHdZm7hZi7cMK9wV7GNCnW7RS1QrcW36w8ULCza1STChe93URBgRXwrzytzD6ptuZS791n/e+8UbwB5KxHeLw5DlV0+FdsRYVk7RF8xrkePHj0OB0XFuGW3vYrRk2CPZYjqQaeL90WEaySrToC7gr3mbRB5+ZmF7dJ6Hty2QhCqWUCG8+AYbSpwYIPoIMBtJLK2rGZPqIiwhkFytaIPRY5kg2rq/ifyRzOoBir0gb+rOUVfln3WtJg0Mlu0EuGivXvgUsjvYd7HVwR9YFyPHj16HC367BAPcZR+4D2yOLSVF24lEG3EpuGzbat21jxe47PNAhCLqsK1oyJvTZQWBJ0n0aH6a8uy8g0CPNf2ug+4OI82K8SiinElWQ2IMM20abQRyipfsoj7/gqVH7kgwxBkqvDEdXE/5sH/7X1ZPEiUpDhIuFBPvrBYFV5MTJufaXmYWHRfdZ6jAbHHZyBbmgQfflN69OjR45rFNZId4vJGcx1zdOay7fLiitlXerI6bPCqo5vsNHPcRhWJXDbFWEvqstDKQE3ldSTXWvdSzbB2htWZW64Zjvymld2AhvrbEQgXBt01g/K60EzZ1txH9VDQdX1C77Jrd3EeVmdYO/Pn6F+atfqeu4lxd1q4ZrnltmtYa3cD7Q9W3ffQUgiPM+fHXvK7cKVxjdSr79GjR49jC11yHF5yLBaRl4vIfSLyNy3rvkNEVESu83+LiPy0iLxfRN4lIh9/CGdY4tpUgrvQRdAaatr+p5PrBRrmMz/Mq6jtpLd4H2QsaFgZmu8lUFRrU/ja3DYIdgvOdQ6NVGdt7ZYaMfZK89zxFkNr51j3B0NCQUjn1OmSzIb7orWvq/YH2zYsJW2llkNvcDP1W1G8pB70F3urBN6yUSyv2ly/p/ZPeutVEJe7j48jNLfoouokwXY9evTo0eMQYHX5MXY5QeIXgZcCrwgXisitwOcCHw4WPxt4rH89A/gZ//+hoCfB+0Ewlb2QCDdvirYf9UAZdEph4vfbTq7aD9O8SdtVYIfCUpB3ri/OrXleddLebF/dq9wsWRx6aPeL+vmZuYwR7njFtmVjQe38tdHcn4f1dor6g0n3cevn0bRFtAfLhcp3sWGxIAkyWNTb3HLQ+t8d5HApAny1YNkk7b0nuEePHj0OB/vyBC+xieobROSRLat+Avgu4DeDZc8FXqGqCrxJRE6JyE2qevdyDdofjowE+yeAVwA34rrxZar6U1euBV2qbH29Q8MCsIgIdz4VBcdrWAjc8uULStQO11rutyuDQvhXXfHtUiGlIHxtbe5UrSt/btWmNnQT0a5tC89wRawLH3CEU7MBASmJcKCQF8fSHCl80NRJe1sfFG1sEt69UqWF51YoxPW0b11t7kCVC67EYgK8+B6u3b/HpXKcVVgmFe2SA7SIfBvwz3E9/9fAVwM3Aa8CzgJvB75SVWcHa3CPHj16PNSwpBjhNz0IROS5wF2q+k6p/649HPhI8PedftlDiwQDGfAdqvqXIrIBvF1EXq+qf3uEbfJoIxPtRHgOTTIhwiIC3Ewl5j6ySJ3ssj+0+FXn2tggzHtOv7d7ft257OVRbiPnxXHbj7df77AExLQgxO64OUrmSWXj2pXk152fLHhoqA5Y7KNoU+75qCnPrchTvKj9BYctA/K8bSMsBlJrc+u9tKiNIfa4h48rLiMJFpGHA98MPEFVxyLyauB5wBcAP6GqrxKRnwW+Fjfl1qNHjx499p8d4jki8mPB0pep6su6PiIiq8D34KwQR4ojI8Fe2r7bv98Skffg2P4xIMFtWEQimiR5nqwsQ4D3DnpzmM/jW1/eJL/7yzpQwHiV0Vk1mgFvbSrjIqI7n75tHq6V7bmQ2wlyGIwW9EmhQjdJ5RyKde0oVdaiSAd1+8N8lbqQKLfsr0yZVvc4z1fFC3IiLyC+3UFsV7ElwnJZlWDcGLciIimwihtzngU836//JeAl9CS4R48ePRyWtaVVeJ2qfsc+tn80cBtQqMC3AH8pIk8H7gJuDba9xS87FBwLT7D3ivwD4M0t614EvOhKt6kdAZmaU4O7iJZZmgB3BWmFKnBIgCuExLLd1zuP9rZCnbAbM9yTqIcFNOrEPK9t033ctnaFx4nKHLwV4Wy2pSKignWuB029ZcGCdgWedRPXYvuKbNbV4DJ3sLc5SKAYtwfPBfvWbiIsFLaI7nuqhtZ+uDqhWT2osXO7JYI2VPUuEfmPuKCLMfD7OPvDBdUy918x1dajR48ePXDURpesGKcHiM9Q1b8Gbij+FpEPAZ+oqg+IyGuBbxSRV+EC4i4elh8YjgEJFpF14P8DvlVVN5vrvaT+Mr/tMTAt1onJfAWuFhyAABdoI49tRLPbC7xIvQ6a2Ah+K4L1jAzm0n8Vbai3j8U5hWsqcftlLALX3Dah4lzlCVYskQyqzzTbJf441jhFWGyDDFscqW5LSdYGU7Xfk9zKCpEHym5IfOeJcLO9sIAIe5tGRYS7+qqjrQfBcfADw37tELeKyNuCpbUpOBE5jQuyuA24APw68PmXsbVXNY4+LqNHjx7HEvtRgpdLkfarwGcA14nIncD3qeovdGz+2zjL2vuBXVwcx6HhSEmwuJQI/x/wK6r6mit7dE9U8NXcginvpdEWYBSuLonK/glwPZhssdJa27YWXLWH2lucQ2cbY4yJGzaI4jh1IlzlFPZkfCHp7QjcC0lckM2hWmcDshmeyzxJd0qw8Xl/CzJsQVwbJSDndbI576PWQs1vtUU4RTgsPgLU2reIDLcRYWeDwPuV91D1D5INYpn9HhX2R4I/oqrPXrDVZwMfVNX7AUTkNcAnA6dEJPZq8KFOtR1zHOO4jKPHopzZ+/nu7Cf39sKiSnsWeSrGIJ3bV21/C/dzOfYxv58CexaN6sDl6u9jOeYdR1z+7BBfvsf6RwbvFfiG5Q5+6TjK7BAC/ALwHlX9T0fVjnYs9na2ofOLF5CUZT3Aob1geQK8OAjOYd7uULSrIL9GYkJyHpmB/0ylADd9yFoEo7k5FL9d+M1oWhwW9W1InoO+K/L/Eju115PFZiW6MGCvIOcFGUYKsh60d45stlsQ6qWvm0pvpQgXHuG5NGi02yLa8iC7zxiK1GnL3Ft74yoIigN38kv5IZba24eBZ/ogjDHwWcDbgD8GvgSXIeIF1NPzXDO4+uIyevTocWWw5DgMx2cW8YA4SiX4k4GvBP5aRN7hl32Pqv72YR2wTmRall+CGty6HGimFasdVytls/jbYR/Kr9/erVg8pb+X17cgwXUyGebErY7vyKWvxmanoNlcSrLy/Ilq/bEYlYoc7q/8mqlibUF4LVjrFGviwIMb+WOC0dh/3gbtrirEub/TSh3WMFiupT8DW0SYBq7KV5yjYdq7gPiHpZur05k/RnVPeCJcHLe20QEJ8B4q8FErJZopusSgqvkS26i+WUR+A/hLnOr5Vzhr1W8BrxKRf++XdU3LXTO4WuIy6ikBw7G8+X1ofF9U97y33fjYls2nZdswBeMi1VQkGP/C738xrgZjumb1Xydxs3HOlhYjEhOZAXG0gvH7UrVYLNa66pi5nfmqn1PUzqrfNr8vI0OMGWD8vkSicj+quft8WTl0impWzpYJgphBuY/I78eYZK49WT4mLyp0lmNsVgoO1TnGi/uk/D3IW69hXZk2C6+Z208wS7qveyLEgnstGLuOeiy9JFg3Fi+Fq/g04WizQ7wR6JC4Dv3g/sZuUXxrJIf59csoansQlHA6v2l7KNbXPbdtAWaN9rSSm0AlrQXnJaXdoSC/YanfLgKsWFdemXrpZbCtx+0KCKzaVPcXu+Ok5d/dAW1F8FTRTxYV1zZjYlyQWpHLOEI1d8cSML56W2GPELUgid9nWirDbX7c+Yel6v6pV5YrBnECEsucMlyhq0xzgK6HrcZ+Fg/QHZ7x4/Qkf5nzBKvq9wHf11h8O/D0/TbtoYqrLy6jR48eh4rL7Ak+zjjywLjjgppKXFOEL980cphSqyCPtXRbZVv2yrCwDBYQYNmbAFfHzGukt1JSqyf8ZpaMNvLrbBWh/aKrf+K6x5gWhdb3o2pa0r5CHcb/XxwhJPIFEXb7wF0LiZ2FQwCSFiK8P9T9v3WbRJuFo/u6HxQdn18iMPE4QN1zz1Lb9bh0HG1cRo8ePY4ldB9j7PH9OVkKPQkO1bwOu8RCtN0pDRIdFvoqMhy0kd/5vw9KgCs0CWkb6Q2D8+qqbKD4lkQ4q5FUStW2PbtEV4Bdly2gINmisTtWa3aHAk4lt1pcQYOlUphDq0mtT4pjl1keQiJsSgX3chFhiMo+7GpT+NDT6vNufmY/1p1OAnwMmeRlVoJ7dON4x2XU0Zz2LpdJ7BcveLDGolRVIjun1UvrQlyKBWGMRHO/VmflNL8WVSj9vkNrhZgVbz2IvX0grs2CFbNreT4px1+33YDYjBjGJxhGJ1gzZ1nXU1ynZxhKRCSCKqSaM9aMbdlhy5xnxz7AOL/A7uwBiqqWcbTCMN5gNTrLOmc5oadY11VGJiYSIVdlYjO2ZZdNucA259jNzzHNtsjycbmf1cF1rESnWDPXsWFPs65rrEhMIhEikKsy1ZwHBg+yLRfYseeY5ptMs00yO/E2i8z3uSGKRgimtU8Ky11uZ6jdBbGIMt+/EgW2kUHHb0so4KTOvid5ub+2e8HBeCFliQxOmqHl2GXLYew4iw6duMyBcccZ1xwJrqa0A2baRoQP4g+uHch/MYK0WlAnw93oLihxaaiXOw7RRcaLgaOYsq/UyoCstfifCw9b8UNSkeBo4WAiRUYHtdggu4OlUoZpEHURz518ajERlw2iGSi3CBU5jbj85LC4ntGCh5mOVHeLHn6WuUf3QYCPxWDtnmKW267HpeKKx2X06NHjKkGvBF8DqBHhtvVNktexfuEx6h7jivzOp81ahK4p9NqhFtyNncQT66Y+GsSy+n+e/NbbUM8wUQbWedWjIsEueGKvtoRBGgUhtmqq93gLRvg5LTIxuKA08UcqsiyImED19f2BqZ1zs68W9XHbbMFy17L94abNF770XNQiIrzU/Xm8RrDLGRjXYzGONC7jElEFe7VVs6xQjV1OsUVtqwKoqFPuTBgkPMAYr95KXHuAV62Cv0pF2M7KfYftjMygVHVjMyQyw9p+rKZkdhbEWEBkBiTxGqP4FCeih3GdvYkb9CTXjRJu2xDWYkjE6bOTHDZT4fx0g3PT67k/v5Vz8YPcH30QJSeRVdY5y/X2Bh4Wr3PjSsTDVuD6oeVkYhkZy8RGXEwT7p+ucc/4eu4dP4p77Db3D+9jm3OkuosQcb3cxll7huujFc6uRpweCicSZRS5hKOpCjsZfHBrhQcmN3AfF3kguZtNcw+T7AJptgN25vpGDEm0RmwGGH8diz7J7ZTMTsnsxC2z4/Jqhaq9mEGpABdBg+F+VHMX6KcZWINlhmupAZvN/WY2gxkLhXnh/SXVb+RBZw+PG9Tq0oFxV7s17domwTUssEXsUxWe+2I1SU7NClHf7zJkao6kddyFC/MldnpR2zJTdNsy2tKrFT8cbpmfVlwwnRTuyyggBisG0QirKaIGqwZrMyIxuGJhdTIeZmlQzcmDQDXRkHzXifheNpOuHNAHnSnoDGws9hlu2xUJvdSBFu3rmKrA4FSFZZpyTJrbo0ePHg85LDsOPwTQk+AOW8SBdtVx1ywkxSWvqUhZO1mMuFw2iUo5rRPIZkBeF0FsprQpgt7CFGuhcmKYJ5y2QcRMo98NBitgSFB/3mIMVjMiE3iHpeqXUEkJlfcyRZ1/L5hgedUni7Gfe6P9Wu2l+O5FROfLOB8EIek+fqOcWg18dYu363HtYD5Pd5hOK/xe1h+2i3HO66soqVOBRRHN59RgtLIuITbYT0QUpvPyD9tFcyw4C5aCSj733SpmwyKvBBeiQK4ZWIikMW75/2MZMtJ1NljjzDDhxhXDY9dTTiYZA2NRhN0s4sFZzP0DwyiKiGQFMz1LbjIEwwl7khvjdW7ZSHj0BjxufcKjTm5y401brNykmI0Iu5Uzvlu49+4Nbr94gr/fHvGBrZPcubPKvdl1bJqLKJbr7VluGI542ErETatw/SDnzCBjNc4RlJk1XExjdrMEqwnjyRrbus6uDIPzqmYRI4kx4vulCIr2fWGxGM28ehug4d0uVODIDIhNVU1UsW4ULiuZhnEt+fzvMgISlV7zyhfe7TOuEI73y4/pxxa6jzH2GP6O7AfXJAnedwBcl+K3Z9qqtnWmTmYaimL9y9bMLdwkV21ftmqACc+zVrxB6oRszuMbEjRp+4GpV76TGvEtlldtt6G6XOQabvSNDdKyNQcckcjZG8R5hnPrSXM5DWUaxL5OMF1WiQxq5DdqyYTR7IeiX8N+MS0/yG3XLLx2nsSL6WjfXsFqC8j3EvfmsuT6WKD3BPfo0aPH0aP3BPeYJxgtOVjLTAPd5ZPnPuP3tTgIb764xhxRrZGcvZXMMrdu4Esu2t5GoqHgI03vXXt6Nbe9+996365a6z1eM4oncVs+mQeqC5TBdGEmiXC/RYqzoopdPWuFf8IviLFOq77RKotFSYQRNLBHNPtqUT+6/ZpK0S/jLIscwXs9vNBCUJcbcebLXUNnbmBPhJe7L48H1NKnSOvRo0ePI4TuI0XaVS4E9yR4OXQpcVXAWzvhCNbvG00y1VCAl1T56mi0pZX8QpiCSCSmGfDWDEQJlduC4DYJam4nOBKfNY5LeaxcDCJDVONWol0cqy3AzZFf44gwFlvkGC4r2RXXIlCHNV8YF7kXmg8xlZVl0bXbL8JzbRLgRfclXI1yqWbLDarlc1SPawZl8Bqh5cAAKUji7U7hA6mDs2TFPsNMgoIbFySqpTVzKESC1MceuEMUcQVRozKlMa74DtaikvpxRWtWCsrdmNIeZiRx+xN3LjnTukBg8VXgUqzkGITYwChSTiYZpwYzRpEbV0ZRggUmNuFibBhFhpGJWdcNRjrihmSFR2zEfOyG5R+c2eRxj72f1aefRJ7yFPS2R6BnzhI/eI4TH7yDjXfezs1v+Qg3vO961qITDKOEeGuDJI2ZyISRiRlFhtVY2IgtpwYZZ4Yz1mInekzyyLcpJjYua7wld+dh01qKtMICZyR2VhMiN4OoKTaw0dVQpMiTyn5njBdOasWdLLlm7ri+Ap6rYJf62cjA6hKmW5uzQsQ0ZybnA8bTMggvLD50tQgPrbD7GGOvvp+ZGnoSXEOYf3KeaLRHhxbv7CUSYT/Vrs0cs+GxPInbU0UMzgPaleY5ItogW14lDUt2dpHfLm9xkVPY/T31x2wvf+k0Z/Fn43JuigZ2Cwovr63IcSsZ9tklrB+ogPlyyPV+cDuY75+iL7T1GjatEc3r1+UJ3s+IsTcBXpzuzinn9XvyUh7MrgCWtUNcxb8vPXr06HGssczkcrjtVYyeBC/EYgJcLK+yPCxLhBcHWIVEeC5gq1UBLvbfQpoanyv/bAsKgBr5DdMENe0JYVubqm9nWrXgmGH/NNvqPpNSpDuTsj8KJaW6bWuWiYIAY1EZgIS5hlOk5QGipuYuRHje9b52CpX15K2euWPZLBT1e6ThiW4hwIsybSxK8XbcobqkEnyVD7w9DoZ6nncnVxUPt+V4QWFzan6P/ENhoQYXqm9QhKG+Xyo1GBeT4HZRVymL44kkbuz2D99t47x4FTjyabespqhYcuPGtKKYg4olsxNSOyaNpqQ2L2sXJEYZRTkrSYYFchVGJiYWdeqrOE1zpCNORkNuXIl59LryiWcv8PinnWPwhR+H/ZRPqv0C6Jmz6Jmz8Akfz9rj/pwn/tZ7iN5qyfQ0kyxmaoeQgxHBCMQGYlFGxjKKMoZJVp5tYtyerbpCHqmZktoxmZ2UaqxIAgLGxESSEJFgJCljRaSRBpOyP60fD11/U15vyv4rYlByO51TgZ28Wam1zaIbTetfsc8KbfnyM//78RBRgXG8dtkx9uo+054Ez2HvHLBNv2e+kAhD8YVYJrNA6FttUx7r7WxTcufaH3iWm5+f26ZGfl26M1fpaL6kclsp5WZ6tQqRtx34z0uhsjYRkrtgagvrv2muj51YWC+EUasSJ0EbrJkjw24gne+Trn4L+6rtWtb7vE5k95cDeMF+Oy0Q8/cjNIjwVeQN7j3BPXr06HHE2Icn+Jj/pOyJngR3ojnd3BaoVqGLCO+FOSVSlp+u7iS8rRu3tCdQV9ty/Yonwe78olpmh5D8akmCK/JbkFJjilusmbqozWcVksZ5i4V/A2SoVsTcEIMEx5QEMc4eURbFaJDhsvpcm/EpbFszUwUsOTp0bDOXeaIdiwjw4nuySh3l7skFbTmOWNYOcRWdUo8ePXpcVbjMdggReTnwHOA+VX2SX/ZjwBcBM+ADwFer6gW/7sXA1+JUnW9W1d/b3wksj54El1hGqW1DW07YAxJh6PaoFliYFaBr+r1tn2GgWVERp8rMEJY5rre1qnVvrZtasgGRbEubZiQmiVbKwhmt+1VHSnM7dQENNi0r/cz7i205BalqysCVsP68SOQCLVrIsFJMoaYoMd3f9nnfrbZm8lhitFiS/M5haQV4Pzi+vmBrl2uZXkqsYY9jhYVFfVq+K6ElwuX7tSh+mhtTC5JzKB72wfsggMRPyzNniShy/bq/qQXIYV0gl8pe37/2sdnlG06IGboxyQfI5ZJWsQQ+uDfLDbN8h2m8zZSUWa7kahAUESUyFlEhkmIKHjLrX2oZSsyJJOamVXj8xi6P+7/OMfiSf4D9hI9f2HL7KZ/EYGXE4yZ/xYW3DXlwtsaFWczE5mRqy2MUVyYSJRLFiGuXoOQqzHLLlJSpbjPLd8jy3TI2pAhsi2RILEMSWa3GaIGsJVVmV7+GyH0O4OK3o2mFCGNS9rJChMWVQlEmDIYrYnRKKw3d4/t+7/OjhCrYJcfYJW0Tvwi8FHhFsOz1wItVNRORHwVeDPxrEXkC8DzgicDNwB+IyONUD2fU70lwW3qARYrqZcH8z3zha2v/onQpqFHr8vkiEvPHLdTfrjLHzRKhBUm1tiCmDVIapE+rEpcPiaMVErPCipwmkoREh87/FfjqrP+XkzKJtkkZk6nzw2X5mMxOyf1gRkGMPbEVDNZal8XCeuVZwZikPE9VWxbacP8XWSQMlmmLWtquuLp+qvq4QldFvbbrvCgl2iHed60zAbL0CHbFYKsAyb2369GjR48elx3K8mPsEv41VX2DiDyysez3gz/fBHyJf/9c4FXq8px+UETeDzwd+IvlGrQ/9CT4ktH2cNKlZe1XfQvJWEDEFmQGAG9XKFP9ND3LBaJa1gdTU4GTal9ar79eqLKVD9ilA3OfGxBHIxKzQhKtMTTrDGSdVU5y2p5hSEIihkQiIpGAUEKuSqo52zplLBMmsstudJGZ2WZqt0nzHU+KJ9g8wwUk5GUwTKFtqrXuvLQi8WXwnPXBLaXa6OwQbVwwJMDOItLo77Cqtn8YoNgn+PbRWNb1d3N523VtXr+2fMRXPzRQmBZud8y4e4+DYa+iRXsXNfJZXzT3AWkxtaBaTE3nEDF7qsGAV5nn1WAVl44xnHUq9ltks2m7N6VUPmMiYmIZEmuCFfcwb43140zkD59iLaT5DhO7ya7ZYZJvMLOG1BpUBauCqpCrkKowtcLUKuPcMtGMoUSsJYaHjSyPveFBRp/9MXuqwGWvfsLHM7rnHI/98H3cvrPChxODmcJEM8Z54o/ljpv7dlhAVUitYWaVSW5du+0mab6DtWPX30QU42piVhnIOomMMGrIxKUwiyQmawnErvVnw2LXJtS0qcCwd0Bctd+mAlwEwxXBk/OixkEqeh67eI395wl+jrc3FHiZqr5sH0f8GuDX/PuH40hxgTv9skNBT4Lb0DrlvViJn6u2VuynRLh8jnE1/p736oY2A/eRQjkuIqNDD633upbkLp8bTCoFuJsAu/2FU0tZSYDD/ojMwBFgM2IQrzGMTrAip1njNGu6xrqucv1gxDAyDCOIjZCY+kRTaiGzyuZswG6+yk6+wbZssCM77ETnGZvzmHzTTZn5wc21wZHhXC1GvCJswOg8cTUmwdrUqcUWLBlGYqzOXwJ/ZjVrx1797qwSVRU7d2aeDPtUZY3ObVz3egDefCEVR4QXpWHrxFUSSab+B3WZ7Xr06NGjx+XHsuOw2xiA16nqdxzkWCLyb3AlXX/lIJ+/VPQkuBMFuVluO7dxl+/T7rmjKkl3lZu3CFCrbApJvX59gCI1jLUpuZ0FU/5VWeHyWIX9ocX/G5Y3tuWTdPFknZbrC4IemQGjwVmG0QYr0WnWOcsJPcVJXedknLCeRJwYCDeMYC2GkVESY0lEMf475lLpCKkVzs0idrKYnWzA5myV7fQ0F7Mbucg2m/EFtuNzXJh9mDTbIfcpdxzRTMnV+eqsulRFTXuHa3fk7RJxqQwbaO8j/+DhSH71kGCYVyjC1DzW91Px4FD4plVTsDPa8w5T3SNldosiQ0UeqAuOFNdyAS/E1UF+CyytBF9dp9VjP+iqYNM2hgaFKVwVxyz4fpmGIhwot5hSDS4fJlWCIhy0qsGR8d8ob71qTUUohqJKZTM3uRARy4ihrpIwAIWUIQjE0Qq5nZDZsfetpmT5LrNsk+3hBXbys+ykMRNrmOQRUaZYhUkeM84jdjJhc6ZspSmbss1ZTrIawY3DlOseP8U+61OWvQIA2Gd9Ctf9+a9y40dTVqMhFtiUbUZpzObMsDMUxnnEJI+JM4sRVyxjYg07KezkKdvmArNs0/uBU3+9nHASRyuM5ASrnCRRF4Cd6gwVy0zH9ctcRmqZVrui+hSVy6jA7kKIU6RLYakSm5r7nVOAQx9wGbDdMWrt514+TthPdohLgIi8EBcw91mqZafcBdwabHaLX3Yo6EmwFjJgMWgq7Smvuj5fXz9HfotjNNZXuV+LCjgxYWGKgvw6lbYiv8YHsdWP6X25moJxVdukCBprplZrfNGb00nh/orAgkL5DQlw0dbIjBjFp1g1p1jnOjbsSU7JKieSARuJ4UQirCfCicSyGrm8kolRElP9PDgl2JHgVCMSA5H40DeJEBFMuo5YgzERk3gTg2FaFFfSDCiq9lggxVpTTlu6/rZz/VZTd71aO/+jFmSh8NfBNPJIhn2m5KgOquA+8cq5NSiGXGz1Qy3Vw1Htvqjdk64N9fVBG5cqLFGQhMbU3TEciG3upnmX2a5Hjx49elx+uMC45cbYg5JlEfl84LuAT1fV3WDVa4FXish/wgXGPRZ4y8GOsjeOlAS3pc04DiiLHyy5bR3tU96tfp+gVGNIgAvlMTLDknQVamZRXtLt05HWvHjS9cgDfxqEHrjw0I0sEkHAV5j+rJsAO//vIFqrEeATsspalLAWu9KaK7EwipRE8BHElApwiGJ5IpCJKw+aq5ApWDXkNsHmq2Bh25wq79xZbpxPGAiJsMUlb7eF2hvYP8LzbBaWCO0OYWW6ou+b18JtG9WvheYYzbASk2tGbqcIhtyCSFC2tUGEi/ukJMLlPRLOMDSI/IHv0+MJtYIuwey1D4zr0aNHj0OBqiw9xi5jmxCRXwU+A7hORO4Evg+XDWIIvF6cYv4mVf1XqvpuEXk18Lc4m8Q3HFZmCDh6JfgXmU+bcYSogo/mFeEuItFBQlrU3wLhfgsbhFN8B15ddZkVIjP0ddVdNZ2w5rzbr69XLm5Cr03tXAZhjt5myeOw+EIRzFAEwA0i5/9d5TTrusEaI1Z9bfnEQOxPM1eYWUfgUqvEnhCHKAjvzEKq7jPg9pEYGEWGXGPyfMQqp53vN65IapYbrDVYCr+yq7DkeiMosFEGr+zv8bWNEEckLotG4A+OyLHiLBG5xhjNMBgypr6PXZWnigj7/QeBEfWUeSEZhmYWi7Z7cr64R4jj7SPoK8Zd4+iaPt5rHVDYD4rqjVXWlyptWm133hJRTLwoWWWvWGCJMD44rkA1Xd6OaoYKDIaIhIQBQx0SaUwuQ0QMm/EGWT4mN2M09yKEHTPNthgn59nUCVvpiJ0sYidLyoC+rTRmMzVcmAkXZjkPssUFcx/r+RqRgTPDKcnHncaurOzRfw2srJB83GnO/NmUyAyZasaF6D5iG7ExS7gwi9kcGDbimEgsIrCTJexkEVupsqkTxvY802zLB8W5gj1iBkRmxDDeKONGXD+4OJbUZw9q9l1n34rzULkqcXX7XpcVorBVdFkhwvz0oQ2w1QpR7nMfOI6ZeRq4nM1T1S9vWfwLC7b/QeAHL18LunGkJLgtbcYRNaRBMioiPI+9Se8izNsgqoC3JgEulOCipKTB1FRg63aIqMVg90Vv2hTg4v8w/ZlDVUijGQA3kpOs60lGOmIQZH2w6oLdJFdyBatCJL7sJvNjhmoVIJdaIVMltUpqKQPXIhEGErGuJ915m6giphgXTeztG+rLblbV5jLwRTXCQfUg5YWL61AQ4Np1kdwnfHPtyrWewSG3M+9YzH1Ue/Wj20mEiw4K0VCIw9Z1q74LgjOPCfrAuB49evQ4YujyY+wx/SlZGketBB8Z2pTeCnv5gPd/1esVwKrULOK9wGFu3YIAxzL0ddWdBaKp8rr8ANa3OMwO0a1OdCnF8xXbiqbWbRpxtMIgWmNg1hnKOiucYKgDEomIvZUgs8oER2hjJ1RjBGSJp2XnjXcBH4pLyp6rklnX57EYhnaAZcPtWECiCCOJT8g+9jmFu8/RnVdLMntMQPzn+6UMvsCWvVgSYgxGIqwaBIuRYnlai13LjWubhBYHn54pJMJ7ptlpz8PEcVd698LSdoirfODtsReWndGav98rO1sRROq3K/SHMCaioQZTZHZpsyn5mZtCJrELZ5WKz+dBOkkXmBtpTKIDRjoikQjVAZHGXIzOksVjcjvB2qlTMdUFx43zC2zGF9lM17mYxqxE7uHaKmxlMRdSw8WZcm424T5zJ5vZRzljHgZssD5I4babluzPBm67ifXB3QDsypgL2UewUc76bJWzszUupIYTSVxa3TbTiIupYTPN2DQXGWcXqqA4AImIzArDeIPV6Cwn7ElWGCAipBpjUfd7J0WqOG/JK2bDxdJMDVmMy/X0nYUK3CYeFBbEBQFxzaw/XgF267oGn4Pfs8cN+7FDLFXn/hjj2JNgEXkR8KJDP1BNDe5Yf0C0EmC8ElxaDFwAXBEQF0nsCVaTZOU+40PusxHkPhgrL7+we6mbcxXQOrYpq8h5ApxEK8Rmpcz/O2KdFV0jIcYgZGrB2xnKgGt1k5SpWiyKqms9UP5vfP8YhEiMO1txZy4NMTRTS0KM1SFFdSERgzGuvZHEpPnYb99SErnjvBdZJOqDrA9+kxxVgxU3cVeVbI6whYMB66Y/JXbbm9xFlGPBWnI/uAr1H96D5JksO6g6oeW2O2aw1pl6ltmux6XhuMZk9OjR42ihLD/GHt9fk+Vw7EmwT7j8MgAROdz+nvNfcvkIQ7lPT4ADjyme7Nan2d3/pTcK69VRV1lNseSaouRkdupz+aZlmq42ZbdLBQ4JYL1UJMTRiMgMXQEMs8LArDOQVUa6zlBHDHQIQK6WHJdM3dHEnFRSUlIyydg1m+SaYiUlxwWP1dsQERGTyCqJDkkYEmtMogmJJkRE5SMBQIwpj20kwhivBnv/dJg0fa9zDssIh2pwGDhnffo18YpG5uUgq5ZIEoSIXG3t8waDSoSoq+AnWqVrqvJAm9LH2KZAHRiHeS8fIpYlwX1g3GXBL3KsYjJ69OhxHKAqy5PgXgm+etE57XxQsrDndH9FgAsVuMpCEAWkGK/uGnJpTJ0H5LdeJz0t03LNVy+rCPBcFbWy6WZuOxHDMN4gkqGv7LPCUDYY6ApDHZFoQkzkCC9KVhBfmTFjzJRdZrpNZqdMsgtl+WNtEPXQ1zuMN0rSHcuQgawzlFUGrJDogEQTBv62jYlAhyWxjCTBGONJcE5mZ+R2Wn8oCPukkSGjLLFce1ioggWtrVsbMuvIu+I8H+2p6/Iyc0TzOou6PKbFVG2NCC/Cfu7PPbY9blkj+sC4K4fjEJOxjPVn0fpmtpS5/Wphg8j9g3c0Z4sILRFIPJ+5xfv2qzzEbmQV3fvnU1FU06DYkBsrIo1IJGJFXJxCooZ1zpImu6R2TG7H2Dz3wV5jptkmO/F5tvIb2EwT1uIiNkS8/UC4MMs4LxfZzD/K9vQetlbPk9obGEQ53HB2z7a24oazDKI7SS1syXm2p/fAEM6bG7kwG7GZxlxMjc9apGxlEZupsJWn7Mh5ptkmeRAUZ8yQJF5nJTnjcsqLs4QUiDTy1yIPcv6me94n9axGoRXCNgSB4je4IyCuZisshJouK0QzB/Si+/TqGodZchwutr2acdQp0ubSZqhqZ8TgYWAp/+UiBArvnpsGBFhqSrD70uealQUcrKRlRoGqrVUhhrA4Q1EuMrRD1JXdEFWVuJB8AmUhCGfJcIrqqjlVqrNDVkjsgEgrhTojZ9fsMGPMhG1S3WWSb5LlY2b5jvfnTrB2TGtUbaNt0/T+wCc9IjIDBtGaS6xuTpCYVU5wPUMdle0Y6pBEE3JZJZUNpjJmN15hpmMynTqFXFM3qOLJbNGfNnOlUMuUafOtKlKuFYNsXlpFfMAgRcGRbn9ZVUSjUsCrbb1vMSTCi2+kqg8vgQ0eu4GXPjCuR48ePY4ayj4C4w63KYeOo84O0ZY244rjQES4hfwehEwXpnvrCbBLGGDnyGtBagv1t/7EWg+I60Yz960pCz80yW8ksats5JXfgQ6IiGsE2GJJJWUiO8x0l6luM7PbZPmY1I7LgBAjMSbaoLIAzJPz6jyy2jKrGal1Ht8JYI1lYlYBSHDKsG+9/zYOMBhyk2FISGVMphNyTbDiybDPpRGm1ykuXZVWqeU6CRSpeFyBjcxlgACMVv3YdX7WX+eiXzr92HvcR468eguH1Bq+NI4jAYaeBB9HXLG4jLZj1+IpWoJZl82TrVWpcRf+4WxL84WDOuxJoRpMoRLalq9dhMtEY1D8WOaLDuWalVY2gyHBMDCGyAgDaziRn2JmxkzjTdJsuxYcl+a7jPU8W+ywla2xnpnSxLWbG8a5spPlbJoHGU8fZJaeY4fzTHL/nRoNl+zxRr+NhqgKkxx2OM8sPcfYDNhceZCd7DrGecRubhhk7tF9KzNsZcIWO4z1PGlHUNyauY4T9hRrUUJkhNwqWe7Gz8Lyl/t+w/8muN/pQjWu1ONa+rLiuixUgesCVLmfFhV4LnZk0djccn8WCnKY+eeqwD6yQ/SBcdcS5mTCYjqtY6DeY4AuiJUUJBhQG+Ye8Ns1IlUXE9359lXND6qfhcU3PBkuchLHMvSvUUmAExJEK5KXS0ZGzlQmJQFO7W7pSzaSYKIEid1nBvGJcr8RiffRVn7nXFNyUiZ2k9xOye20JKqAJ5Apqd1lJrtllgZwtohI45IIGxEGuuKosfcaZ0zJMOQYl1pN3Y+RS2mWtRDhjmvWePgoxjXrf/DCwbVNEa4ixcNynHugcU9VA2pQc+8q8/52Ic8Fo3vPquT5/vNh9zgYrmhcRo8ePY4cqrL0GLtMhc/jjJ4EL0Knx7eh/rY9AUK1fI7oWMoE7eoJlC/z262QNn2+8x7fqtndAXChBzkqyzPX1d8I93+iw1IBFq3UXxVbEmBHLp3lAMBIwiByBDc2QxJZZUVOcia/gTUdMZKYgTEkxhD57s0VUmuZWcs5ttmNd5jIDmO9SKq7ZHZaI/4Z04qQC6AjbyXwfaGGAYNSuS09gBIhOiHXCFHjgt3UV5ZrEOFmvzVxkOsCrrY9NTIc1KOfO3DLdSz2W/OoBWTYHTRs6Pw+jjF6T/A1jq4sPbXvgmlZvvfDZDjDVga9zn2u6dGnGqjLnN5SPsC6pgZxFBgg9mO+e1hV1Nmo7JTMTsni1BWGAKcCG0FF2MjXGOspdqPTTOMtsnzHzYxpTm4nTPNNtuMtdrLrGefC0Dj5JVdXxCNXdQqqnaF2xsRuMs4skyyCWbpn/7RiljLJIrcfu4nambO4aUqO+uO63O4KjHNhJ1O2Zcv7gScU6c1EEpJ4nVF0mjU9xQZrjCKDCMwAci+uSEqWeyEkSHMmxb9G9U+HwAZYpjSrBwc343HK+6KWrrL9fedvPNBuhSzGYtMuhh3zAczZIY66FVcGPQmmY4qjQ/Wd+0z55VjwRQgRFKmoE+FZSeJqmzeUx2ZZ32Jqr1hWNb8+wDcD3pYhwDFDn7XCnauK9ZkfMmYyI2PKlF1ynzkhliFCRCxDhrLOup7ihN1gw4y4ZWPIRgLrMYwi9yqqxuUqTPKISQ53j4dszk6xmWZs2QmbZovt+AJT3SbTqQ8ITOsDoIDqwKeVE1cVDkNc3N4FudUJyAhnrHCIJCur7RXbdvVd+zWp1Pmu8svdnw0IcHOg7PrRD84ZusgwzBHixoh2XKfnrMpSysIyGSR6LMZxiMno0aPH8YMuOQ67bQ+5MYeMa54E702AOzy/LeR3PtdslXoLqD3RFlHLlQpo5ihJ+1S5zyrRyPJQkOL6uTVTn1HzARf5h4uqdBExhsS/r0pXWhR8JTRng8jImJKKU4ANxgWyETOUDVZ1gxP5BqeiFU6vJJwdCY/dUE4lOSeTjLU4YxTlRMaTYOtI8E4Wc8fukAdnEeemEecmA87PVriQb7Bpttg1W0x1y5NhiyUllWlJcmOss0V4cm3UYMSVKXWOXO/zIikjkEt7CAmWQC0pRYSq32oWiJJbFqQ2bagIwXXoUPer4LZ65HH9npy3tLjPm+Iiu/+0eZ+1qMNXARHuPcFXDsclJqNHjx7HD9fKGHvNk+Aa9kV+3TZzxLOj6EJINsr3mvt9NzICLPKJyiCYCmpkemhJ9dJGjKuguLjMcWvK/6OaJ9MFKbh9ZZKRu0RopDJ1eX+xpX94pOus2w1Os87p4YCzw4gbVuD6ofKEEzucXZmwsTJlZXVGMrKYxPt9U0M6MYx3B6w9eJIHpgPuGyScGgj3jQesTSNWZwPO65BtGbItD3hS67zEZcAaFiuW2KcuskGqMUeIIx+ol5T5fXOZEhGTkzklvrROhNe/bm0oskm4jBFuOq+8vC15iUvu2WKP6SShauem4JoWi4oM29q+i/u1FkDnPtho0PHDskrwsgO0iJwCfh54Eu4qfQ3wXuDXgEcCHwK+VFXPH6S9PS4zlkgzWd+8EiOWL4HuUqW1BSAX+2zLIV7ABWjZMrAubEOxtYoFFNEigC71NoKps3iRk+OKBxkRIiOsmpjVfI2ROcE4WmNmVlB1KR6tnTLLdtiNLzLJYZpDGgmJUSKBQQQjEzG0q0RmABKR2V3GmWVzNkAeeBB99KOX7J+gLx54kM3ZgHFmyewuLrhtwJBVRiZiEEEk7ouVWmGawySHXS4yy3awdur6SwyRcdVGR3KCVbvGahQziIRcXT/k+DSbukuuPp2mprh5HwGJwGcOKqqYltekjJWxHWPq3nbB6prnjTXdVojuwlPz903jg8d6HN6fEnx1k+VrmgTPV3IrsCjgbTnvbejzrL6UbeTY71ObX7zmF6poT1E+2ZTV5Yogt5rfjYhmQQrXtsgHjCW1FF/l+lL9zREMmfeu2SJiVzIfuetyFQMkvnjGut3gtKxxdjjg+pHhhhE8bGS5cTTjY05vsnFiwvBkTrwBZsUgRa7LTLHjjJWtDKvC2vYqK9GIkRmQiCExEZEMkakg1jCNdsl06iOtc3KvzLrguRwrtpbBolCAw4cEV8jC9YMlxagrbNE2foZ9W/Rvce6Ywucbsfh673WNK2gRxVxuM/+w5dpVXO9wYbGTjgA698HyQ8dNDc5VMEsMqvnyA+9PAb+rql8iIgNgFfge4A9V9UdE5LuB7wb+9QGb3KNHjx4PKSjLj7HLPnoeV1yzJHgpAtzhy6wTkrCO+TzppDn1Dc258u51QdvqqV2cnzcyg1qKs6rQhi0zJ7hd5hS12NtSw9SaiyWTlFgTTzIjLHm5PCzWYbFEJAx1lTVd45SscmqQcHpoODOEs0PLmUHG6eGM1dUZyWpOtAJmaJBYIC762mKGhiizrK7OyDJDav1LYzI1ZGrINUFnq2zpapnaLCfFQEWExflsnQUir53Toqwac0p60GeRVxxq/SvGVYArAgbVPZhU6ZUKtb+4nnnterZe77l182qwQ/2em1eGWeAZ7rZHHAdcTjuEiJwEPg14ofuMzoCZiDwX54UF+CXgT+hJ8JHgUnK0t83CLYdo7026lLwgOK62tR8jVAxY4x+Oi2fqInYgI7MzMp0ylQmpXSfTGKtOTU3EsMKQEevEZgVjBkge4aa5MnI7I2XMLFf3sCgwMC4V2InEcHoYcd3OjZwf3ESa7SJETHLLA9MBfOAueMbTluyfAB+4iwem60xyJ6wk8Rk2Bjdxnb2R0ysRJxJYjSwD49qUK8xyJWVM7tObuXC2CGMGxGaFEeusMCSRYuyETJVUc6ZmQqZTMjtzQYHleBU5BdgMMTLwedmLzwezb82guNbruhciwnF1WXTNAi/12WMmRiw7DruNeyX4qkMV1FbP9VsPdmuL7l9m8KSmAjsU3s+Wm7zryxqWWZaIooBEHK06G4MZlunNCn8vgJbBVtWXMlQyoxbrhMWCtxWo5ggROUW2hwirVc5EDYh+zJBERpzMT3NSVjg1SDg7jDg1EDYSZeQ9v+Ms5q77ThI9oERm8SAxyyKmNmKcuVtzZJSNBGZWUI2AAZvT00QmZiI7pDrBekU4C9puPIFttr1ItVY8JLhqc65KUWGLqF+GpvfabWt8P6u64EIAa2f1ikUKZfU3bZLiFpTRzHZODQ4DIOuo7kkpKy/lFPdvMUUo4H8gomqw9W0rkl4dh0F46cC45Zp6G3A/8N9F5CnA24FvAW5U1bv9NvcANx6osT169OjxEISyfOqzZYZiEXk58BzgPlV9kl92hhZbmogIbgbvC4Bd4IWq+pf7PIWlcU2SYGBPAlwRjpBk7OUlaq7oJnydBTpC8luqv5UPqrI/mDkCvFe7TMtTcJGr2AJoikrklFlPDvOafzWodkZEJAmJDkmISYwhMVI2P7WwkxsssJ0Z7h4PyFVIVUitUwxy/+2JxCshRhkZixFHclIVxrkhDcTLxIg7ng7IyUrlV0vV1/3fbLelyOBQvG8+LORlH9VV9HY1tiDD7r3zV6vYef1I/RN+kwyHm3TdC9CpBi9U8xvicuVJpsUmcbwms/apBN8qIm8LFr/M57QtEAMfD3yTqr5ZRH4KZ30I9qPa577t0aNHjzqWrhi33Ha/CLwUeEWw7Ltpt6U9G3isfz0D+Bn//6HgmiPBbZH3detDQYAr+0D12fZ0V7VlDeI5Py3e1g7mLBkhAS58wEV+xKK8cc2nGlS4Ccspi8wT5JA0WyzGWwlyckS9n1YSTGPb4r0jfRGxuowQcZBGLVeYWWUng8wKWyYit3AxdfkjdzNlN7NMckvm5bzYCKPIsBobrh8lrMZKIhAZl/9yat0+C9IcY1yBDGJiTVzqNp3P+Vn0Saj+NvspPLf265ljxWBCIhn2hRiMVoGGFrwdInIElCwohWxbbQhdBLhJjjsDeZoPN8HuwrSrRWlmyjYWRLjwTB/9lJzV5VRev81HVPXZCza7E7hTVd/s//4N3EB7r4jcpKp3i8hNwH2X1OgeB8LiMXA/WG6Grn6orofIlrzd/vtaZm9R0PK5qR5orLgKmVZjrMQ+uGtK8VtjbcpMx0zMNmM2GOVOQDACRiASQ8KQ2AyJzIBUYorvp9XM5ef1X+RIlNXIsupP32XY2WB39gRYdTnbU825fzpi9s5zxM/fdzcxe+c57p+eJtUJw+gEyeoKD5cncOtgg5tWDdcPc04lrn0zK4ALdMs1rWwKIiDOvhebIQlDInHnnKsys8okzxkzZSLbzOy4LG2Pzzwk4vrDmEEtENxqhsuCVMx8uXzO9UxMGoyJNhgT2+006mfM9ocWK+ReaPwWHIfxt4AuOQ4vvz99g4g8srG4y5b2XOAVqqrAm0TkVDFeX74WVbjmSDBQG2y7CHBXntfabmhLtg77VtfaVOmAABeRsEV6M/cRU5KiolBFWZrXVqm+mkS4HuDlB1evEJbFJ8rzKqrL1QcEl1IsKtOoiW+/9eruzI8Hk9wNiJMc7tyZ8WA24bw5z0XuYWI3y3LIiVlhZE9wMn0Yj57exKlBzHoiPpewGxhmudu3VRARnwqtSn/WzO1b2iAISkz7H7iC/DYDB5uerrJ/bKGQV4RXi2P6a2AkcbFv1jrPNkVbO4iwO0DHDQFlDe3Ov6trsXBZMM5WY65Tl0sifIz8wbmapSrG2SW2UdV7ROQjIvKxqvpe4LOAv/WvFwA/4v//zUtqdI8ePXo8hKAI+RJjLFxSxbguW9rDgY8E293pl/Uk+FLRVIEXEeC2vLtNLDTBL2uQb7E/hG0pCHAYCBAeOywrXKi/xRN40/tbV44rT2xIhiNvB4hJSsuDIZojJlIQ5DCdmoKqktoyRQFTCzupcm+2zX3RXVzIPsLW9KPM0vNeIQGRIYPkNDvDc6zbDVTXsRqTJ8LQS7CpdfsOuVpBSMuSyQGqID4Qn9mi6qeK/DYfYkQM9RRmvjIUFvEZJNxDQHsQhPisHdbSIMJuH1X721XhVnRaMtp8683PUpJ21S4iTLniyNUIXbJLlm/iNwG/4jND3A58Ne7SvFpEvha4A/jSgzS1x8FxsMw8XXApz2r732dQE3SN582ML/MobWqmyq2ea4Y1A4ydkeXFOOy+h1ZTUt1lYsZM7JAkd0pmal2qMBefUKQBS1yMQRlElpYKXSIuKG0YWUaR9ceN0c0bSdKEi/IgKNw/FT767nUe+da3Y5/2CUv3h3nr2/nou9e5f+quxUl5GCc5w23JGW7biLl1Nedho5SVyDLNDTtZEYdBKcy4imla2vkiEt/XSmoVMsvUWiaaMTFjUt3FalqKMJFZQbHE0WoZCF4EKltsqTdZ5lNTFtetSEPavEcWpchbhPn7ZA8V2P+mVKkrg2w9DUHkyMdfj2UrdwZ4joj8WPB305q2x/GOzpZ2TZHgCs2bvIsAL/oyVEqgw/wXYeHN3GF/mGtLkM0hnK6x5XfHkTotSXALqYPSPiFEnWS4ao37F4nL/FCQPnfWtrZdUVFOxM96iZAYl7eyOM1chVUZsqonGJt1JtEa1s7IrQ/WMysk0RpDs84qQ0aRYRQ7JTgJLkGqgoj6o0rQrqTWJoDIZ7cogv0Mhpy9yC8gjlwXuZGLPg39wyIGWwYs1u0yoTpcKOkh+XT5RQM/7h6qcLtfuAp8C3OUtkGq55FSFa4R4fKzx8MbvHxg3LJ+NX0H8Iktqz5rXw3r0aNHj2sEyj7yBLv/Xqeq37HPw3TZ0u4Cbg22u8UvOxRcMyS4mRGik3QGBHhxINw8cVioDHf63YqUVvUsFJWKW7dlaJntoEr/pWp9VoLA4xqowGEAXWdyb3E+16JwRiwjBrrCUF0p5QIuGK1OhA0QizCKhI0ETiSwEsHQKCLOG3wiWeXi7FbOT2/mPDO2kzEzcUrwQIesywqn4wGP3Ig54csrx8Ypv1MrjHOIUlddztSOXRF0o6Zsa05GJnFZAMP5gi2QlX1W9E3YZ045tXWFvJaCh9L/V6jD1apAXQ/sJISkM7QhhPfQkn7IdvWiWxEOrRCtRFigzF98DNRgr7kvtV2PqxOXSwWufxfqanDze7LI1tZqaQvTHC5AMbY6D++wHHfjIg7BZswkrtmmVC05GRN22JYB5JDaGEWZUmWuMSYhMgPUl4kvXsV3OhJlFOVsJClrsZCIIgyAmGjrLHdME0SEB6bwrgfO8rBXvoPhw29Cb7557/P66EeZvPIdvOuBR/DA1F2T6+yNPGJ4gkdsRNy2lnPLyoyTgxmRKFtUCm2RyaZI5+kU3QHG+Cw6WKakJNYwtcJEM7Zllwk75LjfMSMJcTQq+20Qrfm8+Ek5vrp+NKTWViLGAijqUkYuE1dR+1wjULqGfMG68ADVDGNrYPIxzN2+7Bh7CS19Le22tNcC3ygir8IFxF08LD8wXEMkuB3dBNiY9q4pvpTdN/x+FLXmoB+ovswrwFB9IUuFsqYA2/n9+OIYFRE2tf3UW+P+xQxJdMiQFVZ1lSLozaJkRKTUc+4mErEaR5waiiuQMcy5fphyZjhlfThjEOXk1jDNYnazmHEWM8nXyHQdgFiUUWRZiXc5PZqQRDlWhVkesT0d8OB0yP3ThHumESDcO46I1P3gFXYMwZBoQkyEQbAMSEkx/lq5uneuxHPzzJse2sLm4YpnZI2+BVWDiq3dM205S8sfYqXmIS6u+f4zNLT7govjhf8321EGg7QqwoWyfPRq8LLTcMfEwtyjR48eDznsxw6xzHYi8qu4ILjrRORO4Ptw5LfNlvbbuPRo78elSPvqfTV+n7gmSXCzEEabAtz2ZNgkMp1Yyg+82JIRtq226w7yWyyToP1l1HLwBF0Eyc3ZJvz2sbjcvyNdY2RXWJVh2dJULQZBAwdWpBEriSPAN63Ao9ZmPPbkJrfccoG1j4sxt52FW25Ab3sEOhxC7G85a90LwBj3AmRnB7a2kAcehDvvw37wHDvvybjzzlO87+IJIhnw4e2IceqIcKFKx0QMiF36NHFEN1WvBBtXQtmSkpM6b++cHcKrSEoZ5GZtXU0K+9iVaa362rR8lWqkt1RwrFdfw+MvQUA7C2fUjwctqkbguKgT4eOTFaJArqamrndut9Cq1KNHjx49Dor9BMbpEoqxqn55x6o5W5rPCvENSx38MuCaIMHzxTGKPx3prN4Himkb4QgUPdhj+mO/bWvFPAF2zSgIcFYjxH6HmIL8+iACI4l7BZ7VsOXufF22h8IGMbIrrDFiLQqmuGwOCplarPewx0ScSFyJ5Eetzfj4h93PTc+cEX3m/4V9xtP2rS3q2hrccIOrc+8zA268+a087o//lo03TeGe63nPhYSdLGKiUenzjdQR4IFEDI1LTzazBmMFLGQmI5fUlVuWzAepFQS1UsuVKk9wJLZUfGsPHsXDRmlXiTuyhBTXsH3d5SKfNd94m40nSI1WKcAuUGQuNu+ILRHLpkjrleCrE+1WiL1sEPuxREAxpncFPs23qXoors/6WAjSbYXtFqQMiIu8FSIyQ2IZ1uInrEkxJi4Fi8JKlWvKVHaJfLafVAdYlKlMmckY67P1GDMg8p+LzQghwuKqsxWtjIwyMjmRuOWZClYjtrJVVOH81PLXFwesv/UWnvnvf4fV538c9lM+qbM/zBv/nN1Xvoc3vesW/vrigPNTSyyGM2aVW9cjbl213DRyM32jOCe1xfni26UIEbEZYc3M2RvMgCIH+0zGjGWEVRffMZUZu7LNlF1yTTESE5tBrRjUwKyXv2FF32Y+sNplRMpQibEI2hjUnA0CXK52V97ejYNVys9lUP+9zxesK3syeB+IGIuC5I6JJWI/KdKu9rH4miDBdRiqinBROSgVFohQQW21Dmj49yIf0cHvjDYi07RBQLcPOI5GRGZIYlZIzAqxDF0Qlx/snRpaWRoEpwAPZJ0VPcEpe4qTZoW1OOaEj0xLLYxzw04mZNaWg/SqDHnMCeGTr9vmEz/pbpJ//hnoox99WSfW7TOehjzjaTz8Ax/ghp//E9772seS64B0bLHqikQnxIxMzFocsxIZElO0OWaUxcQ28oqwK5aR+mDCIrjOPTAkVJkUcjKZYmSM1ZQsn3g/WV2NFz8sW9o9ucV1qd83+8PCYhrBPdi0ZhTXu0bixf1guJzGRVU7U0/hdoS43IFxPXr06NFjf1D2UzHu6h6Lr0ES7NCcOm5aEKRBLi63Anyp6GqDeOU3NoNSmYhlSFhWGYGU0EfqlNBIEgZ2wJCEkYlYiQwrsaAKRpTMCpGUydGIMYxMxI1DyyPPnmfwKR+DffSjD++cH/1oBp9yOzf+nuXO2B17khsyXAhaJEIiwjCCYSQkFsCQ24iJTRjogIlJfGo1VxkP3w+RuMIfZT+JD4oz1ivpGSoW1dl8u9QuG9d2WdHm/527rxtEuNjOpX3rynN9dFBkuem1Ix54ReRRwGlVfbuIfKqq/umRNuhqw8KKndXyZdAUAurBSsWK4r9lp3jbRYwiwBiJnUprBuVYO5AVrwRX2WpULLEMyUkpcpQXsReWlIlsk5MyliEAGVNmuouSY0xMbEZlcYhBvMZAVlB1xYOcKBEzivLyl3wYWTZiy6mBsBpF7GQ556cZ770Qs5OtcOebHs1T3ns/j37ML7D28evIY2+CMyfhwYvo++5m5y+3+cD7r+Od5x/N320Z7ty2bKbO/LYaRZwaKBuxS8sGkFrDJIvYyWLGuWFmXTDzQFYYxGvl7JnxaT6VnJnusiOGaXDOqUyxmpa/QxJVs3MRCYms1q5dEd8xM+43zRov6kjsVd/230jdx8hRnx2A5dTfLtTjTtwOWqp3Hpuc7cuNw8cBlzoWHykJFpHPx9WIjoCfV9UfuTJHbhLftmC0MNI4rxGGwyQPy0zftal1ZcYCMUQSE0lFgGMZlW226qakRKLyS1woobEmJCQMJGIQSZmmLFcXKRqZKj2Z+ymIGBrD9cOUs7dN0Gc89fJ2Rgv0GU/l+uE7WE9GDI0hyt30YNkmU1Sgg0xcu2dWGOQRCe4cjSQYnXr11mXEcLQ+wQSKuetpSyQx1sRYzXBx39mBHoTCyO7LjeZDmzte5XMuH+JKRdoNuq5NR68AF9hnxbijxM8AfyUiTwQ+BehJcI8ePR4ScErwktte5WPxkZFgcb/Q/wX4HFxFkLeKyGtV9W8P6YAdi1uUYJoKW0SzuthxQV35M5VHTZJSlYhw6qcVN50fZlQo4GrAJSSakESGgTEMDAyMkKsrbxmJU1tFBKOOdMZGODuaMnjUKnrd9Yd+vnrd9ZwdTVmLh8SmIuTi2xYVeYqNOPVaYWAMiTEkeeKLf9TPv0y05n3RRV9ZcmKxRGZIrhlGMnKvoB73h+RmuezaQ1yQuaKVzB+hGpGrIEtMw+VHb4f4e1X9bhH5VuCZR92YqwrNAkHAfNGibix6AJ1PfehSp5X3+wEe9sKYkkIFjswKsRkxiNeIzSoDWSGRVT+jlJRjrBVLJAm5pqi3YoUP2DPdJWOCK9uek1OURs4wkjCI11yvSMLInGCFk6RW2UnhwZkQS0yqwmrkfp9284hxLmWJ+anmbOuE+6eWe6Yj3n9xyFvOnebGu05z45uVU0nGanQ/u7nhQvow7p0I947hvnHGhWzMDhMMhnUZsUZErjDOhYtpXBZF2s0jzs8iHpwJOymkVlnhJFk0xUhSFs4wkpBrxpRtMpmWM29K7tNXunGrUH1NIbW09Gnu03m6HeOYTAa5WSG341INXmYcW3RPtKnAywggi+9hP+4Wt1UZ63N81GBX/fWqsUNc0li8JwkWkW8CfllVzx+gcYvwdOD9qnq7P86rcDWjD4cEL4nllFi6CcQVacu8chcG9JVBcTjSF6m7zEbB+um8sHhESKQLW0FsIBaI/aEicS93dFeoIhJDYoSNwQx52IkrZuPfGMx8IQ0hEkOmrt1QtdO1W4hFiQ2ljaNmf1ECQhyURcYQqcH6nJ7Nvi0HsSVwtPdJsd49xC1si5gqX/AR4iryBP82gKr+pIi0l6vq0aNHj6sS+yiWcfRK8CWNxcswvhtxKu2rReTzRS6b+7GrPvQVQqWULcqxetRYFGwV+j6by8sCEv48TTnlH83vDEpiXFaAAyLjnEFGwBQEWJqfE4ZxBhurl3CW+8MwzkjMfGaNsI1FuyMv2oYV5qSjD5p9VPxffq5ltmBRee3jcP800XWvHxfoPl5HCVX9neD9Sw/zWCLyhyLyBY1lS5ck7dGjR4/9YD/j8NU+Fu+pBKvq/ysi3wt8Li5p8UtF5NXAL6jqB/Z7wP1CRF4EvOiwj9OjR4+jx7JK8FGrDyLyxyw3/v+iqr7iEg93G/CvReRpqvrv/LK2UtD7xpWMy3D52esBcW5FlZ7SIZp7SAunpeszGu2pqeYqxrU89C1KeeUClgyU1TGL0vbOChFFzgoxMOskZpWEFRIZlTNJZUsU8FlnAB+XkZdZehTLTF1QWN7I2GO8pc3lbl9lxDprepJcla1UiSbCbhbxwNQQmwQjMMthOxMuzpQL6YzzbHExOsdUt8h0itiIZGeF0c46K7rGQIcMiJmRMZMpY9lhwjYpY1RyYhkylA1SexaTbnD37kp5zEGUYBUy6465nbl25aqs6UkQSKJVUt0l06mzgmjOTLfLc4x8+s7I57GPGfpzjwK7WlTr10hNFUCHKQO7iSGzE3c1vSVCRYN7xDSEk9zbHOcFsfDv8D7Z676r7yNq/F3tw30NAluE2mAfzhIhemlZpi4FLkXa1WGHuNSxeClPsKqqiNwD3ANkwGngN0Tk9ar6XftpcICl6kOr6suAlwGIyGW8I4oqWVU+yebAeVyyQHQN4GX0alnAoVpuS99ZTkSMJffL26e8lcqvVhQMza27wcNgpaZZXlGmWQxbu5fnhJfANItJ7fwAEbaxaLc7B/w5WX927X3ginBWFeWKvio/Fw6GQd+jwW97gONw/zRR5po+hm2Dq8oT/MIlt7twGY51AZdU/qdF5H8D/+wy7PPKx2X06NHjqoArlnHV2CFeuOR2F9oWLuMJ/hbgq4AHgJ8HvlNVU3HM7H3AQUnwW4HHishtOPL7POD5B9zXZcOyCdavBInobktL6pewcpy6uvW5uOpoRqIy2Es9CQzLZRRPowUBzlXJLGT+Kd8FxlEGWxSEMldLapWt2QC9Z/NwOqEFW7MBk9wFYORaEXeo2unar8E5aNnuqr8o+0GLhwSx3jttXYCKT23UfC2Lo71PivX53m05JqQ4LFWw13ZHCVW9o2udiMSqejl9wuL39/Ui8kLgjTgh4lJxpHEZVeXOrvL1tY39A34hVvj7uTWwEyqlOcwFX8GWlydvqHv+c1JGGfh1BpHEBR5HI5JojWF0gkRWGcgqiQ5rlQ5zybDk5Jq62AOvbBaxFMXDc4ZTgVM7Zpq5MVQkIolGxLLKwKyzIicZ6Rqrdo0hA3JVNtOM3awKBgY3xuWqTHLLrk25x9zLNg+wm19gkl0gy8fkdhYUBDEtok+1PDID4miFUXyKqdlil+tIN29k1SSMItN67Mz/v65rJJqwa1aYmB3GepGJ3STXKWk+KcekYXyCxFAGvxXqbtkmLKkPrHNBzRGRxmXchmHV9a1xbU6jSf0aa0rXaOG+UlWWnOJaz90rRT71Ujzpuu+WuI/9OdXvY0DwudqPnlFCIRwtv+1R4lLH4mWMgWeAL1bVz1PVX1d1d6S6b8xz9tXaAL5h3wj8HvAe4NWq+u6D7m+JAwZ/zBeeaFYEU83rr5A0HuJP8HKkqT5wOdKbYXVGbmfM8h1mdpuJ3WSm20x1iwnbLhJZJ+Rk5TkVKmemU6ayy67sspOnbKc5mzNlM1W2U2WcKbNcSdWR3wxLSsZOlvN3F9e5+w8t5rdef2j9Up75b72ev7u4zr1j2MlyUjKygpCrZZa7tm6myuYMNmfKdpqzk6fsyi5TCabm/HXOScnJyHTCTHeZ4Ppspr4P853yB8TqrCxSsl+Ce5iEuHl/Nu9dbdzj4QPT3HB3hI/2xazDMq+jhIi8MXj/Pxqr33KZD/ezxRtV/UWc8vH7l2G/RxyX0aNHj+MI3cc4fNQk+FLH4mU8wd+3YN179vr8Hvv+bXxk35WGewqLSitBqKYVymizYtxBiM9hoSvSXzVzFc6sCwDLTJUztqwY55+sqzLMeal8zmTGVFMmNibKhSRzn08tpP4pv6DOGTCxOfdOB3zo3Gmue+OHSR7/AVfy+DDO+QMfYPbGD3Pv9LHsZMrE5mSexBcKdqrKNBesqq8YZ5nYnCnu3HJNS29aaIPJSf01r8hxplNy65QaR3zbHyiPKsisy75TpIKaLwdb3+64FcoANw13NRTLANaC909srLusjVPVn2v8/Xbgay7nMRahj8vo0ePaw/Jj7NU9Fl+zFeMcnC+4ljNVqB5tgu7bL/m9lNrfoce3vs8qP21R8auYJizbKGBthmCwEpNpEVyQUNRub3piXbBGSiZTMqaulruNMZmrwAZuumuWO7W1KL+b48oPn5vCB7dXuPGdJ7jttX+BfNkKevPNBzr3LshHP4q+9i/4yDtPcG4K22lOqjm5z4iipRJsMUBmhVSVcZaza1OmMiNjWk4/hgTQYhFycp8yzRb94QNWrM0aKqpvU5iho1GquIlLIZzdJZPbEeZEDe+N5t8OR58WLYTlqimWsagFR9+65XBEcRmm9j6cQg5L2Nfb4GYsiodUd/2Lh7nG5K2q3y52QVMSk8TrGHGV3KymblbHupkzN73tH3DFIBLTDM5zU9txaRFwdoURMUNnhfBZZSxuTEp14sYbnQIQkRAzDHLeJmWaxkwmKDlpvouqLc89kiEGw0BXWLVrrDFiIBGZWqa5kqp7uE8lJZUZKTNSmZIyITNTdvNzZPmY1I5Js103i2WnoJn7DWib8QlyIedmSJZPyO2UmdlkO7qfzeg+d852RKJDEgYkOiDRhCEJiURECKuSEKsB66puTtlCNSfNJ6T5jvuN8lXwRFxAXCxDYk18HmAXKJgxLUWbmCExQ5ARkca+vyHRoYt5EUsSjcrr5awfcX2WTC2lBaaYBfPXOzKDsgpgeK+k2Ta5ehuJZvP3Wy3gLiqLVhX3dlMkcb/PtrRZVGmBG8FxR4h9Fcs41JZcchP2bN41SIItqJS+sUr1tdWY4FXgJvENg9HKfR0S5qKbw3RoAmV2cO8nCttqNUPUkFlf4teAwZZpvubPg5L4pWbKmF0ijTBWiHPx7YGpzUsrROHBTck4P1U+Mo7YePA0w/9zPzdNX0/0mU/APuNpl6UvzJvfSv7Hf8vdbxrw7gdPc36q7ObOClG0o7BETG2R+xhm1jKxGWOmjGXXlea0ad0PjXUJ2/19kHml2P1QTsnszPsHW/Iyl4NcXE9T1yDChzt7UPkYqyC9+Yjm0g5RWCFCQl960Y5eGc5VliL9xyBP8CkR+ce4zj8lIl/slwtw8uiatS8cq7iMouBP/bsVBPx62xdk5bZWFTSvCQ6Coj66viC1q8l1JGYVg3HWr3yTabblZoGKmTGvfRXeX/He0DLtpHGFiBKz4goSEWMkwuLiCHIfU5DqhJQxqd0tSXAsQ1+KvSqoEeuQjIRcUlIZo5qVxE0w5NGoHKtiIhIxxGIYa8auTtk1O+zKFlPdYqrbpHbsbFt+NrDw/1pbWLjSgMR1Q1FEM6zFlYpPMzIzQbKLjM2DPptD7B4GzApDWWdoNljVDVbtGqsyZEViFCVW57O1WHKduvblE6xmJdksMl/EOvRzjI74Flklij60kqLGRzrLqIrrEFt6hWOz6nK+i8HY2AkYtYf/zPfF1F9vN44YiYmjVYbxBsPoBLEMsVhSu8tmPgHGtYeH+fstwtTyycclGW7ew0Xl0ONYtr6A3Udg3DEQJC5pLL4mSHB5sxePXcXyRqqSsFDLIjXvctoiwi/iPIJADYJpd0983eWr1JHQ2lEGx6kpAza0I0euI0k5uaTOFysJExO7Ihm5KVuQqvMBu6APd/4ZOZup5b5JxCgawD3X89g/3uSW9/01a3/6HsxtZ+GWG9DbHoEOhxD7W85a9wIwxr0A2dmBrS3kgQfhzvuwHzzH1nsy7rzzFO+7eILbdwZspjlTzcmCAD+nvjhlRa27UqnmjJkyMWNmMvZ+6LS0QlTnn2N9mprCQ2t91SaraWUz8A8gVcBDs4hG1Z/1a9iOyxUE0bRBNHc7R4ADFXjuPvZfgKMK0LC6ZGDc0Q+8/wf4v4P3XxSse8OVb87+oaqZiBRxGRHw8kONy+jRo8fVgWMQd7EPXNJYfE2Q4Cbck66F4AmtsEEURFil/ad4KfIrpj16tIY6wcUr0VJy9Xr6tnLXUldzVSpyI3PBUZ4M28ypwZJ0Tg4U22dMMSRMnHxMbCOKOGmLkrnCnuUDQS454yznwtRVj8t1wFZ6mo9srXPm9inrwwmD6IPk9g6mWcxuFjPOYia5IfNPmrEoo8iyEmecHk1IohyrwiyP2J6e5sHpkPunCfdMI+6bwDgrrBBVOzJAvDKcqnssSCVlKlMm7LjpSZ22quCun4N0aKEFotX+EJDfFsWq2uf8NFx7ZPGS99QeCG0QzeVtAaDl+uMwoeVxFXmCO2MlAETkY/zbC6p65VKn7BNHE5cRjn3NcdB9z4yJyxyw5XinOYbYWRgs5OWshrt/QzGhuM+NBYkNj5NncoNZJzHCdpZxX3yBe5PbOT/5IJPUYnM32+MsGQOSeJXIDGvtiiQmidYZmnUSVpwK7ANrqwO7GAtVlxlilu+4xcaCcbEZMc5GsGrXMAgDs4JGlgt6O6pTcp26tmdO2VyJTpKxgQUytVxkmy1znh3OM87Ok+Y7Pnh316u/jYwIjfHGZeVIGvlpqcaYcobIxUHkQG6bFpbEW0NWGURrJNEa4+g0E3OaVE+T6AnXXnJmMmbilfc038basbvyaliJTnOamzlhT2BRds0OU3ZLK0lqnZ0DQCJDrDlWUmZhu72qGsuIdXM9qRkztduk+Ta5qcdx5HZKmu2iUogbEcYMGSanOD26jRv1UdzAKdbjmNQq9+k2b5fXoHZWln8Wqtkq9f/cb6+zQhSWirn711s21LaJaFdmhnlZKMuPscv8eojItwH/3G/+17iaEzcBrwLOAm8HvlJVZwdo7iWNxdckCa5QJ54hES48S21YTIT34+dxPwBa3m5Fe6K5qe3QcwqeJEtFXouMBfNtzV2p5IL8LbivixCzjKlLO6MGI4YouE1yMmzwgBCpU1x3M8OFaQQIkzzi3mnE0AwRcf7cj47h4kw5P805n83Y1h1m4qa5BjpkXVY4Ha/yyI0TnEhgPYbYqLdhCOMcNlO4MHVeuKLkc9UWd365b2tORiYZKVNSmZYZIWzLtWlaF1SLvMBhWen6g0g51dVI5xPup9xfMINQbVsMHfsZ8BalQQt87Y3lxXHqBLhQgav1xwFLK8GH3pI98UssHv+L6IJfBC61WMZDB43ZuEUoCITBYMV976xNaw+iUJA6XxdS/EyXn8Epvmc3xRvcsh4zMLCZxpid0+xyPTvxfcyyzfJ+Cmd9Im+HKJYVNoCEFUaskzJFScuiF8XnDK7QRdkWQlEjLwWWGOOcwjoqj1VYk9TbGZwfd5eZTJnqgBjDrtlmzEVmdpvMjsns1GeucZaHOgluPGBQpaXzCwIEy4K+c+3K5/Zp1fluMz8WziTBGFfEYmbXyLDMZMpMd8l9G1378pJERv78hySk+PiOubG3uh8Kr26zzyMShIQRK4DzWee+7H24H0s9KNxd15hBvMYG1/MwOc0ta0NOJDCzEG1v+DZpuR/xbXDnYcvZs3J2kMI+k/jecvdv87gLccTJd/flCd5jOxF5OPDNwBNUdeyLrT0P+ALgJ1T1VSLys8DXAj9zgOZe0lh8zZDguiUiVIOrcblJhBdf3PmbuStjg2uANjcO9uOV4/ILn5dtkZIo2/LJsjiW2617wqzUkjYiXKjGeUmsw31ARa6V3AWFMQEJSwkXg0gweBRBZLicvJNc2UqF3MJO5PaaWtjJ4APbu9wnD3BO7+Di7C6m6Xly/4QfmRWGyWlO8nDOn/8ErkuGnBxGrMVC4ps4y2E3h0muAW2r/vmTwPiB1OnVqSfAEx8Ml1fn2lHcQj05bA6S1WULFeCodh2cChQqzXXS6TYMf1xCNSO4PxaQhO680V33Xp2MzxFgnW/DUSrDIS3fa7ujhKp+5hE34apD3fplvT2rsqW5v71v0pPcIo4hKgha6QizaO7zvAoYMySONkgiV759lm2SZg86JTOfsBIbTg9gLYaBEXbShJOTMzxo1p33V2I/BZjV0iAC5Jr5trjvcCQJkSaMdZOJXmSW72A1de2UIUOzjkjkg6p2/PIYFUsm7mFcjCGRgctiIzM/S5WWnlNrp6TZRbbVktsp4/g8A7NORMJ2fh/TfCvI+5sFBDOl7pFuflMEF/QXdGYNnoA2fNb1PfgIAluIBhlpvutyCUcPshOdYyc6T07qUnWmFxin58nyLR+Yl6MiqA8+TmXGVAdMZca2XGDXnmdmt0tLX5aPUbUMojUUS6YpU7vtFHO1GEkYRGuMOMmIdSI/41kWgFJbCjlFKlGKHMHe+z0w65y0Zzg9SrhuKJwaKDsZnIsNeT5B/T2QxGcYxCcASPPd6pwg8I0PMCapHmzA554HUVOOve53orKkNeMyjnIc3k+EyJKtjIEVEUmBVeBu4FlUMQi/BLyEA5DgSx2LrxkSXMdiK0JIhBehTjoi2ktvdvkP/HIRyh+EFlKunhaEBLv4cXB/uC9y8WVXzctE8CFhsthy/zUi3DIQFsQy15Sp7FKUrayfmwESygpz6turSmqrjptamGTqAzk2mebbpPkOWb6D+oAHFxE9YGq32ZUpkzxhmLlk7EU3pdbtW7WklhQ5jkNVoEAmblmREq2pALemv/MDUrht+MAQEl/T6Le8RngrRblJOud+nPZ4jG73i1cKUzVL0D5kVQNslwIMR08pKywbGHcMKsb1OChCNbgYkxrfJ235DoJTDlUsRmI3w+WVTSNDkmiVUXKqDDjK8i1nL7Bj7plOGO2ssJYIO6nl/Cxl22yR52ml7vnAJ2vHZHkVFBfOxEUy9Vl0Eqa6zTTfZJbtlCJFbFwglpGEabZFlu+WM0fGZOW4YTAYE5HokF0uMs4voJoF44FF7YyMXXbVMst3iKMVDIZZvlOS3ypneeqJ3eLvshN/ctzPXF3tLf9eQIArWN9friqnSFaS8Swfk0Y7blYxH/sMExO0yMTh7wHVjHF+gYvx/aTGZbYYewKc5WM3atuUzGfNmGZbGElKYpzZadnvSo5EESNZd8F0Pqg5t44oW29/yPJdrB277YkQX9I615TtaIvzs3VGY2E7E3ZS5Z7ppBRrRBKSeJ2V5Ex5f1o7QyUDteV1FomIygwRxelW43B7X3YIIkcE1eXH2L1sE6p6l4j8R+DDwBiX4/ztOHtC4Vc5shzl1xQJrqvBjnhSTM2UGRYK5TWqkUWYJ4zdkZ1m3m/V2aiCDPs8B+rLOasb3C25G2zUeY2spkTivGpFKh0hKlUKF+1cDIx5bUquItFRTVUu1JZqX5UqXETmhihquydqMWJQP28SGYiNsJbASgRD45blVrhp9Qw72Wl2syeyO7JMckvmPxcbYRQZVmPD9SPDaqwkUnzWEelxDjYVIqOoKrk4u0Pm7Q62UdCkUAKqK+LKIUcCSFyRXa2u47wH2N0DUTQs+yjsp2L/1malj9hqVkZjO8KZMZd9YalBLrjXGnaM6hSL/XUsp7jmYcW44jPBD2DQnqP2By9rhzgGvxM9LhnVw78PZS3lifK7GHzfAE8w3KyWU3Ddd8OYAcP4BGfjRzHSNR6M7uQBmzGd3YvaCW9Nf5v37N5IIqulQjnNN0vPbmRGYAblw3maniPNLvgxsvDAjshj59ndliHj9EFm2Ta5neC+Y1Etq0Rud7D5LmIGvu1xSah35D7Omw8BVCRR02ravZgJ9Oef5btM0wuB3WG+LwFHLhvfYff7FlWijLpxqfkV0mB7l/Em2J76GCGKn1nMy/aEEtBEktI3XFhXtNk+Tbk4/hDb5h5in9qsGEMre1fmHmbsjF2dMk0v+tPMyjEWImbZNrN4hzTZJdep8x9nu2W/hgo3IogMiaM1inF1N32AO+1fcn90gsF4nWickOou26m7f4wkDJPrOTN6NGe4hYns8IC+nzTfdSRZ3PU1EhNJXNo2XH9V42+hnFfWFTv/+3AMcAA7xHNE5MeCxS/zqRURkdO4SpS34UoX/zrw+ZetsZeIa4oEw/yUXOnJLchPI4lE7cd2iQejpiXCDSTM+SvmskJ0KMNKVk4Vqh8crE3BJEjNKxyVbXQlkhf1QU5x6Uty58lvQZAN85kkyi8zVaGJSJNayrRI3HTjWqysx8pKZEl8atFchVSF1BpyNWUZ5kjcKzHKyKQYcV/AVIVxbtjOXLqWyO8nw5KRe9+vyycZEt7yB7MogwkgiZ9qdRYO10+U3uJm7uTqekY1AjzXJ6V/uPBlZ8E013IEuCtDSHNZp0e9MXjWZygaZWFrU28QDrxHTYBdG5abXjv6lvY4CLoy9YSWniqot4pnCAOMjIkRzcqcwlDNiBQ5dSfRaZJ4jVk2QPOM7endTLMtT8qoFFR//8fRqEyTNcs2yfNtT/ByP3a7Ece7rYjMjMxOsDpzM1qFdSJQAK2dlr8tuZ15tTSwRhV9Eogvjna6vhEzYBCfYBhvoF4NnmWb5NmkPmY0pizDGciSAEuCMUPfr1Ows9bvu+COKzL0HuypU40DIjw/VlW+2KJdJlpnEJ9gELk8wNNsi6mmqHV2D7cPg7VjrJ2S5VuNfVbXuxhDC9tB2WdBbmerhsxOmOZbZfBbbndQO6OWE1kiIt82I7G3RzgFe2IzrzYXDzEz0nzbH2JAEq+xKqdZzdewphmDUanApTgVWBTDAk11saVBfI+BJa3APlvwOlX9jo51nw18UFXvBxCR1wCfjEtnVpQ1bs1RfiVwzZHgEuUgHBBhpJyeq3HS4CP7woIsEZ1TvnPKcHVQC5XVQaOK/Ahz5My1vU7ILbby1gXbFATYSFKS30L1LiKgy+YFpDHX1Cdnz0htQmq1bG5iYC2ynExyNpKMU4MpkVEis/hpd5ZFTG3EOIvZSmMMMLVR2TWpVXc8cdNnbQS4UKoBrOY+UMHZHawYUKc4FdaQZh81+6cNoXc4JMDVE74rTb2M+rtw+v9AwZl5Y7tK/XVt7/ILHj1UBbvE0+YxyBPc44CYn5GjZgMoxzl/expj6vEMCrEZ+Jkug9oZuXUZEjSyrDBkVTcYRhtMzArWTsmzi9h8xxO8hLD4RRKvsRqf4bS5lYfbWzg/usjdvI8Lkw8xmd2P2gmWFMkzf6yJU45r5+SJlmaoFzyK75lTU1N3io1iC04tXSOJ17GaMUvPg50AEEcb3LDycdxqH8eQhAvJFh/lvdxz8S9K1biwchizUtpAVNO5bAaRWWGQOC9rlk+8l3XcmPkyGLNCHG2Uyuws3STPK9XYSFLrQ8V6e0GQSlJiblh/MjfzsZzSDaakfCT5e+6272Rmx55ojxgkpzESu2IUdidQuJ3NRYvAxKIfNcPmxUNJ9QNd/FZZmzGZnffWi7EXJLQ83mhwPadGj+QmHstpPcld5k7O24+wmz1ImlUWk7APVTNHnM0Kw8jlQl5hyBYXvS1lBzRDfEaI2AwQGhkhvHBVBC+WOZsLdbrxG3EsCLDK0mPsEq39MPBMEVnF2SE+C3gb8MfAl+AyRLwA+M2DtfbScO2SYNiTCBebQEGGwif4edJZR+jT9O/3jrZrbVv4EWtnzm3hPbpl5oaOQK/wfY0UC3V/WkCAIz/AGaogvKpKkxvwrZ++zIlcGjJNmOUxk9x5gnMFIzAwlo1kxg2nthmOMpJRTjRUJK6r7ZpBPhW2LwzZHQ+4OBkyzR2ZzdV5gie5MsuVqUxJmZKTYnGe35C8G4mIcNNRkSRYn9LNVYQDJAFNSxW46J/Qz1vrw9Db1ZjaKnIJ21p09vIEeA4+yr2OvdOjtatL0PSbdXmSj8PAC70SfK2gNu0Pjgxr4Uu1WBuXWRQUS8TQ+SyL77m46HsjQ5e33I7Znd7LA/HtYGAiLnNCNd4JYlYYxCdI4jViMyA2qy7bg6xympt5lNzEZ9ySsJOt8f7Nm3gXH8sHk7dycfwh8nyTwnsrNkd1ijErNSWwbjvyh0W8iu0zCoDLuOODgTcGN3FWHsEpe4q7zAe5d/I3jCd3lbN+hoQNGXEySRikEbtyM/eagSPkKEJEHJ1kdXCWQXwCV5Vth93ZOdL0ft/PObkdk2bOOuLU62x+XPI+XWchcA/PuffPFr+NcXya1cFZkmgNkYhZtsnu7BxZdh7nz3VK8im5mRv0FCcHCRfTCIPP1KCKSMzK8EZuHD2Jh9vbuLBygXN6B1uzu8uAafd7VVgKbGnJcA8U4cxZNRNgmXliHxJyQxSd4OTKI7ktehpPXrmRx5wQ1mL4k7sfxe1mhfODj3obRUZmd8nsjDRzqrva7XL/mR2zFT9IamY8YG9nd3ov1o7dQ4gMMSapZgF8G3LNyO0Ua7OKZPuZg/Jh6JiNwbD8OFxsu3C96ptF5DeAv8TNpfwVrgLlbwGvEpF/75f9wgGbe0m4JklwbSqpRoSd7QAI8gjbcrMCdUK8twLbWNncWaNxWn8fBJAo3gdV5GwsM9oYjM6XZ6x247zBLkAAouIJvqEMhwQ41ooIFySyCjYraL0LPJvILjERwzxikAkrmbCWwW4sbFhDpoZkkDNYz0hOQLRmkIFA7I+dWXSm5DuWZDdHJkqmhpk17ObCbgY7mbKTWXZyd7yZjMugtyZ5j9VVZLL+GhkMmaREkngLRkgKbUlsC1tD2GdVH9aJcWWBqJ7wCwK8MMhh0fUO1i1rhZhXfQssof4ew8E30+UG3+z4NLnHJaAtTkP8zIrBpeFy7iUDxj/0+6+G8V5gq1OnfOY7bM/uxQwTrE191oYi/2/CMDnFieHDWTVnGbJKzLDM8btuN1gfRdw8Spnkhkke88DkDPfF17MT3YfNdwhjByDFFuPwotk+EYxZITIjT6KdZ3iYnOTU8GN4uD6Wm80pTgxj0sktXIzvZGLux+YpuZ2wa89xnh00XWVbp0xk2yuMhTpjiKMRo/gUK+Y0AGM5T2anpNkDnthaYEpWDBU+ALD5vS8Ua5tbrBRBy9Pag8QgXq8dy8TG5yh2Cr1L72aZsM2WTtBUuaC77Oo5R65RjBkwik9xg97Co1dOspmusZavcdcw4QIwTZ31T7y1JLcucE20Y6xS65VoagTYXYOIOFplLb6emznDLWuGW1cyRpFlPYlYn2yQmrMgZ4kkITNTpuyyG59jc3oXk5nL2mE1Y5bvsJ3fx66cZ3t2LzbfcYTcuHidMJamFEhsGvic/e/3MSfA4MbgZcfYZbzDqvp9zOfzvR14+v5advlxTZJg6CLC0OoThkBprWdpaCpwcxAXfFdThufSToRBUMWbhs/Tt0cLMlxwHB8prVJZGEIiV36+ZmnongYPCXBE4mmwyz4hasglA6Ekwjkug4RgEGuQmRCJEIsr8ZlITGIG7O4OiGKLSXIkthjjLAoAmil2asnHsLs74OJkxPnpgAdnMeemhgencH5quTBLuaC7TM0uubr8nCEBjkiINJ5rd05KrAmZtAWUFP1T+RCbfZZTTMOGAXR5ObVVK6wR/kBBcK07UpstSkGyBPEt2lPbJ7SQ32Cd+1D3cY8QuiQJPqbN73EAhAGaRclj7JjcezYjM3D/6wArcZl+SsQwTE4SmQFTImy+xc7kw0zSBxEMVqfllP9ocD2PWHkmj5dHcdNqQmwgs3DPOOXebJuEmFyVXIXEKKuRshZHrGWnSaI1UrON2MLG4LNSFGF8RR52ifxY7+EDsNaHN5FEa2R2TJqPSaIVTiWP4DH6cXzciVUeuQ5rkZLde5Zz2W3sxg8wsWPyfJP7t9/F1uDu0hc8nbqMF1AFsMXRCqvmLKf1RiJitsw6eZKyO70bmJZEWHVcNY0gC0utVKpiSSEIvivIvMiQlcTZRjb0NDkZ541hN3rQB9LNPAmecs/4XZyPP1j6gSez+8lzly5uEJ/mTHIbj4nP8g+vh5084UPb1/OezTXePxxywdxR9lNsVkjzHTbHU9SfS9WwiCrvMYB1tsBSvDKIWSGJ1ljjNGtxxGqkJMZd51yVhJjT9jpujNd52Ep1X9y9m/J3K7fzIf1zxtM7sXabySxnlm46Ich7xk20wTA5RRytlOJXSX61Un/LIiYdpZePG4psT9cCrlkSDMsRYaCySLg/qs8XHrXmfmtTZDYIVJjfthqIgnVq6bZb5BT5NItKcG4/trRIuHPrILoKVozLa4lBMb72ev1zxvuEY61ukUwMRn32CE+EwZLqrquEYzyRnK6T64DURqRqmNgha+dPcHYyYGNrysrqjGTkCDGATQ3pJGa8O+DD50/wwHTAfdOE+6fCfWM4N805P5txnm22zRap7pbe3YIAJzp0JJi4bLMtp1OjMoVZgVDJrQUutPWbzj9EFD5ga4u0RKEvubhJGtdQmspR1DoQ1lXgeuBPrVltwRWLrA/VB1u2OR6w4Y/zAhyDinE9DgFV5gFFghRcRaYYKn5DJDGxV+CsZsy8D9TmOyDGfWf9vZ7Ea5zUM9ywGnPjiotZ2MmECzODzSy7MubCLOGO3RFG4P4pbGUZU3Yrb61EuICtYZAFohgHpq69IpViqYoYQxytEJuhU7dN5vLayirrknAiEU7EOauRZSWOWE2dXWOaJqhOsfku4+m9zNJNF6hWxISUxDQpFUgpJYHEzYoVad/EfVvqvzXFWFQElwFSZBuaD6B1hDspxQb3C1TZ6UQS1x4/nMyyzTK1WW7HqPc5uzRja6zqCVZiYSPOicRwIolYNwkDVp01z/dTbIbOZhFkISrPHQGJMWZYBklWcRlVEJ3VlCm7bGUZ908jIhNjFS7MJuzKmEgjRpHh9NAFdKcWco25e+cMSbzGeIp7OLDTMh0a6rKTJPE6g2gNY+IlCbAeewIMeJ368qRIO+64pknwHBoZGhy6yLAbjZs2iS4bxFzEbrkPd4wawSl5efu+iqhmkWJqPkM67BB11Rof9GfLzxXrrKYYH2VrxRIVXUGVE7eoICe4qS+3L5dGLScjY0Jqpkx1yu50g51sha004cJIgDVOjUecTDLW4oxRlBMZd5DcuipzO1nMHbtDHpwJ56ZwbqKcn6VcyMdsmi12ZYupbpHpFJGIiLgkwDFDYmIijSmKeLgE5e78rVifRi0vC2fkgW8rjEpv9ls5CIdKcLlto0CJzH+l5sgrFXkVaFdtO67l/D1WV37n9nMVqL8heiW4R5jL1j2BZmSaIpJg7cxNPdsYawaMklMMkxMk0Rq7ZsAs3XT2iDL9qB971WWUSS1lzMJWqtw3nXCneS/j/DwfliH33vMEImK25SIX9KNsTu8sU5O5QLo11obXsxZfTyKrTHWbcXaOSXrR5aAtjl08XNspk/QCeVTlrTUYZrrLRDN2s4TNzDCxwswqscYMow1myVnSbNsft/qdiH0xkCKIrMhkkDFlV7YwRExkm1xTl/3ArBBJTBSNiM2I2AzLMSS1Yx+UNvMBguskplI0Xa7dCXk+cQReYm9/cz5ZS07GtGyHGletTSQhjlZLgUDEgBlhfJ7dYbRBrDEzqzyYRsyssJspE5sxE1ddriiQYTUlzcdVpg0fCOjSkQ2Jo1VGyUlW4rMMZZ1Ud9nJ7mdnen8ZbDdNL3Af/397bxsry3bWd/6eVf2y93m59zq2McbXij0JisYiL0SMg8bShMEMY+AOnpcEERKCA5IVKURGcQQ2lmaiTFAcIQWsSTTMFczIUTwyZAICeZgBQ8KHaATCBgeCDcEYY3yx77Uv555z9lt3V61nPqy1qla9dvXevXf33nv9pH3O7u7qqlXVtVf/66n/8zwf52z+iE89/DLuvfQkBTnP6cfJdcFh9jLuLv48rzi4SybiKhNZJQ9VkJrWNDMjk/vMpk9wZ/oKJmbOyp5ylr9UJb9FFrlK/Iak8usxeY2eY6/H7vRy60VwZ3mqVlQYYjEM1Eqqla+3RGuj0kC8HX817ia4jGYL3rDuZsvd3migr3RQ37dYAMWjWqE6QcVFlQt1FodQYaII5dLKK33xAlgwaspIMOomQotLRsiBpZ5yKg85yu7xSJ/ipdP7fHFxwHE+5/50wr3JhIMMDjLKkmeFCmcFnBXwuVN4tCx4tMp5bM94ZB5zlL3EQo98cXRX5HzCFEMlgGc6I2NSjtWKdT/eDhGS6EInuaLMAq5HhEuhGx13aXy28fvKj0qmtc+7rxlJfPFSli/zNaW7I6Ah/NX4vAdtD9Hr1Rtba97HydjSmePZuVziZtB13lde4SCGXT1alQyrC0SmFHbmk+OmzM09JvM5y8lTrOypb9Jw4pOscvLilM/zu0xPpnzx7D4i8FJxyu/Kx/ji0cfJ84coyhfMbxAaH5UJrmVt2UMyM+Nw8nJeLn+Sl9mXcSTHvDh9jkfyRyzyRy7qh6UoziiKx1hdcXz2mVp+wdIcUmjOb8/h5KU/ze8/vsNBZvjM8hEPzPMolml213UekynT7ICJucNE5igFR8sXWBXH5UVxoTknxYssvTgNgqxqmjRhmt3lYPIkU3PHi/BTbG7J5QyR3Av8uStrJodYLCt7wln+0IlZH2E9WX0RqzlTL3hzXVBojjGz0sM7ze5yb/YlCJlvXHHCqjjzgRbXYOmBPM8nTw9ZPv8EZ4Xlj4sTPmM+yRcXv8vp8gtYW1k31Nc1NjIly+6TZQfOrudrQz8x+TJerq/hnr3LA/MAO7GcrR56EbygyM84Lo44WTzH8zIpP19rF7hkvycp7q5YPfwLPJUdogpfsI/5vPwueXHqq2FMyMwhk+wOk+yQqTlklt0lY8pST335uiOfdNhIjh4qjRo9v08E48/YZa8zt14EwxghDPVTIooONxLo1tKK/vpMZ5kRN2OohlEXwfWKE3VR3G6SQO21UF4IXCvQhr4CzkAOQM9KkTtjhvV1IkTd/0ac0AyHbCWnrGyo12tZcsQpDzgyL/CiucOhPMmLj7+EuxxwYCbMjGFqjGtcAb76g2VpLS/aI07MMWdyzKl5yEpPyItFuW+C4SB7kgnzMrllrgdMyFp2kJyqmUauZy5arWdVRQf1Yjiu39iM7LqNdn+UYkpLjODFbONzaX6eITpiyctTrOxSCFVEt1aVosuiscbzWy7XPUXt26QbKEYOa+xyAOIUyEeA51T1GRF5Pa4sz8txnYu+XVWXm441cX46L/jixNDm5xsS5xRQ6+xX4jqSFeYQm82dEcBHMt1b/F0gLwYX9og/nrxAYV25tYfZixwtnvcNMly0rijy2tjiKhbVBXKojuOsAJlMycyciZn7122Vn1E88oKoWq9Vy9nS8EAmFLMVL+qXMM1nPDRf4Mh+wUdBXWnHUMVibu6VOQ4T3zSpsO6ULeyCZWHIcV3WQp3cEEXWcr7Ly+ZHuT1xXdn8rXprjbtwMLPyO8H692nZ+Meyyk8AWJnT8o5bEdoGiynLhE3lTnlswmexKlzd5bw45Ui+wOcMnOSvZMWSR+YFHi0/y9nyRZeE6D+z8vjLhCy7zyS74+pEY5iYOZmZk8m07Ghqo0TnUI1C/d0Ed0G1rK0XhLw45mj1PJ+f/xGn9uWAOzcWubuoMObQNcEwB0wyJ34n4s63sP+uhfVZPfLbEMBua1LXFdq4O8x+zM3K+Dn2ugckkggeovd+QFGeyKHrHPRM7J2E5gtVvcpQrN0YX6qsRwyXoq0RIY4jmFWUsiGENTR8cBnXVlYYnSKy9JnWE1Zy6q64ZcJEDrDGMtNDZrhIa6aZTz6bMNUpK7/M0sxZ6FHZ8nJlXV/7IPp+P9pv6I9ox7cxoerFPjWH/gr8DnfkZRzoXaY6Y6qVJ85iKcQ10TgyD1npGStO3S29SPham5ee4NBWc+i4hT+TOFofF0QHXz9TIutIx/6FNqKhwoeSu/PHZza3o7c9dpgur+8N8QdYHRkJ3mx33wF8AnjCP/4nwA+p6gdF5EeA7+IcPetvJ8Jksq485Pp11DHV3NkhENrdtBRYIVhy+xLHq1MWxRd8hn6GiGBEmU6nTEIpSZlhOeYl+3s85jMoyqo4wXLCwfxJVO/Xt6PePqXLaE4osBxxnP8ROjnlzLwKUBZ6hJEVk4kh07mfS6YUOqUo5qyKx4SSZ77aO8pDjhaPOF7+Ps+bA0JnukpAOQ+yLU4oOCHXl8hk5vd+gZiCDMVqgWXFsjgl1J11gj73djMLoqyKnEIfE3uBrRYgOUYscEZuc06WjyNLl2/MJDmGwt+ZfMSqOCG3k2rM4I95hpgCZcGp/TwAhS7JfStlJ6idJeUs/zyP5FP8kR+ztWd+7ldMBi5aG74nJ0x9BDgkRIp/zciKhb7IA1nwQITH+jwn+QMsRxhT4FYW1jNz9ePjQBTi7ICc8GLxCR7JHQShsCssZ8ynB0wmYR9dZ9ZCH5PbR+4uqHX7Z+0CIwtXzzo6r893fodz/GLkeb5+oR5Ux8+x1/2bJ4lgNhGvEVFTC0fdLjF2OyH6GwRwaLnYZY9QLCa6bW9L4Va4yIhaZ6HrvTarPMxl73NWzj4AGCyGHGNWWJlSSO6SCKSgYM6cQ2AG6ssTYZjqlAO9W1okjDGclYfIRWucGD5lfXtI37FOJoQ2pUYmpQA+ME8wlTsc6F3mekCmWUsAr2TJglMW+pilnpLroiV+rV2Vx2C9AI4+p3IyDb9npfB10YluW0tYv+gKGwrAi0++7BC64yIB4cv6fFNQ7FHfJ7btCRaRp4FvAn4A+HsiIsDXAt/mF3k/8A9IInhHmEZ0LAoASLAjWdD4fI3ugqirlJNjydRizQSDa/lbtf81GJNVEWIX80UwzLI7qKmSTt08oA2Bc4pa15zC+hqyZ2RkUxf5taGbHPj5wJVxM5oTaq0X3h9qQwMGrBuJriiKnJpQCohgZYLVFblMvfXDVcxQm5c5DmFeLYW2NisWuXktzHv1590xD4+t0nh/Y05U9bYUWwpU19jCYBWMhdyALXz1HBvm3uCVrv/hVt8HVWQWHxgyvilH5u0cmd9/9z4fFKJAdMGJF59n+SNW+bGrp4+z+IlxzUQmZla7UIo/8zBvq2/DXH6WJgM7q4JOWKxq+RkUusTaVXknoSLY4cK5XQ9sORucv7upPpi2RzFVZYOvlv37GtmInYhgEfmruC+e/xR4o6p+ZBfj2AqNOsPdVJOvBA9oQyiF9rxGpr7/eBDC9aiL9bVxy6oGcXIXBZa8dlI2RVa4/R5Ec5xQp9ZV1g3R4UwmnGEoTE7BoZsAxDKlisBOyDjUQyZMmMicMzNnInMW5ojMzH0NyQkrqDKoO//g3ZeAu/Xku+/4W0+z7C5zuecF8D0O9dAnwJWl9VnJipUsWXLKghPO7CPnV7OLMvEtZHl3Jbh1JrlR9/aGixWRrIxIhAuWiW8z2tVqWtWW9UhFlqBdV+iWVnm1oXPqhkR+m1yCJ/iHge8F7vvHLwde0uqWw2eB14xfXeKyEJ/h78RVI9pcCr3wdxo+Pve7tV5U6MT9bRonzoJocnPqzFU2kAmGQ//362axiTpxFG7x57h6sQt9zFn+kEX+uBTDef6Qwp6wLI5c9NP/GDKMydxtc2buwjgT7MQJpBzXba6MjFo3PzVFa3wr3QnnU5ycyqAMEsQX0I0LeKmEZDV/dSRj++dqSb+NaDhkVec2Dce9mivLqjXq7mhZMWjhlwsivTanSX3bCPj9yswcY+a+msasPI7hc1Sc+MxZusQzW2A54cy3t7ZakBdHqBf7xsww5pD55D4HkyeZy/3SQhc+Z0tBLkssOVbDt0mOqJQTUag3b73QdeI3+KRX5bGXMs8nOo+JS7j5w1o2UorP4/0jeYIvl/8A/PfA/7aj7ZecKwrcpKvHco3mFTfVZI4t31ZGGX2EMWPqfo/fJ1PnvZWJS0hQFxkQNaXP10oebaN7PGWlgVj4qRN7ltwlXPjxFLqiMCusrMpkM8AL4Yy5zpgyZaZz5nLgxKicspicsMyOyHXBWf4SuV2UiSNxYlkcXZ1P7pOZuYv+ypyZ3GPOHWYcMrVOfM/8aRsL4IWcuW36CPDSHpXZ2F0Jb/HnMBQBjsfXjNbHgngiBz0RYEMhKxeR6Nn2uoTKFlsSwPsYDR5rh/CH4LUiEl9AP6uqz4YHIvIM8IKqflREvmab40xcHhIJpSp666KFIv5iUSaNv9vQ8dPZGIwFxLiCkj566rpJhjJg7veJTpkw8/9PmPqyhTnOa4qAzXIKXZFrTiG+koxdknPib69PMJK5ucFOo7rtUwwTpuYO4LuHZXfIzRm5OWBVVl4oyqh2FdGN7RMKPnpd/e131RCPo42uo17zOMbCF6lHn90YornSG7PVX4CIWF+fvpmnUn+uLpabEd4gzieEEmdO5GZk2QFT46tYyIEv9eYEZaFOqKpPWCx8DoqLNBelvaOMAPsAxSQ78EGU+9zhyTJgI4hPk3bR+pwluaxK/3gQ3FZzd1cgNLnwNhn37aN+n8Ln0RS+jXM4HEfsns26bZId4pJR1U+A8xHtkl4B3OHbGcXQsqEFMiaKBrvqDKWlIUxAvlJDKAMWoouhV3tZtosVKgV5PWcP8UIzbtARkjW6ymzVIwGVIA5kxpd9MSussRS+c5xyADrnkDlThDlTrM6xqhQ84aKzrMhNzsn8ke/w5qYebUQ/wr5O5Q5TnTNlzkSd73iqUzIyvAkBl/rg6jwsZcFCzjiTI5Z6wtIesbKnPnKTl5Na++MwLQEaH4NK0Eb+s4YAnhiXHJHJlAnz2mfk1lNQiE+eJG99zm65kEHc7iK0Fdacy/smhDdMjPtDVf2GgcXeBHyziHwjcIDzBL8PeEpEJj4a/DTw3AWGnNiY+t0OBRdJ1BWISzYyIWkYKaO6QBkh1tBG1wbhWP39WF1S2FiIuSiz8bVzs8zdrcrMtBRcM3PIROfc0/s+IuzucDk9YzDTCWcyZZlPKeyJj0Qeh7X7f92t94WZMzEHTLM7zLJ73JGXMdE5c+66eUVAM4tmip1WkdJccm+tWLLSU1b2hFVxSl6cla2O47tYVeTRVe6JBaWYibtId8+0PoHw3du6RQ9oZyUZWwrDyooRC/f6nbQQhXbHfcYkO2DqczqmckjGzF+EBAni2jPF41V/4ZDLwgU3iiPvRz5z9gq7IiTBVedUhjEzMnPHd7d7kgN5kkPuc6iHuA6oLm36SB6Ty8Lb5s7IizMKu3J3EIvQKS4kBkIcXQ+tsI23VcTnaXyOupGF8xR/fq5K20rdHrg/87Bl/Fx83W9KJk9wTJcoL9sWX/CTjjzEQQhr8FtJiGlaDO7WjkqBqsGKISPzkYsMq5AxRSkI9X3xXW7cZiJ/U0Pw1sVdPLSmEKwe58WZE5Nmhc381bdZYaXAeh/Woc7JxE1hEzEt3WVRVvaVbhpVLa+Dw/8GAXX/h/UYET/B1NeVq+VMc3IsS1lwKsec4RLyFvao7MqUF2e0bzVF1o+OKEY4RoE4ic/4ovSxAHa3Vn0io/98wF1Bh89T/S3B8n+qz70U4ZchgC/zXL5EXM+w7TTLUNV3A+8G8JHgv6+qf11E/hXwV3AVIr4D+OnzjziRSCRuGuPmYdgn6X4+Lk0Ei8gvAF/a8dJ7VHX0l46IvB14+9YG1r+h8a9vKCLanem8EPaRwNB5THxqmpiMQr3XjKrkS7g9UdXvxd12U1suW5ZZGxhiFUWgRxRWflnXcWhS3hoqMldf1xqX9IbAHb1DhmEumS9/JkyMb5/sK6kZGRf5D1EI6xOkcguFKrlVVlbBwkpzFl4An/KorErh/MeuKkVhz8p1CvFtQjr3u986UhfDZRSA4AOs+4CtBqFblEK4iNorlz++7FB1W60SwH21JNcy9s5K3CZ1zxhdHeJim/k+4IMi8o+AXwd+7GKrS5yfcB4W7ktXC9DMecNlgpJhrJZZ/QI+2ukqJZC5agzWV81x1RIiu5mvOKDqsv0B8jxj4S1nUlqaXM3hO9OXl7fiw12d4OfPjLu9LmKwZkVRVmQI1rYCta7SQcERSzPn1LzEYvLYtQCWA99xrYqCGiYYMiaaMdEJFiWXnKWcscxOWZpjVpMQET4tE+wC8a13I+3IuYveLttWh4EviC7LRIhuCgJmgrF+3eC+dxD3nVZa+3yFoezQRYDlDjO5y4xDZhy4fVdxZSylcJYD8lo03FlQzlgVp75e8QL1teLrhPndkGWHrrqRmZEZV57N9/3jVB6Xn2euZ5wsX8TaFYUuKatqlBHaZoRZvNfX5+/ItPSDG598WZ3R3r/uj7nVoqyMoZr3RLD3i2SH2AKq+nVbWs+zwLMAIq3qkedmWGR0+a0CtltsrBEV9a5zXghHbwk1H5vDcGIqjjj6Wy1RrUq3qPFfHPVErs56wZ23x7oaMoDqikItIs6nVmb8TlZo5srmLORJMnXNNGcYJkY4yNzPLHMtSg8zyMSJYUP7ELqIsevmtLJCrq595dI30TjDd/FRy0KWnMhjTnnEmT5kUTximR/722RRpx6y2n511WFuHpu+4xK/10THz0XvHYXa8nOxuiqbchQ+Aab0RPvxdRVUD+fJWiHcK3jXnLt7ziWVSENVfwn4Jf/7p4A3bji0G8V+JieHc79ArSKswFdICGI1iL1YgIDvnCYTJ1t1ikqOcsf7N7tw1RJCtYbc/22cLZ731QTmvn3vtBSBIUHLZD5RbPKEFzYFhV1Vt8+9yFF7jLXHHOUPKUt0+eYezlrl2gKXlgy5W84tLlErtEg2pecY6wq1lYmCVMnW7m9HEBt7eQuqcm8hWW2oQg9UFTsyb2cIFyBRhY3a3Stb/34T42xjxgvFaJ9yWWB9uTWLZanHzopgz9z8WPp8V77qQihRFz5HKW0npb3F+NwZ/xkFCrsity+V1plapYqaEK18ylk2p28OjS8ygtWkOnMbF2LBN1yKa1cZo10NYz9RNphj93tX1pLsENAQFJFoanwdByN8nTgjN164+8yoOiE5IexK//gMZzXtUrHiyp+5GLG7HV+tq7rdbjcUOHEyWnhcdi9jAr7KhNsLP9FHiVxlcltmOTJPYBAmaphrhqoTu1ODF8PKU1NlamAiykSqbnGBQoVc4bQQzqwXvoWgqiy9RixUWWrBkXnICQ84s4+cAC6OvW1jGUVY/X7WkjEqf2+clDcUBe7CYhGcXcVN5u7Z8HmUIlhDD/m6ALZlxMFbTxoC2I27XS6pTfdk3V94ParKsafRYGXcnLp/I7927E1yciKR2D9uiQbeWYm0/w74X4BXAv+3iHxMVf/rXYylTlzbryNa2vUW7RLKYWEvtLT+eiyEVVzGb2Gp+rPbJbk5c1GHqCJBWZKrswpBEF55XaRGv0PdBlDd3jdlwkZ9fTkUlMJSS2G3oLBnrPIjzsxD7IHlxDzFPXkFx8WTPGXvsNIZRVmoXhBRZkY5MJapUaZGy72II8Bn1kW6V1Y4zZVHK+XxyvJoteQlPeGxecgX7e+zzB+xyB9T2LMy8hvvo5G5i2KEq/ZG/d5QIk5t2wZSfn7qRqfqokY5kPlOVVZW5Cxan0FZEq2skVlZIVxW8yldHYVqkRS3E9Go+i/Mus7T2stAvbvcftWjbFLoOBls91DAXyd2l5w8dntVwpxr5rcsz/1Cwq1p4yO1WS0ZbCJzzPQOmcxKC8IhT/oqEG5+yaXw1WSOOLOuBNqqOHbtk21eliUDyihhM7FuNrlLVt6Z8+W7QkTTN1Bw1WmWfi5eUU039brIIq4kWGampQUhtjDENYFDlDFQJhaGNZcX9iHnoC/621EdIuQrgHuf5s6mIiEK3HWHsWMsYl2jjOIMI0c1a0XYr8KufJe1uCFJuZbacRKZlyXUXFc6F0GPI7IFBav8uDOxrcoPqewNk8mTTLO7roSaeZK53GOmh7VzJGfJKQ9La4arC+zsG4WuavWaXR3mUB6uHdioH/9RNXBGLHM5WFU/F6/nus/Eu6oO8VPAT+1i2y2iIu3QZZMYFhm1xdXWvFjle6USO93tmb33FleTULBgXb1CYyYYzSm8AM4k77ylH5pnuFtI/WW/quoT1ePqln/wfWXlrSI1M9dMQ3NcZ7OwbmeTADjLX0KzAptZrHEi0K7uoTrFen/fQSYUKqyMOBEsigl1GBVW6kTwo5VwnAvHufJoqRytCh7mKx5yxCPzEke8yFn+Eqv8mMKeeRtJURPAIlNXI7K8cJgQ1x0ts3YjP3Bnu2Q3Ove6+GLzpn7Mmsc/rt0cxC/lrbL+lpq186JxTrZfj7e95vzEuuXVVl9AQQjvYTT4suwQiX2k2VAgeq5lzyozf/0c5Py9TlRGHcHMlExmTLlLNnH1u+/yMl6lr+DOJGOeuXwFgNwqi0I50pxH02MezR/w4vL3WOZHWHvqy21Zf4HtPMVCRmGn5KFFcqg0gas0MTP33F0z/F0gDQ03luVt8tIKFWwTpUA+ZhWL4/K4tI9JkzgJuKrY6S1cMiFrlHIL1TGcjcR4cZ2X1RGapceqEmh5a8poj8ti1bo7ieWcaht2AIgFqfvX2RxCs6RgezG+FXMmbk4PpUPdeLyXWBfkxYKz/EHD7hBvw5S1g2eTe7x89qd4wr6MJ7jLvWzSeW6c5AXPy4RjeeDqExcFq+I4apLRFPD1z64s99dpN4zO6XKc+xGg2MQOsUHjoqeAHwW+wm/iO4HfAX4ceB3waeBbVPXBRoO9IMkOMUj96roLbV+0dohh1goO5+0KjSTwPlxTimEn5nKsqepcttdRRXDbUeDKIqCK9yRX1SOaiXIiBtHMi7s4fhi+FFx948IuWeaPq21llsLk5LZgtbrHws5YFhMMhuOJcJDB1CfMxSI4t7BSeLCA49xyvFIe5zmPiyWP5IjH5gEn+oDT4gHL/DHWLjsE8LQUvaaMAk87J6B4Iuo/RoD6SLj1ERYbu4Dbxz4+/pX4tX6cOd0RmS46LsqiGqDlU73n5X5MppuS7BDb49olJycSib3hEuwQ7wP+X1X9KyIyA+4A3w/8oqq+V0TeBbwLl7h8ZSQR3Mv6q+/4dSc6QoTNv0errNlaQt2QX1gtSqhvaUoxLGpQybEaMlSrBDj33iiqqdYLrra4cwThmPutTFylB63vr4ghKyPBBqxByxSSolyXtUtW+KtyXZFnZ6zkjIW8jBN7l+PFHQo9YJ4Z5hlMjDA1cbNOWFl39f1oaTkpCo6LFUdywrE55pgHnNoHZQJcLICrY+GzdL34zcwMkaz1+Wmo3tC4WOg+RuBcK+5CJD4+fce9jBxHx76MFKwTpn13JToiv+PPy3CErwcpErw9Lic52Wz/yEdtZZtNFLruuJQlBzWPorU+r8JCQcaqeEyW32E5ecxycsyUOXl+lzs64cAYplHUD5kyye8xtzPsNOds8rC3Jm1cAeLELnySW3WL3s07EzIyJnLAVA7LRDqIbBO+61leJs369sxdUcXacXGWBEeIJLrOZ7XnCDaOrKyWMDFzZtk9pnIY3fqfMsGQiyU3K5YTZxFZ6SnL4qiydvjqBpDXxgaUiXPxc2XCnITmH4DYMjJa1jc2oTvcnImZu6ivr54RBwDKbm0UrFi4rm3l8XPWE5f0dkaMMCkTHePazQfyJK+0r+KuzDiYTJgb971kFVaFcmYtJ0XOI455oJ/lLH/IMj+isCeNpLrqWBj/2VfVg7rOXaXeFMXW7hTvCxtFgkcsIyJPAv8F8DYA9R4nEXkr8DV+sffjkpeTCN45nQIj63gOYiFWE8JhPaXwaSQlDeEtC5WAMSiZF2F5LZmt8+0dEeBmZNCSY5jg0rxcpNOYCdaufKehMNSsijsaUDWlPSKs3yV8VeLP2pw8W7A0RxzLPY7kSRbLP8GcKVMxTCXzPuEwXucFXWnBkS44lTPOzAknPGSprv7vqjhmZU99QfNKAIcKEEEAx/aH5vGxdlWOL4y/8jvXj497rxPCipvE3Wfcf7zrxzleZ48AHjgPxgngvnPSbb++QrNehO8BquMm1T37zkgkEombg248xz4jIj8YPa517wReD3wB+D9E5M8DHwXeAbxKVT/nl/k88KrzD/p8JBF8YTLaUcS+5KPGFfxagrCK32MqkaCVCOr2HDUFcLzdAqvltbx7xd/yd/+HOpphCfeatSF67C0AmEj8LlmpxZqc3C5YmWMm2SNOzQNOzEMymTJV32RCDUZD6RxfT1dWnMkRK1wHHyd6T8ur/VBdwZHVqj1IZIFo1gV2Ar2oCV+t2RTa0ZfKIlK06jPXj2l1nNvP933O686PvvfEDAng60s+UgTnSQRfiN0lJ8cezWp+c271ECSYYJDSvxrqsBpTP+etLcjtKYVdYXVZljtz0VqX3LbK/5gTmXE8+yLz7B4z7jGzd5nlhy7iiHFefj//WHIypsyz+0zMAYUuyxa9IdnKJbu59VtOoYgj2fUyaBOZczh5GROZM5GZrwtsXPt5k7uOaHrGigXL/HGZbFV1YfOHpKzX25jX3Mhdhz21UfTO290Q93pZuivHkmPFtwMWQ6645ke+Vm+ZzOvLvzlvcJwz0YwARzWKO8bXuR9mQiZTZpP7rjuoHLiyakww6o8PObkuyXXBaf4g8io3y6fZ6LxyZd0yMy+TGDNfRi2TGZm4VtaWnAfyIo+YIrkpz4OcJUtOWeqxa8BUHLFYvogLXNb9xe6u4wwjM9998LDzHA3l04LP2pZR4GbZtObfyO6wjJ9j/Tn3IVV958BiE+AvAn9XVX9FRN6Hsz6UqKpuswzuWJIIdiG+xnO2Jxq8LboqTwxFh6Ps276s3CgZYmi5+nqsT8SbOhuGWIyZoOr+FzVVspy4SLQxExfY9IJYQiQZbw3QnMLaMlPaFMcYmXCWvVT6c51IzRrjcZNFYRetygqlvcOL7Vj8uttQ4UtyUq678v4WZfS3/L+0iqxoC+DqeFXHNBpjT/LcWOrJaVdI17j3MJw6NhK8B98T15q9Sk4mVCPAC7cVaiwqGYXmZc1ZrBMbxsxcF02TAS/Dknux2r49HsTG2eJ5FrxAqH0bmt44KoEZ6vcG0TQ1d5h524ROtbadVf64FMRVTdhQAaISSsviiMzMmGaHrgIEGUYnfp4qyvlTyoQqQ9xyF9zc4yoKFS2hWVruJAQn1P0dqRPZsPDVLgwL8xAhK8Wh8cGOUIGiFPu1agdNi0U1znDs1H9ntpKOoz/UuAlH3B7Zid0zCqrjUWjhKhD55ker/FF5nOt//NVxzsyc6eR+aUvJZFbLzbGas7TH5UVNmUQeidCqrX1cUzns96TT/pL5ixu3nYLCWwQL34jDNeTICUmGruHH2NyQHbF5JHgdnwU+q6q/4h//XzgR/LyIvFpVPycirwZe2OpWR5BEcEmIb25KVzH2yqs1hv7M/w6GxO26mrfN95a391coWVmVwkWbXVONzLjOTFXlCFMK5VApwRBPej4C4R9bvz/L/KjlN64NrSNhrfa8fxyL3xCp7iyB1iF+24lqTrS3KMfWHFPXcex638BrXUmTQ5QXZM3zs+D80eD9nXwtIz3Blz2QRCKRuKVsItHH2df08yLyhyLyZ1T1d4A3Ax/3P98BvJcdtbBPIrgXLwaj2+KObuHRLnuyoQBeW/aqI5rbPP1CtKC2gUp8tVfgE7kwQI6qQaWqShF7UIWq05yUUYeJE5jl+Gz5FxFEqxOf0PLIdhLbGEIEup6I1tX4oimA3e2ybvHrOsmt+YziOwGNZbqEa3cUv+czjLy5VVS4YwjErbbrQrh+TjbPx6Y143rJxeQJvqmM/xtRQO0J1kcZQ13gZp3ezEyZmXtltzUxppp3fPKcJXexOXvmbRN5GZlTn0hVv6Xub6dnh0yyO0zNgfufOUYmzOQuGLf+5fSkSm6L7BK1rnG6ZLn6YwRhEZX/Em/3gBC5jRP+/Lzc+ffbDAK4LnpurnAlxkIZTKuhO2VUqtG6La7yoUvNUBqn2l4VCQ1BEUM92mu9HWWzsS/yR1VkGXzNXaVeRq6SZK1ucT6iHZLqZnIHU9ZudvP+igV5ccLKnpEXJxTFqY8qF1SRZIMxB4hMmZhJacPJzLSK3uMTDakCQurvproo81FZYq5Zp7jb9tD3Pd/8bK5+slPGz7EbzMV/F/iArwzxKeBv4Q7CT4jIdwF/AHzLhkO9MEkEN6i3q61EB9AQw375HvHbXyQ70PUHMJTwFnV0a4m3yBYRrweplm2us7wNBGhV6UF15XxkfrKyOq8lncV+21KAat2CUZUL87YDLNYu/DaLaEKoqGpiTlvbkkakN/Yqh+1WzSrc/4X/citFb7y/ze32HJ/qmPZdF0fvibK2h8vp1YVwRddFThQ5Lz/HeF3duXV9ketRkecdkyLBiUQisVsuw6yhqh8DvqrjpTdveVMbkURwjWAFCP3Y67eh1/pBRwvgLroEVBzlK6rqBF4It5ofdO1H6d1qIMaXY2sX6VaMjypbVF2ZNiO2EqTUI6+xKHYeNXeFrP6xer8xUnj7QdPXRTlOkYbo7hDe5TgjC0VNeGvk9y1r89b3sWpk0mNh8EJ1nQCuLpiGKjfEFUSa4xgiOvfCZ9kRFR58f+uc3G/5aK3CiNyIItVIuya0mw/FTSAkunisiHMACu9PzLG48lervEpCm03uOy9odshU7jCVQ6Zy4Mp/MWXGlAxDZgwYyClYsmIhZ5zymIU+4ix/5MqBFSdYe4LqkjzPKYpTct+lbJKFUl4HZQmvA7kPGWhmS89pzpLCnpHbJUXhOowVxbHbl1r5rvPmBFhQ18GtmnMAslq3OZEMq/P+jmbQHcKTqkteX0c+DV5ZdV3fKj90aAdf9Fxw25FRw/o8LWLIsvsusS07aH0OdX9x4RpnRJ9DXpxG3fvycv3G3GUSSqZNnmAuT3DIfeZ6wIwpEz+Hh5TBJStyVizllJWesdJTVnrifcsLXy+/q3lGvC+T8ti2j024m9qMGpcNCMYcvK2gOn6Ove7dO5MIHkU4GdsnbsmFBHAXzdvccRUK0yGEx9AYf+gcp8ESAaWtwYvoIFpdhM4J51qktiH+jPgEAYkEahQtD9UZQqPLeF/jOr+x1QEqO0Tc2a0ufuu1kd0tqC6RH4nXzi/geNlhmlHk/tJlXRVExrJOCMPgeXnNUEbaIS57IIkL0BfLjzppBZHlKwyUQitK7HXCsupaFguMkIR2tjypbpGbQybZAfPsHnNzn0PzFNh73OEuT2RzJkZ84hisrLK0r+CYJcfTE46mDzixL/J48Ufl7XLVJXmxhOIxq1XjNryZMpvcKysOCK46wpQ5mcnIzAGFmZHbJUtMdXu/dms8HK3qmHTXAw64i1qrjblEXcDBauHe4W0WmUwhm9JFNW9HbZPLVr/980d199CW1oW4DGi9Q13/PlR1cruOR1Y/HuKOdRC/wZoA+PrBPqFPl76W76plS6nwLaqzQ+7Pv4w75uXc42Xc1TvcZcbMZEyNm9ktrnb9S8WCJaecmCNO7UssiscsiiPy4szVdu7pTldWC4m69cUVNLQ8hr4dNq4zn5IjGu4Exp9FrT1t72e0LW7LHJtE8BCtKhEDHtKNGBMF6PJ7ZoiECGglhKt1Do2j7bctS6hhXVKcWiCri2pvwXC2Alev2MtdVL2XinoDDwAjU7/uwoltqUqpmUYSXBzlbSa5xe0xyyE1xG8srquEtw4/Wk20huPRjtiuj9a2bRDDtXvHCOB1n98Q11f0Nhkb4E2B4EQikbgclPFz7HWfipMIXkdLCHe8Hn4ddTpENoI+P+oa4qSEuq1hjJCKm0jE0d+CqgJD5G+OKiWEanKuq1cQqqaMEhsmProciWHfeEO0Lmab0YZY9HbXPK6iwHFb4t7ubN7OULeDxBHbro4+sF6wNiPJ5yQaX3XerP/8atHgsJ7eha+PFzhwWybe680613b9nKxXv/GVUdS1XVdMbW0iGZnMmGRz6smuVe3akIRmdUlRnBDXBc5zYUGGmLlLaMvucDB5kqfsazgoDpkzY+Kjtq4+sGI0YyaHWPMkq8kpK5n50lZxp7jcbYNTAFYIi9UD3yVsWtY0DlYEt48u0c3NFW6bGu6UadSqHtchb+K7XGYyw5isZgNzCX3uxvwqP6bWNU8tsCjzOKqawlUJNGNmGG+ZMDIp6+WGGsxlLVtyVz5Mc5dI6Mt9lVFLXVHV/rW1QEbcLW06uYshw5isujuoIT+koNAlqgW5XdYsa+3j4vbF1aD3y4dji5a1d12S45J6Pd/4DAx3C+au9F12lwPzJDMOMeoCP2easywsWig5BQuWnMkpL/EcZ/lD10GwOPElztqR3yy742oGR+XnjK9fH1AsebHw+9/OO6m+18W7wrLo9ZjLDXyobjAXX/PJ+FaK4OGavB30CeG1EeBugTJUEi2eBOqCbLgpR1f92Xg7sfBrNZPAgm+dXOt41pWsFb68tCB0scsMhMoSIZJrqKK4BlPtp58QbGPdpuNYhWW6Gl1UQrg6Ts1i7nWbQlVtoqvjXkg6DEK/nNyJ2l63fMDRtkpCBL8tpuvjawh1aH1+oxhxbq6zzGxmqblclHbSZN9yiUQikdg+Y+dht+z15laK4BoyJGg2XFVNzLSfr56It9OImvRG9s7rKW0Tl6lxj724BSiFcCyKG1aEyOMrYijssrRFFOoabYCLKBumWHEiN963rOdYh3XbMuq7KsVvKPMTt01uJoZ1lViri966AK4iGe111dnk3Oj+rGoR/FKoR683tr/2PDoXUbRZZO8u4wuf9zNmucS+0jyPux/UT724fNYEY+Y+khY8w/WTIjNT18wH8ZFA19zAbULBLlhpTl6csMgfcpK9WEZY+yKT1jc3iJviiJniOnO2E5bUl8Ji8KK470RtXFCLYK3zj668R7pdAceXfWuVdes6nvUxtXzHPmIbyrQBpT+1SnIb39HMbbvywlpdltvo2o/SU6zLcuBDybur6JhVdI1JqnHQTMDENcgQ93mvimPfHKU/8h6Wc401qgYaEmxvvvmKuxMwL49nuHMBi9I3bUPXvlqDlb4kut3iEuPGL3udSSK4pDuC6p7Y0K4wUvT2C95hWmKts+RWdOu8a4yNpLOQyBav30VH65aDqnta7Ot1UVJXRWKCtbaMCof/MVOMVtvu268gfvvaHFtf37NrfxxZ6S12dFeWCLcA433pHFPfde45P7v2vtetLXGpvQuJ3sY5sc52sS/RYF8lduRyid2wzWNflaMscx3UiY9i4OLVvdO910gGJiSAOfETbADOXuVqu4qIEzZ01QteeoFT1NZDac8KVi83VqAUidVR6RJxfceqqL9aVsCItu12uCES68I3PoaVMKvqKJa32aNt1BmR8xKPKVq3W2U4XuHv1onooshH7EftCIwgHp+pr99vQ6J5P35fvWqFW09BBpKVlpbQmTBYRESEjBkyyUprS5XMFu1DCNzYBUXtoqSeEF7uQ+eFxabH4nKJzpoRy+7PuM/D7RbBXUVWa6+vETo94rN7Hc1JfKjb19Ct9IFNDQgZJ2Db2yyrMNSSvSp7gPVXrIIXwoRmDbEArn63FKAZRmzZeEPFR1zwX0oDUeAQ+Y29v1peVRe0r5yrBLd1tYXbGwxWkPY4+ugTpv0R6Zjuz9x9Lo2kvPD+0edXz2tr379f0eDULCORSCR2z22ZY2+dCK5dmZZcPFmtvaF69LevE1oT9RUaHNuzQFTrq0RsTHM8ZfRUq6oOcRkyG3tn4yteH2W0uDrDopUI7qv3C5ENohS+ccmzVSV+GwlhQQCXVSWCJ9n/30dTtDb9xdulEr/DjTSamnSNGB5zjkZC+DpEg8feGNy/G4iJi9N9C7v++9Cdtvbfg7sbhp9H3GOrLsmt0BzCbX+6m+lUhJyA6KK/1fRn6Ky8WBew/nrlUZ1yiX4H2nNZVwR5XTSyXefZPR2ioOGYSMd73ffB5ne0xhyrkPQbnRc+qCHlHbXhRGN3brjvGUHc0bKgRt33R+TL6j436rkdbuSVJbKy3DUC6GJ7SqDtD31nW9+y15lbJ4LbdCQ7DXh2W6dGV7StUwBnHZHJjnVL5VWrbpUXLQ/revz7UcrGF6UAnrpNxfV+td2CWCQr5yOXCGfLdsRifYIaGcqCsoRZKKWmICwpS4jZ6hiUh8lvJ47GVoLX74PGX07WH0/fKlSmrdrCVY3hLFpnVZGiFNjBc2yX0fPD3eXG0Gx2EltOuj9zt19am9TDMYj9u43zrFcAd51TlZBuJ+Ht1ySsHd0E+5ZLJBKJxPZRHT/HXveZ+HaK4NYVc/xaf1Shen6NcOjL2C833+1xq7XCjXz+1bkYusY1vVH1SgNdDSKqLnheaIrBNcKo6v02y5ypFqWYFHGVIIyZYG1eJbGE99MUq34XVEsBDjmq66KXVbR3qFtbKdgj4T5GAMeR5iA+m5HmwQYb0HmOdHX667ro6Y6Am/WJeaMufrqO7YCQDq+L3Zt7X7kqZsS0WuzJeBMXoTt5C7rnyM6IYt+dFR8BBnxzHj8v+r/9EAW2ZRJYR4JSyy5Xt36N68LYFwXtipx27ciY8zyOtlZzjBIijr0rH7FuR5VYV0U3nU0urp4zwOi/167jNRRJbnzHEUp5doypZf0KHexyLK4+UQFkFqy479Tm3bHBHJFGDkZYvuoUGt099SXQ6sdu5DlxBShKPlYE78eQz82tEsG9SWIXsUD0iZNSCIeIXsd2e60B0R+xEkVj4aJR4ZoQxmfE+iSDUOasZidQaHqJQyWIsGcqK3fbS5ud59z/oQ0zgKyZLPtvL1ZfhE74RlHgDuvDWvGrYwXwevqsLs3ob5yM6MZoOy5qYuqJF/UdHL7QqtMWwn3Wh11bIpIn+LYwVFGhfsE4eDu9lVRazY0WfIdLd1nV3YUuJLd1/Y0pLjG4+YLtf89GNEVPmOzH2gia9ZfbF9mXRSnsahfQ60XccFLcRarfhLlS1nxmXc8LSl6ePc40mPnvyup8quojN7c5IoekdvHQFOj7J4RdJHjkspc7lEtnJyJYRH4Q+G+AJfB7wN9S1Zd2MZZLxf8RVR7c4Qmq3STCjIwKt71JbepCWAklWvx2NSvFbSyGMzNz4+8Yu9u+E6QQIg+5/900tk25/WHawtftephMXBtNaXxRxgTrRpf4reoLR0l2tchzcwzNna5HgTcpyTb2C6o20Y6+0LkZpOoQiUQisVtSdYjL58PAu1U1F5F/Arwb+L4djaWDza+m+6JqNK4mw4VeuDPTJYyaFomqjq8pPcOhIUNLCNf2oSmgGhFhKpEelzkTCR7hUO+3X8CFZTW0dGYC2FrNW20dzz5hV/fMtn3alfWhS1RWXuq+BLuG+IUO/2/32LoaZDTLsrnluu0Pw4mQzc53fhwtcd4Yz3mjwXtMigTfTrqinuWdkqEb+mVCkvr//Ve3mMrTGCeaqitxhU+IcsltA8mwPhpc/k7fl/7IhLIwjhF0z0trIq2Nu0vbEiih3Ob6u1fVO+Ko9uYMHa/+Y+0sL1qeDzRKunWPtCiT6iwTd9fS16emZd9rz8tVrfnh/ew6Zru+8zbE6Dl2P4c/mp2IYFX9+ejhLwN/5epH0efz3IA1E43GE3MkfJtCGNp/QM3GCqU9zb+/Wwi7/RhuoxzGHJKlKpuCG1vsEbY+gS6KbnYks5X2iNI6EXeb8004BkWxX09ncmIsImO7QXShEGwj0bisT9zrqy4xvg2l6TxHWhHgljDu8wv7cXZaM5xI3yg5byMhHAY0bInYJblaTIcgai+3X+NOJBKJm4JFyUfehRwbMRYnDj4CPKeqz4jI64EPAi8HPgp8u7q+11fKPniCvxP48b4XReTtwNuvbjjrqJ8Y66OI3qJQRn7HC+HwXDPSGyLCEN4bhHDXGPoEUnM/wljrlSQwlJUj1nnOjEzQUvCH2rdN0WzXSJyuyGnbalCOuxS1NnpcNdUY5/eti+pOInHbFQGuj7k/+ttsMtIUwKHk3LA1IySBdCXunNMTuCf1glPb5NtClOwQRQvFz2dVdZy+9zfmr3K5dX971kd/uzy9zTFFT/fuw9Br8d/npndhxiwfRVu1ioZX+RDrfMtdM3HfPlXbKCsBtbbR/97N6XvPuii8rT8zOE1Un5HrYhfuuArFgMe6dreu9nz4bWgOrrzJmzVXuWrGt03egHcAnwCe8I//CfBDqvpBEfkR4LuA/3XbG13HpYlgEfkF4Es7XnqPqv60X+Y9QA58oG89qvos8KxffsdnyJBXs9+LG5LGxgjhLmIhHFsjKmFZNVsIYjkWSP01DpvjjiYQX9XBWkoPrtTEYnfkOlgVtCXIwnbW1eHtrqPc9iQ3kx8qcelKuS2oi98hC0Y3bZHZFuZhbEMCOL4N1uwi1GXTWO9NbhzbWjT4AkJ4Dxj7dbkvXxXXlf3Iy4gTqjYRLyPWPOr9Y2wNFxpF9Lt0PDf0Hul4rm/5YDtYN4a+9w4tWxeYQ6aC4efG7E+fzWGTz2TTz699R1Cjp68uLrBfM9q6y6fmsusQkaeBbwJ+APh7IiLA1wLf5hd5P/APuEkiWFW/buh1EXkb8AzwZr0WRT+HTonGa/HuSFQq5QIR4ZhYcFbWiEgsh/eXfrnu2OtwrdiQoRzq53rfb8MW0R0JbYvWSrBPalaK2n6tsRB0jrEzEty0FIywOgzRt4+tyPQYT1hdrPcl6VWe5fa5VK6vMxoc3ns9hXBKjLsy9jwvI5FI7Ar3rTlujh0ZMf5h4HuB+/7xy4GXtOrj/VngNRsNckvsqjrEW3AH5C+r6skuxlBLEmslGQ0I3pq3dYxnU8vEilAqrKqbW1VnEFyFBfG3ALu8pdVj2yGEoW6LoOUVbUdXG7d2OvyyGsYb+YVr69L+JiDrksLWUbcOuDG2E8iK1jJtP22X/3u9ZaFJ0wYx1PikecssFut14ds15g4B3EPt/C33LVpH55s6fNF7ch2ammVcDfuRlxG4DZ/lRSOU21z3vm9nG9s7L7fhXFyPqo6eY/1iz/i7S4Fn/V18ROQZ4AVV/aiIfM12R3pxduUJ/mfAHPiwi4rzy6r6t3c0lvGMFcCtIus966r5eldA1aEtrL6+qqHkOajbIqplqte6RF8lJl00tZ3I1j/mRkTbjzsuB9esmjAWpZmF3JVA1uHP6ot+tzy93cfDZT9Xx7Gd+duumdymbX+oItWr6Pn6mFuMOY9oRITPkyi3R7iy9SMS487lM0z0MJiXkUgkbhfK+DnWR4w/pKrv7FnkTcA3i8g3Agc4T/D7gKdEZOKjwU8Dz1103OdhV9Uh/vQutruWIQGxxXqt7ehzXD2iALJSBFZiuM+2UL3eX6qlr4YtpZ1CI79xs7pDNfAO/7DawXJvbhObFXFve56bNMqctTbYtigE4dtuZFFt07/QqrzRWv0a4Ruvrxm17hPtW01CuKLz+DJQLDpCBPefG4nAtvIy9i85OZFIXCbuftx2XMGq+m6c3QofCf77qvrXReRf4e5AfRD4DuCnzzvei7AP1SH2iy4B0RAOmwuWAQFYE1/+1zja2ooMdydc9VMXwN1VHkLFBh9pbQriaIyduxAJ4abHuav02xDNfeqqorBeAHdXcOjq4FaN319k+H2IhfC68XZ9Jm2P8sjoL3Cemr4tf/CI83gf2aYnWEReC/wL4FV+pc+q6vtE5E/gIp+vAz4NfIuqPjj3oPeUbeVl1JOTTbpfnEjccNQrgXHLnpvvAz4oIv8I+HXgx86/qvNzq0RwXyJRr4C4kGjYpOpAIAgnv1xcNUKCX9iuEZLdloimAI6FoUol2Crx66ssKKU9oPqabAi53mS/kKhX2SGGxl+rohAnvbVsEM3td1VmyHqFf23fa9YFfwFSE8LNY9tN39iHor8x7Zq9fbaVDehIkqzG2JdLvluNM1YEjxxnDrxTVX9NRO4DHxWRDwNvA35RVd8rIu8C3sUtSwrbj7yMRCKxj1xCYpxbVvWXgF/yv38KeOPGg9syt0oEl5RqZyCLvkcAD5cb62dtFYKaoKvEcDMqHITwOPpFW2yLaDbAUKmirYYg6ogEciNS2VH1IkRWq6ZNlVVjaPx9Ed9mHd02dQFsZNIS/V0VLfoFbyBcVKwXwGujvzB4YRXOkfOeY50XeWvPFRtdae0ei6X3lkNruWFU9XPA5/zvj0XkE7gM5LcCX+MXez9uUr5VIpjrmpeRSCSuAB01x7ol9+f74zzcThHcQX+5qfoy52FUGa5yI3UxXAnKoiaE6+s3jUSyfsFWe19f9YYQxRVfJziySRCVTHMR3yi6GQthTM0WoWJbAj62I1SbrgvgIIp7fcA1e8M0iv5OesVv13aHiWoC9yT6Xcz+0NilQTE8zGWex1dBIQU64s+lkPHHE0BEXgd8JfArwKu8QAb4PM4ucavY27yMRCKxc6wohayr6e/QXbdvuCBJBEfR4DECYlPOvb5W0pwTwgTB29d6WLqFZu/4emrgujGE9dVtAgxGo231es0fbNsBvkaUGOgUwH0depr7Edsfmo+79m9dVHrTY7kNAVzbfssicXHWdzjcLRtGgl8rIh+Jni7L8sSIyD3gXwPfo6qPJKq6oaq6+yY8iUQisT9oigQnNmPAVtGkdiu+36fZXT1iyGc8VE2hnyGPbs0qUbNDZA3/bxwNDr7luj84iNpaElnHeAfbCYdtlAOMvb5xybO2AO7b97EMNQLp24d4vOGz7bwoGjgnbh8bVYf4Q1X9hqHlRGSKE8AfUNWf9E8/LyKvVtXPicirgRcuOOhEIpG4QWyvOsS+c+tEcFWeLDLcNqLBcJ4IbnzCxEJvILo8kHzXV0YtNMooV9EQZ+sT59x6LHkl5nS9sIu3QVnKrWvgbX+wem+xY72A7E4s6/MC+3FFgr25vs7fm00sGlaLTv9wx+P6+4tBAdw98AGR3npf9zk2huF19S1z9VhRZITVwY5Yxrfm/DHgE6r6T6OXfgZXkue97LA0z/VEv5jniz+InngF8MVdjeaKSPt4/bnp+wftffyT512RoqPm2LDsdebWieAaPUK4j/G3pzdPuOtctCWE19NXQq1ZEk21HgWOE9dqYxhMGOt5rSGEy7rHI5L66lef4wRwlwe6035Be3+6rBab2iA6GSOAo+VaT48QrV30VT/pXdceJcWBszmMufwcGaV4E/DtwG+KyMf8c9+PE78/ISLfBfwB8C3nGOqtRFVfGT8WkY+o6lftajxXQdrH689N3z/Y7j4mO0SiN4K7mRCG0Jo5vHeb9LdWDq8PvbseCS0j4QNe366ObYG+fQzWCCK7Rl/UuZlc1jWW7s+lShqsJeMNCufhP/C68O0Twc2udtvhvL7dcQJ4zDZ3RxHfoRhcbn3Shqr+O/oNxm/ebGSJRCJxO1AsBfmoZceK5X0lieANo8HQV9N1OFEMLifxrt34ov5aXaD1RUHbr8F5qig0ifa9I+rcRXtb5/U5D62zovvYDSQL1rZzvvENsU0B3M3+RoEBLAUyQpDbESI4kUgkEpujXgaPXfY6cytF8DbE6GZCeP22Nz2R+hpADG47anbRrG3rXq9bIvqtA/1ti4eO7Xq/cqD7j6/7GMU1jN3+9EVnO9tKazuiPlgxI1pXq3LGCAaPz2gB3CyRd7FzeZ8msbHJGKlt8t7QqsZxA0n7eP256fsHW93HlBh3uxhIkhsSGOOFcD3CfFER3qoT3FELNxZ8XULXjaNuP6iWiUVo7LeNy3+FhW23iOrxMY/tGNdaV/ywwysdR38rsd8jptU1v+gaR7ObXniuNcbBBhubcx4BfKHkzT2MAoNLeBu28VTLJXZPV0m6m0bax+vPTd8/2O4+bpQYd80rTN5aEbwta8K2IsLnrQnb1wyiFg2NWi9D/TZ+u7ZtkyGbx9DA+suu9b6lz1/bUUWjfvzcRcaYesLVGIpG2bn+znJSE9q+AkdZJWMzMXaxuwAXEcDXg/F2iCSCE4lE4jK4TXaIc6S931D0fF5McIKkLkqqLmbV4/Z7zkNvebRmg4hm04hGI4kmdQE54kfXVWy4IspxjP3pEq7dx2joeAY2saP00T4Xmuuqn0/nO3f2PwoMUOhq1I/V1a6HmogQkXeKiIrIK3Y9lm0jIj8oIr8tIr8hIj8lIk/tekzbQkTeIiK/IyKfFJF37Xo820ZEXisi/1ZEPi4ivyUi79j1mC4LEclE5NdF5EMXXZfFjp6Lt50YftXcahF8risYMfWf+KW1YnjNqhvvL3/fQGBJTSx1d1CDvrq6IXJs2z+BxuNNjuF4oTiu7XNt233jbO1D/Q+2WWe5S/zGr4+mtFR0fJ6jMHSJ39o6mufiOYT4vl3Fu/bc434S+4GIvBb4euAzux7LJfFh4CtU9c8B/xF4947HsxVEJAP+OfANwBuAvyYib9jtqLZODrxTVd8AfDXwd27gPgbeAXxiO6vSDebi/foO2ZRbLYJbdETI1n7AHQKkLYYZ9domywy+X7L6T4eHuOv3QToiv13Hpn0R0DNGTO2nn+EIaGsMG0Som/aR1vgax/G8XPQz7xW/a6iOzfWIAgMoxeifxN7wQ8D3ct0zZHpQ1Z9X1VAv6peBp3c5ni3yRuCTqvopVV0CHwTeuuMxbRVV/Zyq/pr//TFOJL5mt6PaPiLyNPBNwI9uZ426wTx8vQMSt9YTHGh5g8skuXHl0mq0hFRYZ3eSWPeAGidUo3JBrdTYyGoLIpn7egoDUhCZADkoaNwGuVlG7YLfa6GlcTPZrLVceL7Vmnmcv7p3+x1Wg3JMGEQmbRuEF8BjqHeMq7YBttPLvO48EKjecwGLRUW/AN7HK/ixzTKSJ3g/EJG3As+p6r+XMRmN15/vBH5814PYEq8B/jB6/FngL+1oLJeOiLwO+ErgV3Y8lMvgh3EXove3sbLNmmVcb269CB5DTSi3BG2XUNlM+Gy6bOi+BlSd0eLkN6VXxJWiWSGItVDqqxT+wqX4ffsi0pflKWpFT8vttytD9Hml3fh84mBoGNJq7Tw0iHMI2YG6z3Ua2z+nTWWfGF8i7Xru33VERH4B+NKOl96D68D39Vc7ou0ztI+q+tN+mffgbq9/4CrHlrg4InIP+NfA96jqo12PZ5uIyDPAC6r6URH5mm2sU9luiTRvmfoXwKv8G55V1feJyJ/AXVS+Dvg08C2q+uA8Yz4vSQQzLhq8WTWJ80TwNhOCcSe29vOmUeas/npMXJGhVp3BRzHPW7ViHU1LxuZCeDhS3xbA3duNqUfZmx3x+kTvSDFc43JdSN0l6/Y/CgwuMW5Ux7iUGHdlqOrXdT0vIn8WeD0QosBPA78mIm9U1c9f4RAvTN8+BkTkbcAzwJtV99xTNJ7ngNdGj5/2z90oRGSKE8AfUNWf3PV4LoE3Ad8sIt8IHABPiMi/VNW/cd4Vqk+MG8PIKhLBm/1rInIf+KiIfBh4G/CLqvpen5j5LuD7zjfq87ETT7CI/M8+0/ZjIvLzIvJluxjHODoEzqVELjdLogs0I5Pl7wOJRC0h3FmNIH59SPzv8rb0Jttue35jmvWTWz/ajgKfL4J9SX9yG5W321+SJ/j6oKq/qapfoqqvU9XX4W6n/8XrJoDXISJvwd1q/mZVPdn1eLbIrwJfLiKvF5EZ8K3Az+x4TFtF3NXZjwGfUNV/uuvxXAaq+m5Vfdr/DX4r8G8uIoAddoN5eP014YA3+63A+/1i7wf+24uNe3N2lRj3g6r651T1LwAfAv7HHY1jI1rVCIAxQqNVcqvjp2LdR1I0bsdXgsxq7pw8Nq+LtsZP3xhbNoFGsl+bscegshME1o9pSOTYnt87xtqK/HY3yegaU3lcw/HEH2NtHHuqWsvD9JS0Gzwf+mhUwgi/jogC7zND523tfLnmZXkS14p/hvNaftgHbn5k1wPaBj7Z77uBn8OJkp9Q1d/a7ai2zpuAbwe+1n92H/MR08QAqjp6Lt70xkjDm/0qVf2cf+nzOLvElbITO0TDk3OXffRWj+kiV/qD+2/Nn69+bFhnTLwN1+ih8v+GSGY9uazrtnK9S9ymY1hP0zYyvlVyx7pGVKMYpJFUOLiNKGmwtUxkeYjbRTe9wcPNOjaryDHaL90rgEO5u/370xpifGLc9dqv24CPRN04VPVP73oMl4Wq/izws7sex2Whqv8ORvsYrz2q+kvAL114PRslxinAMyLyg9HTz3Z1sGt6s+NkWlVVkatvP7czT7CI/ADwN4GHwH+5q3EE1nt+1/mDu4Xw+UVgtwit1lcJ4SB4gxhW9R3jqLy+8fvjMVeRzE0ZEunt50qvchhT047QK87HjG3zSh6K9RcQDT9yzRreLW7jYxY67g2L1e1cBFQEgbtGAPetd48FpPNij7m9luwQiUQicTnoBnOsAnxIVd85tFSPN/t5EXm1qn5ORF4NvHDuIZ+TS7NDiMgviMh/6Ph5K4CqvkdVX4vLtP3ugfW8XUQ+IiIfuayx9tKKonWIjoao3J4Ps9/jWYmjouZTDbfqnbitbttbm5c/zVv55f7o2Fv6I2mte9h3W6chKrd667spWBuWkt5jldcsJ9VrzWO2HW9uXxLeRQXwvmM1H/2TSCQSie0TvuvG/IzJjRnwZv8M8B3+9+8AfnrrO7OGS4sEr8u2jfgA7nbM/9SznmeBZwF2ESqv2yKgMyIcV1Qol4E4CgrntUY0cduv1lkN0z0RWyH6t9uOZtL4fciKMBShNI1IeTheBZCN+IOJRWWX0Bvedli2/Fwiu0q9+oOtlZbrKnFaivfOpMKi8Xi8+Fx3d2BtNLwcV/9Fml/R6DHtC+5Yj4gEp8S4RCKRuBRcibSNIsHrCN7s3xSRj/nnvh94L/ATIvJdwB8A37LhUC/MTuwQIvLlqvq7/uFbgd/exThGE4uJsnSafyn2ejbFS0NYrdckHUKqLyLY8ozmOKHnb/HX1jHU+KEp5qJxaLMl4hqRFZWVU7Q6Ho1GHEOJac3tQ4cA7txuPD4zKISr2sgFGlo0d3421STQeXxqg+8RwWsujLrpFr3lw6ELgmsofGPccVlv4dtnS0cikUhcb3RUhNcvuX6ZYW/2m8ePa/vsyhP8XhH5M7hv8T8A/vaOxlFjVC1gbYYO6xFIiKoT9EaIxwxmfEJUtY04shsLzf7IY6+4G4pG9gmtRn3luhANC62rCbyhAI6fa3wm3UK4Poa+JlfnFr19y216DnSsf6MLkr7V7rl4HC2CU3WIRCKRuBx0vAi+7oGXXVWH+B92sd2tUhNe8cliakKjZpconxywRfSceGtbA6+NQjeFcaA/6tgZcVx3wg8K4REVJ4a2P3rb0VOdlhVbe0ub4Uhse3xtWhdTLTHctcJ1wrdrbNd7AmriqkOsF8GpbXIikUhcDueoDnFtSR3jGmzWGY4ezzA0o8PQESEeMZbzLteyZoSxdYmwwVJkwwK4Ff0Oy/UJ4RGsK/XVeUx7tt0aY60SRIcoHyVE19M7xhHHoHt7Fxe/12GysnaF9IXnIzQlxiUSicSl4JLEx3WMO191qf0hieBt0PIMQzM6DP0iJIikcSJlzAlnuoXxgBBdK7zWtN0dbj3d8E73XGRsIr6b7xnadu8FycYR3nHHfmh9tRrKg593z7ZuWOS3iZtQkyc4kbhsROQfAn+sqj/sH/8A8IKqvm+nA0vsHPWx4LHLXmeSCO5g42hw7c3rBDE0hdL6k2jTK63u7Z1LZA9Ef7ue7xajYb1jxjG8/fNvO3CBYzGK9rZidiF8r9MklTzBicSV8b8DPwn8sLikkW8F3rjbISX2g+QJvvWMFQ6DYrmVsBXY4hd41wm4re1tIIDj11titBzTJomB29524ALHftSxjtnytpqLXCNxO5YkghOJq0FVPy0iL4rIV+La1f66qr6463Eldo+yyRx7vb+Hkgi+IE0h0imKNxZPfRsbebJddHvnEKDNZfu9uptve5Pt99oj4MLHYPRyl/jZ3kThGzPeDpFEcCKxBX4UeBvwpbjIcCJBSI0bu+R1JongLTNKFMPV30K4wPYukhjWKUYvedv9K7uiY77F7Vz3CWZTrM1HJsalZhmJxBb4KeAfAlPg23Y8lsSeELqnjl32OpNE8CWzTsSc13u8iTg6zza2Jb5GXxTseLsXHctVfI63g3GR4Ot+Cy6R2AdUdSki/xZ4SdOVZaJEGW/nu95zcRLBO+YqRFBvpYgrHMMutrVuu5tV5dh8/YnNSZ7gROLq8AlxXw381V2PJbFHpGYZiZtOEm3pGOwjyROcSFwNIvIG4EPAT6nq7+56PIn9YbMSadebJIITicTekCLBicTVoKofB/6TXY8jsY9sEAm+5jI4ieBEIrE3qK5IIjiRSCR2h6r1c/GYZa+3lTyJ4EQisUekxLhEIpHYLbcnMa7d0iqRSCR2hdrxP4lEIpG4BHSr87CIvEVEfkdEPiki77rkwW9EigQnEom9YdOmKIlEIpHYPuPn2DVlYEUy4J8D/xXwWeBXReRnvCd956RIcCKR2CPsBj+JRCKR2D7BDjHmZ61YfiPwSVX9lKougQ8Cb72ccW9OigQnEok9wqKaPMGJRCKxO7ZaHeI1wB9Gjz8L/KXzjOoySJHgRCKxJ8hfGi9uFZC3XOZoEolE4hbyaTe/jpmLy+W+WkQ+Ev28/TIHuE1SJDiRSOwJ+qdAf89VhxiKBpeZy196JcNKJBKJW4KqfsY1ElTWV+pxy6jafwz8456FngNeGz1+2j+3F6RIcCKR2AtU9VNu0l0XgVDAoKrPX8GwEolE4pahr1zv9w3BCP2SNSv7VeDLReT1IjIDvhX4me2M8+LsVASLyDtFREXkFbscRyKR2Bf0FcOTb5mwce/qxpRIJBK3B1X9opOH60SwQVW/sGZdOfDdwM8BnwB+QlV/a2uDvSA7s0OIyGuBrwc+s6sxJBKJ/UJVX3QVdfpuxVncxFscX+3IEolE4jZh7wAn3fa00pJ2d8yaVPVngZ/d6vC2xC4jwT8EfC8pzTuRSNSwh93R4JCEYVMuQyKRSFwiqnrqJGJXlYgQjNCTKx7W1tmJCBaRtwLPqeq/38X2E4nE/qKqZ92TbznxXu9m9YlEInEtsFm7UsTNCkZc2k6IyC/Qnb39HuD7cVaIMet5O3Btym0kEoltYDOgqGwRYRK2KZk3kUgkrgBVtc6eZoHMP1ta0m5EMEJUr9aNICJ/FvhFIITRnwb+CHijqn5+zXs1VXVLJPad/KOq+lUXXYtIpk78ej2MfpWqfvTCw0skEonEaESMVsYBi6od09HoWnDlilJVfxMoS2qIyKeBr3LZiIlEIuFQLcRNvtY/TgI4kUgkrh7982C9fVX/wk6HsmXSrcVEIrHH6Ff4JLnX7XokiUQicRtR1d+Ifr9RuVxXboe4CCLyBeAPoqdeAdzkCPJN3z+4+ft40/cP2vv4J1X1lbsaTCKRSCQSY7hWIriJiHxkG97DfeWm7x/c/H286fsHt2MfE4lEInHzSHaIRCKRSCQSicStI4ngRCKRSCQSicSt47qL4Gd3PYBL5qbvH9z8fbzp+we3Yx8TiUQiccO41p7gRCKRSCQSiUTiPFz3SHAikUgkEolEIrExN0YEi8g7RURF5BW7Hss2EZEfFJHfFpHfEJGfEpGndj2mbSAibxGR3xGRT4rIu3Y9nm0jIq8VkX8rIh8Xkd8SkXfsekyXgYhkIvLrIvKhXY8lkUgkEolNuBEiWEReC3w98Jldj+US+DDwFar654D/CLx7x+O5MOKakf9z4BuANwB/TUTesNtRbZ0ceKeqvgH4auDv3MB9BHgH8IldDyKRSCQSiU25ESIY+CHge4EbZ3BW1Z9X1dw//GXg6V2OZ0u8Efikqn5KVZfAB4G37nhMW0VVP6eqv+Z/f4wTiq/Z7ai2i4g8DXwT8KO7HksikUgkEpty7UWwiLwVeO6mtfLr4TuB/2fXg9gCrwH+MHr8WW6YQIwRkdcBXwn8yo6Hsm1+GHfxaXc8jkQikUgkNmay6wGMQUR+AfjSjpfeA3w/zgpxbRnaP1X9ab/Me3C32D9wlWNLXAwRuQf8a+B7VPXRrsezLUTkGeAFVf2oiHzNjoeTSCQSicTGXAsRrKpf1/W8iPxZ4PXAvxcRcFaBXxORN6rq569wiBeib/8CIvI24BngzXozato9B7w2evy0f+5GISJTnAD+gKr+5K7Hs2XeBHyziHwjcAA8ISL/UlX/xo7HlUgkEonEKG5UnWAR+TTwVar6xV2PZVuIyFuAfwr8ZVX9wq7Hsw1EZIJL8nszTvz+KvBtqvpbOx3YFhF3VfZ+4I9V9Xt2PJxLxUeC/76qPrPjoSQSiUQiMZpr7wm+Bfwz4D7wYRH5mIj8yK4HdFF8ot93Az+HSxj7iZskgD1vAr4d+Fr/uX3MR00TiUQikUjsATcqEpxIJBKJRCKRSIwhRYITiUQikUgkEreOJIITiUQikUgkEreOJIITiUQikUgkEreOJIITiUQikUgkEreOJIITiUQikUgkEreOJIITiUQikUgkEreOJIITiUQikUgkEreOJIITV46I/Gci8hsiciAid0Xkt0TkK3Y9rkQikUgkEreH1CwjsRNE5B8BB8Ah8FlV/cc7HlIikUgkEolbRBLBiZ0gIjPgV4Ez4D9X1WLHQ0okEolEInGLSHaIxK54OXAPuI+LCCcSiUQikUhcGSkSnNgJIvIzwAeB1wOvVtXv3vGQEolEIpFI3CImux5A4vYhIn8TWKnq/ykiGfD/icjXquq/2fXYEolEIpFI3A5SJDiRSCQSiUQicetInuBEIpFIJBKJxK0jieBEIpFIJBKJxK0jieBEIpFIJBKJxK0jieBEIpFIJBKJxK0jieBEIpFIJBKJxK0jieBEIpFIJBKJxK0jieBEIpFIJBKJxK0jieBEIpFIJBKJxK3j/wfVkt1ITpjpKAAAAABJRU5ErkJggg==\n",
-            "text/plain": [
-              "<Figure size 720x288 with 4 Axes>"
-            ]
-          },
-          "metadata": {
-            "needs_background": "light"
-          },
-          "output_type": "display_data"
-        }
-      ],
-      "source": [
-        "fig, (ax1, ax2) = plt.subplots(1, 2, tight_layout=True, figsize=(10, 4))\n",
-        "sim_data_after_mnt.plot_field('far_field', 'int', vmax=105, ax=ax1)\n",
-        "sim_data_after_mnt.plot_field('fields_yz', 'int', vmax=180, ax=ax2)\n",
-        "plt.show()"
-      ]
-    },
-    {
-      "cell_type": "markdown",
-      "metadata": {},
-      "source": [
-        "## Conclusions\n",
-        "\n",
-        "We notice that our metalens does quite well at focusing at this high NA! For the purposes of demonstration, this is quite a small device, but the same the same principle can be applied to optimize a much larger metalens.\n",
-        "\n",
-        "For more case studies using the `adjoint` plugin, see the\n",
-        "\n",
-        "* [Gradient Checking Notebook](https://www.flexcompute.com/tidy3d/examples/notebooks/AdjointPlugin2GradientChecking/).\n",
-        "\n",
-        "* [Inverse Design Notebook](https://www.flexcompute.com/tidy3d/examples/notebooks/AdjointPlugin3InverseDesign/).\n",
-        "\n",
-        "* [Multi-Objective Gradient Notebook](https://www.flexcompute.com/tidy3d/examples/notebooks/AdjointPlugin4MultiObjective/).\n",
-        "\n",
-        "* [Boundary Gradients Notebook](https://www.flexcompute.com/tidy3d/examples/notebooks/AdjointPlugin5BoundaryGradients/).\n",
-        "\n",
-        "* [Grating Coupler Notebook](https://www.flexcompute.com/tidy3d/examples/notebooks/AdjointPlugin6GratingCoupler/).\n"
-      ]
-    },
-    {
-      "cell_type": "code",
-      "execution_count": null,
-      "metadata": {},
-      "outputs": [],
-      "source": []
-    }
-  ],
-  "metadata": {
-    "kernelspec": {
-      "display_name": "Python 3 (ipykernel)",
-      "language": "python",
-      "name": "python3"
-    },
-    "language_info": {
-      "codemirror_mode": {
-        "name": "ipython",
-        "version": 3
-      },
-      "file_extension": ".py",
-      "mimetype": "text/x-python",
-      "name": "python",
-      "nbconvert_exporter": "python",
-      "pygments_lexer": "ipython3",
-      "version": "3.10.12"
-    },
-    "widgets": {
-      "application/vnd.jupyter.widget-state+json": {
-        "state": {
-          "221f7eb28bd24430bf845e5883144ef8": {
-            "model_module": "@jupyter-widgets/output",
-            "model_module_version": "1.0.0",
-            "model_name": "OutputModel",
-            "state": {
-              "_dom_classes": [],
-              "_model_module": "@jupyter-widgets/output",
-              "_model_module_version": "1.0.0",
-              "_model_name": "OutputModel",
-              "_view_count": null,
-              "_view_module": "@jupyter-widgets/output",
-              "_view_module_version": "1.0.0",
-              "_view_name": "OutputView",
-              "layout": "IPY_MODEL_eaa507fb4cd549cf9c6104425d93874a",
-              "msg_id": "",
-              "outputs": [
-                {
-                  "data": {
-                    "text/html": "<pre style=\"white-space:pre;overflow-x:auto;line-height:normal;font-family:Menlo,'DejaVu Sans Mono',consolas,'Courier New',monospace\"><span style=\"color: #800000; text-decoration-color: #800000; font-weight: bold\">\u2191</span> <span style=\"color: #000080; text-decoration-color: #000080; font-weight: bold\">simulation.json</span> <span style=\"color: #729c1f; text-decoration-color: #729c1f\">\u2501\u2501\u2501\u2501\u2501\u2501\u2501\u2501\u2501\u2501\u2501\u2501\u2501\u2501\u2501\u2501\u2501\u2501\u2501\u2501\u2501\u2501\u2501\u2501\u2501\u2501\u2501\u2501\u2501\u2501\u2501\u2501\u2501\u2501\u2501\u2501\u2501\u2501\u2501\u2501</span> <span style=\"color: #800080; text-decoration-color: #800080\">100.0%</span> \u2022 <span style=\"color: #008000; text-decoration-color: #008000\">629.0/629.0 kB</span> \u2022 <span style=\"color: #800000; text-decoration-color: #800000\">2.1 MB/s</span> \u2022 <span style=\"color: #008080; text-decoration-color: #008080\">0:00:00</span>\n</pre>\n",
-                    "text/plain": "\u001b[1;31m\u2191\u001b[0m \u001b[1;34msimulation.json\u001b[0m \u001b[38;2;114;156;31m\u2501\u2501\u2501\u2501\u2501\u2501\u2501\u2501\u2501\u2501\u2501\u2501\u2501\u2501\u2501\u2501\u2501\u2501\u2501\u2501\u2501\u2501\u2501\u2501\u2501\u2501\u2501\u2501\u2501\u2501\u2501\u2501\u2501\u2501\u2501\u2501\u2501\u2501\u2501\u2501\u001b[0m \u001b[35m100.0%\u001b[0m \u2022 \u001b[32m629.0/629.0 kB\u001b[0m \u2022 \u001b[31m2.1 MB/s\u001b[0m \u2022 \u001b[36m0:00:00\u001b[0m\n"
-                  },
-                  "metadata": {},
-                  "output_type": "display_data"
-                }
-              ],
-              "tabbable": null,
-              "tooltip": null
-            }
-          },
-          "386aecd9a2b643d99ee58ce9a2002752": {
-            "model_module": "@jupyter-widgets/output",
-            "model_module_version": "1.0.0",
-            "model_name": "OutputModel",
-            "state": {
-              "_dom_classes": [],
-              "_model_module": "@jupyter-widgets/output",
-              "_model_module_version": "1.0.0",
-              "_model_name": "OutputModel",
-              "_view_count": null,
-              "_view_module": "@jupyter-widgets/output",
-              "_view_module_version": "1.0.0",
-              "_view_name": "OutputView",
-              "layout": "IPY_MODEL_e7d67843bb994e13a5ab6ccfc3f64dd1",
-              "msg_id": "",
-              "outputs": [
-                {
-                  "data": {
-                    "text/html": "<pre style=\"white-space:pre;overflow-x:auto;line-height:normal;font-family:Menlo,'DejaVu Sans Mono',consolas,'Courier New',monospace\"><span style=\"color: #008000; text-decoration-color: #008000; font-weight: bold\">\u2193</span> <span style=\"color: #000080; text-decoration-color: #000080; font-weight: bold\">monitor_data.hdf5</span> <span style=\"color: #729c1f; text-decoration-color: #729c1f\">\u2501\u2501\u2501\u2501\u2501\u2501\u2501\u2501\u2501\u2501\u2501\u2501\u2501\u2501\u2501\u2501\u2501\u2501\u2501\u2501\u2501\u2501\u2501\u2501\u2501\u2501\u2501\u2501\u2501\u2501\u2501\u2501\u2501\u2501\u2501\u2501\u2501\u2501\u2501\u2501</span> <span style=\"color: #800080; text-decoration-color: #800080\">100.0%</span> \u2022 <span style=\"color: #008000; text-decoration-color: #008000\">2.7/2.7 MB</span> \u2022 <span style=\"color: #800000; text-decoration-color: #800000\">20.9 MB/s</span> \u2022 <span style=\"color: #008080; text-decoration-color: #008080\">0:00:00</span>\n</pre>\n",
-                    "text/plain": "\u001b[1;32m\u2193\u001b[0m \u001b[1;34mmonitor_data.hdf5\u001b[0m \u001b[38;2;114;156;31m\u2501\u2501\u2501\u2501\u2501\u2501\u2501\u2501\u2501\u2501\u2501\u2501\u2501\u2501\u2501\u2501\u2501\u2501\u2501\u2501\u2501\u2501\u2501\u2501\u2501\u2501\u2501\u2501\u2501\u2501\u2501\u2501\u2501\u2501\u2501\u2501\u2501\u2501\u2501\u2501\u001b[0m \u001b[35m100.0%\u001b[0m \u2022 \u001b[32m2.7/2.7 MB\u001b[0m \u2022 \u001b[31m20.9 MB/s\u001b[0m \u2022 \u001b[36m0:00:00\u001b[0m\n"
-                  },
-                  "metadata": {},
-                  "output_type": "display_data"
-                }
-              ],
-              "tabbable": null,
-              "tooltip": null
-            }
-          },
-          "3ae03f102f324415a305e6c002006df3": {
-            "model_module": "@jupyter-widgets/base",
-            "model_module_version": "2.0.0",
-            "model_name": "LayoutModel",
-            "state": {
-              "_model_module": "@jupyter-widgets/base",
-              "_model_module_version": "2.0.0",
-              "_model_name": "LayoutModel",
-              "_view_count": null,
-              "_view_module": "@jupyter-widgets/base",
-              "_view_module_version": "2.0.0",
-              "_view_name": "LayoutView",
-              "align_content": null,
-              "align_items": null,
-              "align_self": null,
-              "border_bottom": null,
-              "border_left": null,
-              "border_right": null,
-              "border_top": null,
-              "bottom": null,
-              "display": null,
-              "flex": null,
-              "flex_flow": null,
-              "grid_area": null,
-              "grid_auto_columns": null,
-              "grid_auto_flow": null,
-              "grid_auto_rows": null,
-              "grid_column": null,
-              "grid_gap": null,
-              "grid_row": null,
-              "grid_template_areas": null,
-              "grid_template_columns": null,
-              "grid_template_rows": null,
-              "height": null,
-              "justify_content": null,
-              "justify_items": null,
-              "left": null,
-              "margin": null,
-              "max_height": null,
-              "max_width": null,
-              "min_height": null,
-              "min_width": null,
-              "object_fit": null,
-              "object_position": null,
-              "order": null,
-              "overflow": null,
-              "padding": null,
-              "right": null,
-              "top": null,
-              "visibility": null,
-              "width": null
-            }
-          },
-          "48f8e276d091491fa7800774be9fadb4": {
-            "model_module": "@jupyter-widgets/base",
-            "model_module_version": "2.0.0",
-            "model_name": "LayoutModel",
-            "state": {
-              "_model_module": "@jupyter-widgets/base",
-              "_model_module_version": "2.0.0",
-              "_model_name": "LayoutModel",
-              "_view_count": null,
-              "_view_module": "@jupyter-widgets/base",
-              "_view_module_version": "2.0.0",
-              "_view_name": "LayoutView",
-              "align_content": null,
-              "align_items": null,
-              "align_self": null,
-              "border_bottom": null,
-              "border_left": null,
-              "border_right": null,
-              "border_top": null,
-              "bottom": null,
-              "display": null,
-              "flex": null,
-              "flex_flow": null,
-              "grid_area": null,
-              "grid_auto_columns": null,
-              "grid_auto_flow": null,
-              "grid_auto_rows": null,
-              "grid_column": null,
-              "grid_gap": null,
-              "grid_row": null,
-              "grid_template_areas": null,
-              "grid_template_columns": null,
-              "grid_template_rows": null,
-              "height": null,
-              "justify_content": null,
-              "justify_items": null,
-              "left": null,
-              "margin": null,
-              "max_height": null,
-              "max_width": null,
-              "min_height": null,
-              "min_width": null,
-              "object_fit": null,
-              "object_position": null,
-              "order": null,
-              "overflow": null,
-              "padding": null,
-              "right": null,
-              "top": null,
-              "visibility": null,
-              "width": null
-            }
-          },
-          "4ae64695120949c2a91488d9f25f552d": {
-            "model_module": "@jupyter-widgets/output",
-            "model_module_version": "1.0.0",
-            "model_name": "OutputModel",
-            "state": {
-              "_dom_classes": [],
-              "_model_module": "@jupyter-widgets/output",
-              "_model_module_version": "1.0.0",
-              "_model_name": "OutputModel",
-              "_view_count": null,
-              "_view_module": "@jupyter-widgets/output",
-              "_view_module_version": "1.0.0",
-              "_view_name": "OutputView",
-              "layout": "IPY_MODEL_3ae03f102f324415a305e6c002006df3",
-              "msg_id": "",
-              "outputs": [
-                {
-                  "data": {
-                    "text/html": "<pre style=\"white-space:pre;overflow-x:auto;line-height:normal;font-family:Menlo,'DejaVu Sans Mono',consolas,'Courier New',monospace\"><span style=\"color: #008000; text-decoration-color: #008000\">\ud83d\udeb6 </span> <span style=\"color: #008000; text-decoration-color: #008000; font-weight: bold\">Starting 'metalens'...</span>\n</pre>\n",
-                    "text/plain": "\u001b[32m\ud83d\udeb6 \u001b[0m \u001b[1;32mStarting 'metalens'...\u001b[0m\n"
-                  },
-                  "metadata": {},
-                  "output_type": "display_data"
-                }
-              ],
-              "tabbable": null,
-              "tooltip": null
-            }
-          },
-          "51e705e82b59434f87e998f04fe828cd": {
-            "model_module": "@jupyter-widgets/output",
-            "model_module_version": "1.0.0",
-            "model_name": "OutputModel",
-            "state": {
-              "_dom_classes": [],
-              "_model_module": "@jupyter-widgets/output",
-              "_model_module_version": "1.0.0",
-              "_model_name": "OutputModel",
-              "_view_count": null,
-              "_view_module": "@jupyter-widgets/output",
-              "_view_module_version": "1.0.0",
-              "_view_name": "OutputView",
-              "layout": "IPY_MODEL_f3bd11a740814984b1d5e9ed562ddcd8",
-              "msg_id": "",
-              "outputs": [
-                {
-                  "data": {
-                    "text/html": "<pre style=\"white-space:pre;overflow-x:auto;line-height:normal;font-family:Menlo,'DejaVu Sans Mono',consolas,'Courier New',monospace\"><span style=\"color: #008000; text-decoration-color: #008000; font-weight: bold\">\u2193</span> <span style=\"color: #000080; text-decoration-color: #000080; font-weight: bold\">monitor_data.hdf5</span> <span style=\"color: #729c1f; text-decoration-color: #729c1f\">\u2501\u2501\u2501\u2501\u2501\u2501\u2501\u2501\u2501\u2501\u2501\u2501\u2501\u2501\u2501\u2501\u2501\u2501\u2501\u2501\u2501\u2501\u2501\u2501\u2501\u2501\u2501\u2501\u2501\u2501\u2501\u2501\u2501\u2501\u2501\u2501\u2501\u2501\u2501\u2501</span> <span style=\"color: #800080; text-decoration-color: #800080\">100.0%</span> \u2022 <span style=\"color: #008000; text-decoration-color: #008000\">23.5/23.5 MB</span> \u2022 <span style=\"color: #800000; text-decoration-color: #800000\">20.3 MB/s</span> \u2022 <span style=\"color: #008080; text-decoration-color: #008080\">0:00:00</span>\n</pre>\n",
-                    "text/plain": "\u001b[1;32m\u2193\u001b[0m \u001b[1;34mmonitor_data.hdf5\u001b[0m \u001b[38;2;114;156;31m\u2501\u2501\u2501\u2501\u2501\u2501\u2501\u2501\u2501\u2501\u2501\u2501\u2501\u2501\u2501\u2501\u2501\u2501\u2501\u2501\u2501\u2501\u2501\u2501\u2501\u2501\u2501\u2501\u2501\u2501\u2501\u2501\u2501\u2501\u2501\u2501\u2501\u2501\u2501\u2501\u001b[0m \u001b[35m100.0%\u001b[0m \u2022 \u001b[32m23.5/23.5 MB\u001b[0m \u2022 \u001b[31m20.3 MB/s\u001b[0m \u2022 \u001b[36m0:00:00\u001b[0m\n"
-                  },
-                  "metadata": {},
-                  "output_type": "display_data"
-                }
-              ],
-              "tabbable": null,
-              "tooltip": null
-            }
-          },
-          "5582ac28333f4e6aae6b70f836193e3b": {
-            "model_module": "@jupyter-widgets/base",
-            "model_module_version": "2.0.0",
-            "model_name": "LayoutModel",
-            "state": {
-              "_model_module": "@jupyter-widgets/base",
-              "_model_module_version": "2.0.0",
-              "_model_name": "LayoutModel",
-              "_view_count": null,
-              "_view_module": "@jupyter-widgets/base",
-              "_view_module_version": "2.0.0",
-              "_view_name": "LayoutView",
-              "align_content": null,
-              "align_items": null,
-              "align_self": null,
-              "border_bottom": null,
-              "border_left": null,
-              "border_right": null,
-              "border_top": null,
-              "bottom": null,
-              "display": null,
-              "flex": null,
-              "flex_flow": null,
-              "grid_area": null,
-              "grid_auto_columns": null,
-              "grid_auto_flow": null,
-              "grid_auto_rows": null,
-              "grid_column": null,
-              "grid_gap": null,
-              "grid_row": null,
-              "grid_template_areas": null,
-              "grid_template_columns": null,
-              "grid_template_rows": null,
-              "height": null,
-              "justify_content": null,
-              "justify_items": null,
-              "left": null,
-              "margin": null,
-              "max_height": null,
-              "max_width": null,
-              "min_height": null,
-              "min_width": null,
-              "object_fit": null,
-              "object_position": null,
-              "order": null,
-              "overflow": null,
-              "padding": null,
-              "right": null,
-              "top": null,
-              "visibility": null,
-              "width": null
-            }
-          },
-          "55c70db6254c4dfa8085c698d0f5405e": {
-            "model_module": "@jupyter-widgets/output",
-            "model_module_version": "1.0.0",
-            "model_name": "OutputModel",
-            "state": {
-              "_dom_classes": [],
-              "_model_module": "@jupyter-widgets/output",
-              "_model_module_version": "1.0.0",
-              "_model_name": "OutputModel",
-              "_view_count": null,
-              "_view_module": "@jupyter-widgets/output",
-              "_view_module_version": "1.0.0",
-              "_view_name": "OutputView",
-              "layout": "IPY_MODEL_6447cfa42b8841b6bf46faded3b40218",
-              "msg_id": "",
-              "outputs": [
-                {
-                  "data": {
-                    "text/html": "<pre style=\"white-space:pre;overflow-x:auto;line-height:normal;font-family:Menlo,'DejaVu Sans Mono',consolas,'Courier New',monospace\"><span style=\"color: #008000; text-decoration-color: #008000\">\ud83c\udfc3 </span> <span style=\"color: #008000; text-decoration-color: #008000; font-weight: bold\">Starting 'metalens'...</span>\n</pre>\n",
-                    "text/plain": "\u001b[32m\ud83c\udfc3 \u001b[0m \u001b[1;32mStarting 'metalens'...\u001b[0m\n"
-                  },
-                  "metadata": {},
-                  "output_type": "display_data"
-                }
-              ],
-              "tabbable": null,
-              "tooltip": null
-            }
-          },
-          "59f7b4ed010849639dc31bade9b5012f": {
-            "model_module": "@jupyter-widgets/base",
-            "model_module_version": "2.0.0",
-            "model_name": "LayoutModel",
-            "state": {
-              "_model_module": "@jupyter-widgets/base",
-              "_model_module_version": "2.0.0",
-              "_model_name": "LayoutModel",
-              "_view_count": null,
-              "_view_module": "@jupyter-widgets/base",
-              "_view_module_version": "2.0.0",
-              "_view_name": "LayoutView",
-              "align_content": null,
-              "align_items": null,
-              "align_self": null,
-              "border_bottom": null,
-              "border_left": null,
-              "border_right": null,
-              "border_top": null,
-              "bottom": null,
-              "display": null,
-              "flex": null,
-              "flex_flow": null,
-              "grid_area": null,
-              "grid_auto_columns": null,
-              "grid_auto_flow": null,
-              "grid_auto_rows": null,
-              "grid_column": null,
-              "grid_gap": null,
-              "grid_row": null,
-              "grid_template_areas": null,
-              "grid_template_columns": null,
-              "grid_template_rows": null,
-              "height": null,
-              "justify_content": null,
-              "justify_items": null,
-              "left": null,
-              "margin": null,
-              "max_height": null,
-              "max_width": null,
-              "min_height": null,
-              "min_width": null,
-              "object_fit": null,
-              "object_position": null,
-              "order": null,
-              "overflow": null,
-              "padding": null,
-              "right": null,
-              "top": null,
-              "visibility": null,
-              "width": null
-            }
-          },
-          "6447cfa42b8841b6bf46faded3b40218": {
-            "model_module": "@jupyter-widgets/base",
-            "model_module_version": "2.0.0",
-            "model_name": "LayoutModel",
-            "state": {
-              "_model_module": "@jupyter-widgets/base",
-              "_model_module_version": "2.0.0",
-              "_model_name": "LayoutModel",
-              "_view_count": null,
-              "_view_module": "@jupyter-widgets/base",
-              "_view_module_version": "2.0.0",
-              "_view_name": "LayoutView",
-              "align_content": null,
-              "align_items": null,
-              "align_self": null,
-              "border_bottom": null,
-              "border_left": null,
-              "border_right": null,
-              "border_top": null,
-              "bottom": null,
-              "display": null,
-              "flex": null,
-              "flex_flow": null,
-              "grid_area": null,
-              "grid_auto_columns": null,
-              "grid_auto_flow": null,
-              "grid_auto_rows": null,
-              "grid_column": null,
-              "grid_gap": null,
-              "grid_row": null,
-              "grid_template_areas": null,
-              "grid_template_columns": null,
-              "grid_template_rows": null,
-              "height": null,
-              "justify_content": null,
-              "justify_items": null,
-              "left": null,
-              "margin": null,
-              "max_height": null,
-              "max_width": null,
-              "min_height": null,
-              "min_width": null,
-              "object_fit": null,
-              "object_position": null,
-              "order": null,
-              "overflow": null,
-              "padding": null,
-              "right": null,
-              "top": null,
-              "visibility": null,
-              "width": null
-            }
-          },
-          "7d0b370f20a344d9832a2fdc7a279454": {
-            "model_module": "@jupyter-widgets/output",
-            "model_module_version": "1.0.0",
-            "model_name": "OutputModel",
-            "state": {
-              "_dom_classes": [],
-              "_model_module": "@jupyter-widgets/output",
-              "_model_module_version": "1.0.0",
-              "_model_name": "OutputModel",
-              "_view_count": null,
-              "_view_module": "@jupyter-widgets/output",
-              "_view_module_version": "1.0.0",
-              "_view_name": "OutputView",
-              "layout": "IPY_MODEL_a3abab06426a4faaba4e1ba1b3115535",
-              "msg_id": "",
-              "outputs": [
-                {
-                  "data": {
-                    "text/html": "<pre style=\"white-space:pre;overflow-x:auto;line-height:normal;font-family:Menlo,'DejaVu Sans Mono',consolas,'Courier New',monospace\"><span style=\"color: #008000; text-decoration-color: #008000\">\ud83c\udfc3 </span> <span style=\"color: #008000; text-decoration-color: #008000; font-weight: bold\">Finishing 'metalens'...</span>\n</pre>\n",
-                    "text/plain": "\u001b[32m\ud83c\udfc3 \u001b[0m \u001b[1;32mFinishing 'metalens'...\u001b[0m\n"
-                  },
-                  "metadata": {},
-                  "output_type": "display_data"
-                }
-              ],
-              "tabbable": null,
-              "tooltip": null
-            }
-          },
-          "7fb022224f024af3ba9902ce8f805763": {
-            "model_module": "@jupyter-widgets/output",
-            "model_module_version": "1.0.0",
-            "model_name": "OutputModel",
-            "state": {
-              "_dom_classes": [],
-              "_model_module": "@jupyter-widgets/output",
-              "_model_module_version": "1.0.0",
-              "_model_name": "OutputModel",
-              "_view_count": null,
-              "_view_module": "@jupyter-widgets/output",
-              "_view_module_version": "1.0.0",
-              "_view_name": "OutputView",
-              "layout": "IPY_MODEL_48f8e276d091491fa7800774be9fadb4",
-              "msg_id": "",
-              "outputs": [
-                {
-                  "data": {
-                    "text/html": "<pre style=\"white-space:pre;overflow-x:auto;line-height:normal;font-family:Menlo,'DejaVu Sans Mono',consolas,'Courier New',monospace\">solver progress (field decay = 5.96e-06) <span style=\"color: #729c1f; text-decoration-color: #729c1f\">\u2501\u2501\u2501\u2501\u2501\u2501\u2501\u2501\u2501\u2501\u2501\u2501\u2501\u2501\u2501\u2501\u2501\u2501\u2501\u2501\u2501\u2501\u2501\u2501\u2501\u2501\u2501\u2501\u2501\u2501\u2501\u2501\u2501\u2501\u2501\u2501\u2501\u2501\u2501\u2501</span> <span style=\"color: #800080; text-decoration-color: #800080\">100%</span> <span style=\"color: #008080; text-decoration-color: #008080\">0:00:00</span>\n</pre>\n",
-                    "text/plain": "solver progress (field decay = 5.96e-06) \u001b[38;2;114;156;31m\u2501\u2501\u2501\u2501\u2501\u2501\u2501\u2501\u2501\u2501\u2501\u2501\u2501\u2501\u2501\u2501\u2501\u2501\u2501\u2501\u2501\u2501\u2501\u2501\u2501\u2501\u2501\u2501\u2501\u2501\u2501\u2501\u2501\u2501\u2501\u2501\u2501\u2501\u2501\u2501\u001b[0m \u001b[35m100%\u001b[0m \u001b[36m0:00:00\u001b[0m\n"
-                  },
-                  "metadata": {},
-                  "output_type": "display_data"
-                }
-              ],
-              "tabbable": null,
-              "tooltip": null
-            }
-          },
-          "a3abab06426a4faaba4e1ba1b3115535": {
-            "model_module": "@jupyter-widgets/base",
-            "model_module_version": "2.0.0",
-            "model_name": "LayoutModel",
-            "state": {
-              "_model_module": "@jupyter-widgets/base",
-              "_model_module_version": "2.0.0",
-              "_model_name": "LayoutModel",
-              "_view_count": null,
-              "_view_module": "@jupyter-widgets/base",
-              "_view_module_version": "2.0.0",
-              "_view_name": "LayoutView",
-              "align_content": null,
-              "align_items": null,
-              "align_self": null,
-              "border_bottom": null,
-              "border_left": null,
-              "border_right": null,
-              "border_top": null,
-              "bottom": null,
-              "display": null,
-              "flex": null,
-              "flex_flow": null,
-              "grid_area": null,
-              "grid_auto_columns": null,
-              "grid_auto_flow": null,
-              "grid_auto_rows": null,
-              "grid_column": null,
-              "grid_gap": null,
-              "grid_row": null,
-              "grid_template_areas": null,
-              "grid_template_columns": null,
-              "grid_template_rows": null,
-              "height": null,
-              "justify_content": null,
-              "justify_items": null,
-              "left": null,
-              "margin": null,
-              "max_height": null,
-              "max_width": null,
-              "min_height": null,
-              "min_width": null,
-              "object_fit": null,
-              "object_position": null,
-              "order": null,
-              "overflow": null,
-              "padding": null,
-              "right": null,
-              "top": null,
-              "visibility": null,
-              "width": null
-            }
-          },
-          "b76c41719c2f4649b27f05ad4868062a": {
-            "model_module": "@jupyter-widgets/output",
-            "model_module_version": "1.0.0",
-            "model_name": "OutputModel",
-            "state": {
-              "_dom_classes": [],
-              "_model_module": "@jupyter-widgets/output",
-              "_model_module_version": "1.0.0",
-              "_model_name": "OutputModel",
-              "_view_count": null,
-              "_view_module": "@jupyter-widgets/output",
-              "_view_module_version": "1.0.0",
-              "_view_name": "OutputView",
-              "layout": "IPY_MODEL_b7d6fa93e6664924bcc34f4f894b65a5",
-              "msg_id": "",
-              "outputs": [
-                {
-                  "data": {
-                    "text/html": "<pre style=\"white-space:pre;overflow-x:auto;line-height:normal;font-family:Menlo,'DejaVu Sans Mono',consolas,'Courier New',monospace\"><span style=\"color: #008000; text-decoration-color: #008000\">\ud83c\udfc3 </span> <span style=\"color: #008000; text-decoration-color: #008000; font-weight: bold\">Finishing 'metalens'...</span>\n</pre>\n",
-                    "text/plain": "\u001b[32m\ud83c\udfc3 \u001b[0m \u001b[1;32mFinishing 'metalens'...\u001b[0m\n"
-                  },
-                  "metadata": {},
-                  "output_type": "display_data"
-                }
-              ],
-              "tabbable": null,
-              "tooltip": null
-            }
-          },
-          "b7d6fa93e6664924bcc34f4f894b65a5": {
-            "model_module": "@jupyter-widgets/base",
-            "model_module_version": "2.0.0",
-            "model_name": "LayoutModel",
-            "state": {
-              "_model_module": "@jupyter-widgets/base",
-              "_model_module_version": "2.0.0",
-              "_model_name": "LayoutModel",
-              "_view_count": null,
-              "_view_module": "@jupyter-widgets/base",
-              "_view_module_version": "2.0.0",
-              "_view_name": "LayoutView",
-              "align_content": null,
-              "align_items": null,
-              "align_self": null,
-              "border_bottom": null,
-              "border_left": null,
-              "border_right": null,
-              "border_top": null,
-              "bottom": null,
-              "display": null,
-              "flex": null,
-              "flex_flow": null,
-              "grid_area": null,
-              "grid_auto_columns": null,
-              "grid_auto_flow": null,
-              "grid_auto_rows": null,
-              "grid_column": null,
-              "grid_gap": null,
-              "grid_row": null,
-              "grid_template_areas": null,
-              "grid_template_columns": null,
-              "grid_template_rows": null,
-              "height": null,
-              "justify_content": null,
-              "justify_items": null,
-              "left": null,
-              "margin": null,
-              "max_height": null,
-              "max_width": null,
-              "min_height": null,
-              "min_width": null,
-              "object_fit": null,
-              "object_position": null,
-              "order": null,
-              "overflow": null,
-              "padding": null,
-              "right": null,
-              "top": null,
-              "visibility": null,
-              "width": null
-            }
-          },
-          "c32f795b0a72480bac2a40f2db5ce901": {
-            "model_module": "@jupyter-widgets/output",
-            "model_module_version": "1.0.0",
-            "model_name": "OutputModel",
-            "state": {
-              "_dom_classes": [],
-              "_model_module": "@jupyter-widgets/output",
-              "_model_module_version": "1.0.0",
-              "_model_name": "OutputModel",
-              "_view_count": null,
-              "_view_module": "@jupyter-widgets/output",
-              "_view_module_version": "1.0.0",
-              "_view_name": "OutputView",
-              "layout": "IPY_MODEL_59f7b4ed010849639dc31bade9b5012f",
-              "msg_id": "",
-              "outputs": [
-                {
-                  "data": {
-                    "text/html": "<pre style=\"white-space:pre;overflow-x:auto;line-height:normal;font-family:Menlo,'DejaVu Sans Mono',consolas,'Courier New',monospace\">solver progress (field decay = 7.28e-06) <span style=\"color: #729c1f; text-decoration-color: #729c1f\">\u2501\u2501\u2501\u2501\u2501\u2501\u2501\u2501\u2501\u2501\u2501\u2501\u2501\u2501\u2501\u2501\u2501\u2501\u2501\u2501\u2501\u2501\u2501\u2501\u2501\u2501\u2501\u2501\u2501\u2501\u2501\u2501\u2501\u2501\u2501\u2501\u2501\u2501\u2501\u2501</span> <span style=\"color: #800080; text-decoration-color: #800080\">100%</span> <span style=\"color: #008080; text-decoration-color: #008080\">0:00:00</span>\n</pre>\n",
-                    "text/plain": "solver progress (field decay = 7.28e-06) \u001b[38;2;114;156;31m\u2501\u2501\u2501\u2501\u2501\u2501\u2501\u2501\u2501\u2501\u2501\u2501\u2501\u2501\u2501\u2501\u2501\u2501\u2501\u2501\u2501\u2501\u2501\u2501\u2501\u2501\u2501\u2501\u2501\u2501\u2501\u2501\u2501\u2501\u2501\u2501\u2501\u2501\u2501\u2501\u001b[0m \u001b[35m100%\u001b[0m \u001b[36m0:00:00\u001b[0m\n"
-                  },
-                  "metadata": {},
-                  "output_type": "display_data"
-                }
-              ],
-              "tabbable": null,
-              "tooltip": null
-            }
-          },
-          "e25610dd4c954cbdbd5a71585cdd78e1": {
-            "model_module": "@jupyter-widgets/output",
-            "model_module_version": "1.0.0",
-            "model_name": "OutputModel",
-            "state": {
-              "_dom_classes": [],
-              "_model_module": "@jupyter-widgets/output",
-              "_model_module_version": "1.0.0",
-              "_model_name": "OutputModel",
-              "_view_count": null,
-              "_view_module": "@jupyter-widgets/output",
-              "_view_module_version": "1.0.0",
-              "_view_name": "OutputView",
-              "layout": "IPY_MODEL_5582ac28333f4e6aae6b70f836193e3b",
-              "msg_id": "",
-              "outputs": [
-                {
-                  "data": {
-                    "text/html": "<pre style=\"white-space:pre;overflow-x:auto;line-height:normal;font-family:Menlo,'DejaVu Sans Mono',consolas,'Courier New',monospace\"><span style=\"color: #800000; text-decoration-color: #800000; font-weight: bold\">\u2191</span> <span style=\"color: #000080; text-decoration-color: #000080; font-weight: bold\">simulation.json</span> <span style=\"color: #729c1f; text-decoration-color: #729c1f\">\u2501\u2501\u2501\u2501\u2501\u2501\u2501\u2501\u2501\u2501\u2501\u2501\u2501\u2501\u2501\u2501\u2501\u2501\u2501\u2501\u2501\u2501\u2501\u2501\u2501\u2501\u2501\u2501\u2501\u2501\u2501\u2501\u2501\u2501\u2501\u2501\u2501\u2501\u2501\u2501</span> <span style=\"color: #800080; text-decoration-color: #800080\">100.0%</span> \u2022 <span style=\"color: #008000; text-decoration-color: #008000\">616.9/616.9 kB</span> \u2022 <span style=\"color: #800000; text-decoration-color: #800000\">1.8 MB/s</span> \u2022 <span style=\"color: #008080; text-decoration-color: #008080\">0:00:00</span>\n</pre>\n",
-                    "text/plain": "\u001b[1;31m\u2191\u001b[0m \u001b[1;34msimulation.json\u001b[0m \u001b[38;2;114;156;31m\u2501\u2501\u2501\u2501\u2501\u2501\u2501\u2501\u2501\u2501\u2501\u2501\u2501\u2501\u2501\u2501\u2501\u2501\u2501\u2501\u2501\u2501\u2501\u2501\u2501\u2501\u2501\u2501\u2501\u2501\u2501\u2501\u2501\u2501\u2501\u2501\u2501\u2501\u2501\u2501\u001b[0m \u001b[35m100.0%\u001b[0m \u2022 \u001b[32m616.9/616.9 kB\u001b[0m \u2022 \u001b[31m1.8 MB/s\u001b[0m \u2022 \u001b[36m0:00:00\u001b[0m\n"
-                  },
-                  "metadata": {},
-                  "output_type": "display_data"
-                }
-              ],
-              "tabbable": null,
-              "tooltip": null
-            }
-          },
-          "e7d67843bb994e13a5ab6ccfc3f64dd1": {
-            "model_module": "@jupyter-widgets/base",
-            "model_module_version": "2.0.0",
-            "model_name": "LayoutModel",
-            "state": {
-              "_model_module": "@jupyter-widgets/base",
-              "_model_module_version": "2.0.0",
-              "_model_name": "LayoutModel",
-              "_view_count": null,
-              "_view_module": "@jupyter-widgets/base",
-              "_view_module_version": "2.0.0",
-              "_view_name": "LayoutView",
-              "align_content": null,
-              "align_items": null,
-              "align_self": null,
-              "border_bottom": null,
-              "border_left": null,
-              "border_right": null,
-              "border_top": null,
-              "bottom": null,
-              "display": null,
-              "flex": null,
-              "flex_flow": null,
-              "grid_area": null,
-              "grid_auto_columns": null,
-              "grid_auto_flow": null,
-              "grid_auto_rows": null,
-              "grid_column": null,
-              "grid_gap": null,
-              "grid_row": null,
-              "grid_template_areas": null,
-              "grid_template_columns": null,
-              "grid_template_rows": null,
-              "height": null,
-              "justify_content": null,
-              "justify_items": null,
-              "left": null,
-              "margin": null,
-              "max_height": null,
-              "max_width": null,
-              "min_height": null,
-              "min_width": null,
-              "object_fit": null,
-              "object_position": null,
-              "order": null,
-              "overflow": null,
-              "padding": null,
-              "right": null,
-              "top": null,
-              "visibility": null,
-              "width": null
-            }
-          },
-          "eaa507fb4cd549cf9c6104425d93874a": {
-            "model_module": "@jupyter-widgets/base",
-            "model_module_version": "2.0.0",
-            "model_name": "LayoutModel",
-            "state": {
-              "_model_module": "@jupyter-widgets/base",
-              "_model_module_version": "2.0.0",
-              "_model_name": "LayoutModel",
-              "_view_count": null,
-              "_view_module": "@jupyter-widgets/base",
-              "_view_module_version": "2.0.0",
-              "_view_name": "LayoutView",
-              "align_content": null,
-              "align_items": null,
-              "align_self": null,
-              "border_bottom": null,
-              "border_left": null,
-              "border_right": null,
-              "border_top": null,
-              "bottom": null,
-              "display": null,
-              "flex": null,
-              "flex_flow": null,
-              "grid_area": null,
-              "grid_auto_columns": null,
-              "grid_auto_flow": null,
-              "grid_auto_rows": null,
-              "grid_column": null,
-              "grid_gap": null,
-              "grid_row": null,
-              "grid_template_areas": null,
-              "grid_template_columns": null,
-              "grid_template_rows": null,
-              "height": null,
-              "justify_content": null,
-              "justify_items": null,
-              "left": null,
-              "margin": null,
-              "max_height": null,
-              "max_width": null,
-              "min_height": null,
-              "min_width": null,
-              "object_fit": null,
-              "object_position": null,
-              "order": null,
-              "overflow": null,
-              "padding": null,
-              "right": null,
-              "top": null,
-              "visibility": null,
-              "width": null
-            }
-          },
-          "f3bd11a740814984b1d5e9ed562ddcd8": {
-            "model_module": "@jupyter-widgets/base",
-            "model_module_version": "2.0.0",
-            "model_name": "LayoutModel",
-            "state": {
-              "_model_module": "@jupyter-widgets/base",
-              "_model_module_version": "2.0.0",
-              "_model_name": "LayoutModel",
-              "_view_count": null,
-              "_view_module": "@jupyter-widgets/base",
-              "_view_module_version": "2.0.0",
-              "_view_name": "LayoutView",
-              "align_content": null,
-              "align_items": null,
-              "align_self": null,
-              "border_bottom": null,
-              "border_left": null,
-              "border_right": null,
-              "border_top": null,
-              "bottom": null,
-              "display": null,
-              "flex": null,
-              "flex_flow": null,
-              "grid_area": null,
-              "grid_auto_columns": null,
-              "grid_auto_flow": null,
-              "grid_auto_rows": null,
-              "grid_column": null,
-              "grid_gap": null,
-              "grid_row": null,
-              "grid_template_areas": null,
-              "grid_template_columns": null,
-              "grid_template_rows": null,
-              "height": null,
-              "justify_content": null,
-              "justify_items": null,
-              "left": null,
-              "margin": null,
-              "max_height": null,
-              "max_width": null,
-              "min_height": null,
-              "min_width": null,
-              "object_fit": null,
-              "object_position": null,
-              "order": null,
-              "overflow": null,
-              "padding": null,
-              "right": null,
-              "top": null,
-              "visibility": null,
-              "width": null
-            }
-          }
-        },
-        "version_major": 2,
-        "version_minor": 0
+       ],
+       "tabbable": null,
+       "tooltip": null
       }
-    },
-    "title": "Adjoint Optimization of a Metalens in Tidy3D | Flexcompute",
-    "description": "This notebook demonstrates the adjoint optimization of a metalens in Tidy3D using the adjoint plugin.",
-    "keywords": "inverse design, metalens, design optimization, adjoint, Tidy3D, FDTD",
-    "feature_image": "N/A"
-  },
-  "nbformat": 4,
-  "nbformat_minor": 4
+     },
+     "e7d67843bb994e13a5ab6ccfc3f64dd1": {
+      "model_module": "@jupyter-widgets/base",
+      "model_module_version": "2.0.0",
+      "model_name": "LayoutModel",
+      "state": {
+       "_model_module": "@jupyter-widgets/base",
+       "_model_module_version": "2.0.0",
+       "_model_name": "LayoutModel",
+       "_view_count": null,
+       "_view_module": "@jupyter-widgets/base",
+       "_view_module_version": "2.0.0",
+       "_view_name": "LayoutView",
+       "align_content": null,
+       "align_items": null,
+       "align_self": null,
+       "border_bottom": null,
+       "border_left": null,
+       "border_right": null,
+       "border_top": null,
+       "bottom": null,
+       "display": null,
+       "flex": null,
+       "flex_flow": null,
+       "grid_area": null,
+       "grid_auto_columns": null,
+       "grid_auto_flow": null,
+       "grid_auto_rows": null,
+       "grid_column": null,
+       "grid_gap": null,
+       "grid_row": null,
+       "grid_template_areas": null,
+       "grid_template_columns": null,
+       "grid_template_rows": null,
+       "height": null,
+       "justify_content": null,
+       "justify_items": null,
+       "left": null,
+       "margin": null,
+       "max_height": null,
+       "max_width": null,
+       "min_height": null,
+       "min_width": null,
+       "object_fit": null,
+       "object_position": null,
+       "order": null,
+       "overflow": null,
+       "padding": null,
+       "right": null,
+       "top": null,
+       "visibility": null,
+       "width": null
+      }
+     },
+     "eaa507fb4cd549cf9c6104425d93874a": {
+      "model_module": "@jupyter-widgets/base",
+      "model_module_version": "2.0.0",
+      "model_name": "LayoutModel",
+      "state": {
+       "_model_module": "@jupyter-widgets/base",
+       "_model_module_version": "2.0.0",
+       "_model_name": "LayoutModel",
+       "_view_count": null,
+       "_view_module": "@jupyter-widgets/base",
+       "_view_module_version": "2.0.0",
+       "_view_name": "LayoutView",
+       "align_content": null,
+       "align_items": null,
+       "align_self": null,
+       "border_bottom": null,
+       "border_left": null,
+       "border_right": null,
+       "border_top": null,
+       "bottom": null,
+       "display": null,
+       "flex": null,
+       "flex_flow": null,
+       "grid_area": null,
+       "grid_auto_columns": null,
+       "grid_auto_flow": null,
+       "grid_auto_rows": null,
+       "grid_column": null,
+       "grid_gap": null,
+       "grid_row": null,
+       "grid_template_areas": null,
+       "grid_template_columns": null,
+       "grid_template_rows": null,
+       "height": null,
+       "justify_content": null,
+       "justify_items": null,
+       "left": null,
+       "margin": null,
+       "max_height": null,
+       "max_width": null,
+       "min_height": null,
+       "min_width": null,
+       "object_fit": null,
+       "object_position": null,
+       "order": null,
+       "overflow": null,
+       "padding": null,
+       "right": null,
+       "top": null,
+       "visibility": null,
+       "width": null
+      }
+     },
+     "f3bd11a740814984b1d5e9ed562ddcd8": {
+      "model_module": "@jupyter-widgets/base",
+      "model_module_version": "2.0.0",
+      "model_name": "LayoutModel",
+      "state": {
+       "_model_module": "@jupyter-widgets/base",
+       "_model_module_version": "2.0.0",
+       "_model_name": "LayoutModel",
+       "_view_count": null,
+       "_view_module": "@jupyter-widgets/base",
+       "_view_module_version": "2.0.0",
+       "_view_name": "LayoutView",
+       "align_content": null,
+       "align_items": null,
+       "align_self": null,
+       "border_bottom": null,
+       "border_left": null,
+       "border_right": null,
+       "border_top": null,
+       "bottom": null,
+       "display": null,
+       "flex": null,
+       "flex_flow": null,
+       "grid_area": null,
+       "grid_auto_columns": null,
+       "grid_auto_flow": null,
+       "grid_auto_rows": null,
+       "grid_column": null,
+       "grid_gap": null,
+       "grid_row": null,
+       "grid_template_areas": null,
+       "grid_template_columns": null,
+       "grid_template_rows": null,
+       "height": null,
+       "justify_content": null,
+       "justify_items": null,
+       "left": null,
+       "margin": null,
+       "max_height": null,
+       "max_width": null,
+       "min_height": null,
+       "min_width": null,
+       "object_fit": null,
+       "object_position": null,
+       "order": null,
+       "overflow": null,
+       "padding": null,
+       "right": null,
+       "top": null,
+       "visibility": null,
+       "width": null
+      }
+     }
+    },
+    "version_major": 2,
+    "version_minor": 0
+   }
+  }
+ },
+ "nbformat": 4,
+ "nbformat_minor": 4
 }