--- conflicted
+++ resolved
@@ -1,10 +1,6 @@
 [tool.poetry]
 name = "tidy3d"
-<<<<<<< HEAD
 version = "2.8.0rc1"
-=======
-version = "2.7.7"
->>>>>>> efdc698e
 description = "A fast FDTD solver"
 authors = ["Tyler Hughes <tyler@flexcompute.com>"]
 license = "LGPLv2+"
@@ -77,18 +73,16 @@
   "cpu",
 ], source = "jaxsource", optional = true }
 
-<<<<<<< HEAD
 # design
 bayesian-optimization = { version = "*", optional = true }
 pygad = { version = "3.3.1", optional = true }
 pyswarms = { version = "*", optional = true }
-=======
+
 # pytorch
 torch = [
     { version = "^2.1.0", source = "PyPI", platform = "darwin", optional = true },
     { version = "^2.1.0", source = "torch-cpu", platform = "!=darwin", optional = true },
 ]
->>>>>>> efdc698e
 
 # scikit-rf
 scikit-rf = { version = "*", optional = true }
@@ -283,11 +277,7 @@
 python_files = "*.py"
 
 [tool.bumpversion]
-<<<<<<< HEAD
 current_version = "2.8.0rc1"
-=======
-current_version = "2.7.7"
->>>>>>> efdc698e
 parse = """(?x)
     (?P<major>0|[1-9]\\d*)\\.
     (?P<minor>0|[1-9]\\d*)\\.
