--- conflicted
+++ resolved
@@ -46,11 +46,8 @@
     AbstractPerturbationMedium,
     AnisotropicMedium,
     FullyAnisotropicMedium,
-<<<<<<< HEAD
+    KerrNonlinearity,
     LossyMetalMedium,
-=======
-    KerrNonlinearity,
->>>>>>> 78dfeff4
     Medium,
     Medium2D,
     MediumType,
