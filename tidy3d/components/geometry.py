--- conflicted
+++ resolved
@@ -19,11 +19,6 @@
 from .viz import add_ax_if_none, equal_aspect
 from .viz import PLOT_BUFFER, ARROW_LENGTH, arrow_style
 from .viz import PlotParams, plot_params_geometry, polygon_patch
-<<<<<<< HEAD
-from ..constants import MICROMETER, LARGE_NUMBER, RADIAN, fp_eps, inf
-from ..exceptions import Tidy3dKeyError, SetupError, ValidationError
-from ..log import log
-=======
 from ..log import log
 from ..exceptions import Tidy3dKeyError, SetupError, ValidationError, DataError
 from ..constants import MICROMETER, LARGE_NUMBER, RADIAN, fp_eps, inf
@@ -44,7 +39,6 @@
     NETWORKX_RTREE_AVAILABLE = True
 except ImportError:
     NETWORKX_RTREE_AVAILABLE = False
->>>>>>> f097761f
 
 
 # sampling polygon along dilation for validating polygon to be
