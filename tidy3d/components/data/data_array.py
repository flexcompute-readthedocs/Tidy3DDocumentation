--- conflicted
+++ resolved
@@ -330,13 +330,6 @@
 
             obj = self if assume_sorted else self.sortby(list(coords.keys()))
 
-<<<<<<< HEAD
-            points = tuple(obj.coords[k] for k in obj.dims)
-            xi = tuple(coords.get(k, obj.coords[k]) for k in obj.dims)
-            vals = interpn(points, obj.tracers, xi, method=method)
-
-            da = DataArray(vals, dict(obj.coords) | coords)  # tracers go into .attrs
-=======
             out_coords = {k: coords.get(k, obj.coords[k]) for k in obj.dims}
             points = tuple(obj.coords[k] for k in obj.dims)
             xi = tuple(out_coords.values())
@@ -344,7 +337,6 @@
             vals = interpn(points, obj.tracers, xi, method=method)
 
             da = DataArray(vals, out_coords)  # tracers go into .attrs
->>>>>>> 526f04f6
             if isbox(self.values.flat[0]):  # if tracing .values instead of .attrs
                 da = da.copy(deep=False, data=vals)  # copy over tracers
 
