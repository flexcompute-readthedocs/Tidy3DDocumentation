--- conflicted
+++ resolved
@@ -1,10 +1,6 @@
 [tool.poetry]
 name = "tidy3d"
-<<<<<<< HEAD
 version = "2.7.0rc2"
-=======
-version = "2.6.4"
->>>>>>> 3ee34904
 description = "A fast FDTD solver"
 authors = ["Tyler Hughes <tyler@flexcompute.com>"]
 license = "LGPLv2+"
@@ -186,11 +182,7 @@
 ]
 
 [tool.bumpversion]
-<<<<<<< HEAD
-current_version = "2.7.0rc2"
-=======
 current_version = "2.6.4"
->>>>>>> 3ee34904
 parse = """(?x)
     (?P<major>0|[1-9]\\d*)\\.
     (?P<minor>0|[1-9]\\d*)\\.
