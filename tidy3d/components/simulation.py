# pylint: disable=too-many-lines
""" Container holding all information about simulation and its components"""
from typing import Dict, Tuple, List, Set

import pydantic
import numpy as np
import xarray as xr
import matplotlib.pylab as plt
import matplotlib as mpl
from mpl_toolkits.axes_grid1 import make_axes_locatable
from descartes import PolygonPatch

from .validators import assert_unique_names, assert_objects_in_sim_bounds
from .geometry import Box
from .types import Symmetry, Ax, Shapely, FreqBound, GridSize, inf
from .grid import Coords1D, Grid, Coords
from .medium import Medium, MediumType, AbstractMedium
from .structure import Structure
from .source import SourceType, PlaneWave
from .monitor import MonitorType
from .pml import PMLTypes, PML
from .viz import StructMediumParams, StructEpsParams, PMLParams, SymParams, add_ax_if_none
<<<<<<< HEAD
from ..constants import C_0, MICROMETER, SECOND
from ..log import log, Tidy3dKeyError
=======
from ..constants import inf, C_0
from ..log import log, Tidy3dKeyError, SetupError
>>>>>>> 7d5a152b

# for docstring examples
from .geometry import Sphere, Cylinder, PolySlab  # pylint:disable=unused-import
from .source import VolumeSource, GaussianPulse  # pylint:disable=unused-import
from .monitor import FieldMonitor, FluxMonitor, Monitor  # pylint:disable=unused-import


# minimum number of grid points allowed per central wavelength in a medium
MIN_GRIDS_PER_WVL = 6.0

# maximum number of mediums supported
MAX_NUM_MEDIUMS = 200


class Simulation(Box):  # pylint:disable=too-many-public-methods
    """Contains all information about Tidy3d simulation.

    Example
    -------
    >>> sim = Simulation(
    ...     size=(2.0, 2.0, 2.0),
    ...     grid_size=(0.1, 0.1, 0.1),
    ...     run_time=40e-11,
    ...     structures=[
    ...         Structure(
    ...             geometry=Box(size=(1, 1, 1), center=(-1, 0, 0)),
    ...             medium=Medium(permittivity=2.0),
    ...         ),
    ...     ],
    ...     sources=[
    ...         VolumeSource(
    ...             size=(0, 0, 0),
    ...             center=(0, 0.5, 0),
    ...             polarization="Hx",
    ...             source_time=GaussianPulse(
    ...                 freq0=2e14,
    ...                 fwidth=4e13,
    ...             ),
    ...         )
    ...     ],
    ...     monitors=[
    ...         FieldMonitor(size=(0, 0, 0), center=(0, 0, 0), freqs=[1.5e14, 2e14], name='point'),
    ...         FluxMonitor(size=(1, 1, 0), center=(0, 0, 0), freqs=[2e14, 2.5e14], name='flux'),
    ...     ],
    ...     symmetry=(0, 0, 0),
    ...     pml_layers=(
    ...         PML(num_layers=20),
    ...         PML(num_layers=30),
    ...         None,
    ...     ),
    ...     shutoff=1e-6,
    ...     courant=0.8,
    ...     subpixel=False,
    ... )
    """

    _version: str = pydantic.Field(
        "0.2.0",
        title="Version",
        description="String specifying the front end version, only change for development purposes.",
    )

    grid_size: Tuple[GridSize, GridSize, GridSize] = pydantic.Field(
        ...,
        title="Grid Size",
        description="If components are float, uniform grid size along x, y, and z. "
        "If components are array like, defines an array of nonuniform grid sizes centered at "
        "the simulation center ."
        " Note: if supplied sizes do not cover the simulation size, the first and last sizes "
        "are repeated to cover size. ",
        units=MICROMETER,
    )

    medium: MediumType = pydantic.Field(
        Medium(),
        title="Background Medium",
        description="Background medium of simulation, defaults to vacuum if not specified.",
    )

    run_time: pydantic.NonNegativeFloat = pydantic.Field(
        0.0,
        title="Run Time",
        description="Total electromagnetic evolution time in seconds. "
        "Note: If simulation 'shutoff' is specified, "
        "simulation will terminate early when shutoff condition met.",
        units=SECOND,
    )

    structures: List[Structure] = pydantic.Field(
        [],
        title="Structures",
        description="List of structures present in simulation. "
        "Note: Structures defined later in this list override the "
        "simulation material properties in regions of spatial overlap.",
    )

    sources: List[SourceType] = pydantic.Field(
        [],
        title="Sources",
        description="List of electric current sources injecting fields into the simulation.",
    )

    monitors: List[MonitorType] = pydantic.Field(
        [],
        title="Monitors",
        description="List of monitors in the simulation. "
        "Note: monitor names are used to access data after simulation is run.",
    )

    pml_layers: Tuple[PMLTypes, PMLTypes, PMLTypes] = pydantic.Field(
        (None, None, None),
        title="Absorbing Layers",
        description="Specifications for the absorbing layers on x, y, and z edges. "
        "If ``None``, no absorber will be added on that dimension "
        "and periodic boundary conditions will be used.",
    )

    symmetry: Tuple[Symmetry, Symmetry, Symmetry] = pydantic.Field(
        (0, 0, 0),
        title="Symmetries",
        description="Tuple of integers defining reflection symmetry across a plane "
        "bisecting the simulation domain normal to the x-, y-, and z-axis, respectvely. "
        "Each element can be ``0`` (no symmetry), ``1`` (even, i.e. 'PMC' symmetry) or "
        "``-1`` (odd, i.e. 'PEC' symmetry). "
        "Note that the vectorial nature of the fields must be taken into account to correctly "
        "determine the symmetry value.",
    )

    shutoff: pydantic.NonNegativeFloat = pydantic.Field(
        1e-5,
        title="Shutoff Condition",
        description="Ratio of the instantaneous integrated E-field intensity to the maximum value "
        "at which the simulation will automatically terminate time stepping. "
        "Used to prevent extraneous run time of simulations with fully decayed fields. "
        "Set to ``0`` to disable this feature.",
    )

    subpixel: bool = pydantic.Field(
        True,
        title="Subpixel Averaging",
        description="If ``True``, uses subpixel averaging of the permittivity "
        "based on structure definition, resulting in much higher accuracy for a given grid size.",
    )

    courant: float = pydantic.Field(
        0.9,
        title="Courant Factor",
        description="Courant stability factor, controls time step to spatial step ratio. "
        "Lower values lead to more stable simulations for dispersive materials, "
        "but result in longer simulation times.",
        gt=0.0,
        le=1.0,
    )

    # TODO: clean up version

    """ Validating setup """

    @pydantic.validator("pml_layers", always=True)
    def set_none_to_zero_layers(cls, val):
        """if any PML layer is None, set it to an empty :class:`PML`."""
        return tuple(PML(num_layers=0) if pml is None else pml for pml in val)

    _structures_in_bounds = assert_objects_in_sim_bounds("structures")
    _sources_in_bounds = assert_objects_in_sim_bounds("sources")
    _monitors_in_bounds = assert_objects_in_sim_bounds("monitors")

    # assign names to unnamed structures, sources, and mediums
<<<<<<< HEAD
    _structure_names = set_names("structures")
    _source_names = set_names("sources")
=======
    # _structure_names = set_names("structures")
    # _source_names = set_names("sources")
    # @pydantic.validator("structures", allow_reuse=True, always=True)
    # def set_medium_names(cls, val, values):
    #     """check for intersection of each structure with simulation bounds."""
    #     background_medium = values.get("medium")
    #     all_mediums = [background_medium] + [structure.medium for structure in val]
    #     _, unique_indices = np.unique(all_mediums, return_inverse=True)
    #     for unique_index, medium in zip(unique_indices, all_mediums):
    #         if not medium.name:
    #             medium.name = f"mediums[{unique_index}]"
    #     return val
>>>>>>> 7d5a152b

    # make sure all names are unique
    _unique_structure_names = assert_unique_names("structures")
    _unique_source_names = assert_unique_names("sources")
    _unique_monitor_names = assert_unique_names("monitors")
    # _unique_medium_names = assert_unique_names("structures", check_mediums=True)

    # _few_enough_mediums = validate_num_mediums()
    # _structures_not_at_edges = validate_structure_bounds_not_at_edges()
    # _gap_size_ok = validate_pml_gap_size()
    # _medium_freq_range_ok = validate_medium_frequency_range()
    # _resolution_fine_enough = validate_resolution()
    # _plane_waves_in_homo = validate_plane_wave_intersections()

    @pydantic.validator("structures", always=True)
    def _validate_num_mediums(cls, val):
        """Error if too many mediums present."""

        if val is None:
            return val

        mediums = {structure.medium for structure in val}
        if len(mediums) > MAX_NUM_MEDIUMS:
            raise SetupError(
                f"Tidy3d only supports {MAX_NUM_MEDIUMS} distinct mediums."
                f"{len(mediums)} were supplied."
            )

        return val

    @pydantic.validator("structures", always=True)
    def _structures_not_at_edges(cls, val, values):
        """Warn if any structures lie at the simulation boundaries."""

        if val is None:
            return val

        sim_box = Box(size=values.get("size"), center=values.get("center"))
        sim_bound_min, sim_bound_max = sim_box.bounds
        sim_bounds = list(sim_bound_min) + list(sim_bound_max)

        for structure in val:
            struct_bound_min, struct_bound_max = structure.geometry.bounds
            struct_bounds = list(struct_bound_min) + list(struct_bound_max)

            for sim_val, struct_val in zip(sim_bounds, struct_bounds):

                if np.isclose(sim_val, struct_val):
                    log.warning(
                        f"structure\n\n{structure}\n\nbounds extend exactly to simulation "
                        "edges. This can cause unexpected behavior. If intending to extend "
                        "the structure to infinity along one dimension, use td.inf as a "
                        "size variable instead to make this explicit."
                    )

        return val

    @pydantic.validator("pml_layers", always=True)
    def _structures_not_close_pml(cls, val, values):  # pylint:disable=too-many-locals
        """Warn if any structures lie at the simulation boundaries."""

        if val is None:
            return val

        sim_box = Box(size=values.get("size"), center=values.get("center"))
        sim_bound_min, sim_bound_max = sim_box.bounds

        structures = values.get("structures")
        sources = values.get("sources")
        if (not structures) or (not sources):
            return val

        def warn(structure):
            """Warning message for a structure too close to PML."""
            log.warning(
                f"a structure\n\n{structure}\n\nwas detected as being less "
                "than half of a central wavelength from a PML on - side"
                "To avoid inaccurate results, please increase gap between "
                "any structures and PML or fully extend structure through the pml."
            )

        for structure in structures:
            struct_bound_min, struct_bound_max = structure.geometry.bounds

            for source in sources:
                fmin_src, fmax_src = source.source_time.frequency_range
                f_average = (fmin_src + fmax_src) / 2.0
                lambda0 = C_0 / f_average

                for sim_val, struct_val, pml in zip(sim_bound_min, struct_bound_min, val):
                    if pml.num_layers > 0 and struct_val > sim_val:
                        if abs(sim_val - struct_val) < lambda0 / 2:
                            warn(structure)

                for sim_val, struct_val, pml in zip(sim_bound_max, struct_bound_max, val):
                    if pml.num_layers > 0 and struct_val < sim_val:
                        if abs(sim_val - struct_val) < lambda0 / 2:
                            warn(structure)

        return val

    @pydantic.validator("sources", always=True)
    def _warn_sources_mediums_frequency_range(cls, val, values):
        """Warn user if any sources have frequency range outside of medium frequency range."""

        if val is None:
            return val

        structures = values.get("structures")
        structures = [] if not structures else structures
        medium_bg = values.get("medium")
        mediums = [medium_bg] + [structure.medium for structure in structures]

        for source in val:
            fmin_src, fmax_src = source.source_time.frequency_range
            for medium in mediums:

                # skip mediums that have no freq range (all freqs valid)
                if medium.frequency_range is None:
                    continue

                # make sure medium frequency range includes the source frequency range
                fmin_med, fmax_med = medium.frequency_range
                if fmin_med > fmin_src or fmax_med < fmax_src:
                    log.warning(
                        f"A medium in the simulation:\n\n({medium})\n\nhas a frequency "
                        "range that does not fully cover the spetrum of a source:"
                        f"\n\n({source})\n\nThis can cause innacuracies in the "
                        "simulation results."
                    )
        return val

    @pydantic.validator("sources", always=True)
    def _warn_grid_size_too_small(cls, val, values):  # pylint:disable=too-many-locals
        """Warn user if any grid size is too large compared to minimum wavelength in material."""

        if val is None:
            return val

        structures = values.get("structures")
        structures = [] if not structures else structures
        medium_bg = values.get("medium")
        grid_size = values.get("grid_size")
        mediums = [medium_bg] + [structure.medium for structure in structures]

        for source in val:
            fmin_src, fmax_src = source.source_time.frequency_range
            f_average = (fmin_src + fmax_src) / 2.0

            for medium in mediums:

                eps_material = medium.eps_model(f_average)
                n_material, _ = medium.eps_complex_to_nk(eps_material)
                lambda_min = C_0 / f_average / n_material

                for dl in grid_size:
                    if isinstance(dl, float):
                        if dl > lambda_min / MIN_GRIDS_PER_WVL:
                            log.warning(
                                f"One of the grid sizes with a value of {dl:.4f} (um) "
                                "was detected as being too large when compared to the "
                                "central wavelength of a source within one of the "
                                f"simulation mediums {lambda_min:.4f} (um).  "
                                "To avoid inaccuracies, it is reccomended the grid size is "
                                "reduced."
                            )
                    # TODO: nonuniform grid

        return val

    @pydantic.validator("sources", always=True)
    def _plane_wave_homogeneous(cls, val, values):
        """Error if plane wave intersects"""

        if val is None:
            return val

        # list of structures including background as a Box()
        structure_bg = Structure(
            geometry=Box(
                size=values.get("size"),
                center=values.get("center"),
            ),
            medium=values.get("medium"),
        )

        structures = values.get("structures")
        structures = [] if not structures else structures
        total_structures = [structure_bg] + structures

        # for each plane wave in the sources list
        for source in val:
            if isinstance(source, PlaneWave):

                # get all merged structures on the plane
                normal_axis_index = source.size.index(0.0)
                dim = "xyz"[normal_axis_index]
                pos = source.center[normal_axis_index]
                xyz_kwargs = {dim: pos}
                structures_merged = cls._filter_structures_plane(total_structures, **xyz_kwargs)

                # make sure there is no more than one medium in the returned list
                mediums = {medium for medium, _ in structures_merged}
                if len(mediums) > 1:
                    raise SetupError(
                        f"{len(mediums)} different mediums detected on plane "
                        "intersecting a plane wave source.  Plane must be homogeneous."
                    )

        return val

    """ Accounting """

    @property
    def mediums(self) -> Set[MediumType]:
        """Returns set of distinct :class:`AbstractMedium` in simulation.

        Returns
        -------
        Set[:class:`AbstractMedium`]
            Set of distinct mediums in the simulation.
        """
        return {structure.medium for structure in self.structures}

    @property
    def medium_map(self) -> Dict[MediumType, pydantic.NonNegativeInt]:
        """Returns dict mapping medium to index in material.
        ``medium_map[medium]`` returns unique global index of :class:`AbstractMedium` in simulation.

        Returns
        -------
        Dict[:class:`AbstractMedium`, int]
            Mapping between distinct mediums to index in simulation.
        """

        return {medium: index for index, medium in enumerate(self.mediums)}

    def get_monitor_by_name(self, name: str) -> Monitor:
        """Return monitor named 'name'."""
        for monitor in self.monitors:
            if monitor.name == name:
                return monitor
        raise Tidy3dKeyError(f"No monitor named '{name}'")

    """ Plotting """

    @add_ax_if_none
    def plot(  # pylint:disable=too-many-arguments
        self,
        x: float = None,
        y: float = None,
        z: float = None,
        ax: Ax = None,
        **kwargs,
    ) -> Ax:

        ax = self.plot_structures(ax=ax, x=x, y=y, z=z, **kwargs)
        ax = self.plot_sources(ax=ax, x=x, y=y, z=z, **kwargs)
        ax = self.plot_monitors(ax=ax, x=x, y=y, z=z, **kwargs)
        ax = self.plot_symmetries(ax=ax, x=x, y=y, z=z, **kwargs)
        ax = self.plot_pml(ax=ax, x=x, y=y, z=z, **kwargs)
        ax = self._set_plot_bounds(ax=ax, x=x, y=y, z=z)
        return ax

    @add_ax_if_none
    def plot_eps(  # pylint: disable=too-many-arguments
        self,
        x: float = None,
        y: float = None,
        z: float = None,
        freq: float = None,
        ax: Ax = None,
        **kwargs,
    ) -> Ax:
        """Plot each of simulation's components on a plane defined by one nonzero x,y,z coordinate.
        The permittivity is plotted in grayscale based on its value at the specified frequency.

        Parameters
        ----------
        x : float = None
            position of plane in x direction, only one of x, y, z must be specified to define plane.
        y : float = None
            position of plane in y direction, only one of x, y, z must be specified to define plane.
        z : float = None
            position of plane in z direction, only one of x, y, z must be specified to define plane.
        freq : float = None
            Frequency to evaluate the relative permittivity of all mediums.
            If not specified, evaluates at infinite frequency.
        ax : matplotlib.axes._subplots.Axes = None
            Matplotlib axes to plot on, if not specified, one is created.
        **kwargs
            Optional keyword arguments passed to the matplotlib patch plotting of structure.
            For details on accepted values, refer to
            `Matplotlib's documentation <https://tinyurl.com/2nf5c2fk>`_.

        Returns
        -------
        matplotlib.axes._subplots.Axes
            The supplied or created matplotlib axes.
        """

        ax = self.plot_structures_eps(freq=freq, cbar=True, ax=ax, x=x, y=y, z=z, **kwargs)
        ax = self.plot_sources(ax=ax, x=x, y=y, z=z, **kwargs)
        ax = self.plot_monitors(ax=ax, x=x, y=y, z=z, **kwargs)
        ax = self.plot_symmetries(ax=ax, x=x, y=y, z=z, **kwargs)
        ax = self.plot_pml(ax=ax, x=x, y=y, z=z, **kwargs)
        ax = self._set_plot_bounds(ax=ax, x=x, y=y, z=z)
        return ax

    @add_ax_if_none
    def plot_structures(
        self, x: float = None, y: float = None, z: float = None, ax: Ax = None, **kwargs
    ) -> Ax:
        """Plot each of simulation's structures on a plane defined by one nonzero x,y,z coordinate.

        Parameters
        ----------
        x : float = None
            position of plane in x direction, only one of x, y, z must be specified to define plane.
        y : float = None
            position of plane in y direction, only one of x, y, z must be specified to define plane.
        z : float = None
            position of plane in z direction, only one of x, y, z must be specified to define plane.
        ax : matplotlib.axes._subplots.Axes = None
            Matplotlib axes to plot on, if not specified, one is created.
        **kwargs
            Optional keyword arguments passed to the matplotlib patch plotting of structure.
            For details on accepted values, refer to
            `Matplotlib's documentation <https://tinyurl.com/2nf5c2fk>`_.

        Returns
        -------
        matplotlib.axes._subplots.Axes
            The supplied or created matplotlib axes.
        """

        medium_map = self.medium_map
        medium_shapes = self._filter_structures_plane(self.structures, x=x, y=y, z=z)
        for (medium, shape) in medium_shapes:
            params_updater = StructMediumParams(medium=medium, medium_map=medium_map)
            kwargs_struct = params_updater.update_params(**kwargs)
            if medium == self.medium:
                kwargs_struct["edgecolor"] = "white"
                kwargs_struct["facecolor"] = "white"
            patch = PolygonPatch(shape, **kwargs_struct)
            ax.add_artist(patch)
        ax = self._set_plot_bounds(ax=ax, x=x, y=y, z=z)
        return ax

    @staticmethod
    def _add_cbar(eps_min: float, eps_max: float, ax: Ax = None) -> None:
        """Add a colorbar to eps plot."""
        norm = mpl.colors.Normalize(vmin=eps_min, vmax=eps_max)
        divider = make_axes_locatable(ax)
        cax = divider.append_axes("right", size="5%", pad=0.15)
        mappable = mpl.cm.ScalarMappable(norm=norm, cmap="gist_yarg")
        plt.colorbar(mappable, cax=cax, label=r"$\epsilon_r$")

    @add_ax_if_none
    def plot_structures_eps(  # pylint: disable=too-many-arguments,too-many-locals
        self,
        x: float = None,
        y: float = None,
        z: float = None,
        freq: float = None,
        cbar: bool = True,
        ax: Ax = None,
        **kwargs,
    ) -> Ax:
        # pylint:disable=line-too-long
        """Plot each of simulation's structures on a plane defined by one nonzero x,y,z coordinate.
        The permittivity is plotted in grayscale based on its value at the specified frequency.

        Parameters
        ----------
        x : float = None
            position of plane in x direction, only one of x, y, z must be specified to define plane.
        y : float = None
            position of plane in y direction, only one of x, y, z must be specified to define plane.
        z : float = None
            position of plane in z direction, only one of x, y, z must be specified to define plane.
        freq : float = None
            Frequency to evaluate the relative permittivity of all mediums.
            If not specified, evaluates at infinite frequency.
        ax : matplotlib.axes._subplots.Axes = None
            Matplotlib axes to plot on, if not specified, one is created.
        **kwargs
            Optional keyword arguments passed to the matplotlib patch plotting of structure.
            For details on accepted values, refer to
            `Matplotlib's documentation <https://tinyurl.com/2nf5c2fk>`_.

        Returns
        -------
        matplotlib.axes._subplots.Axes
            The supplied or created matplotlib axes.
        """
        # pylint:enable=line-too-long

        if freq is None:
            freq = inf
        eps_list = [s.medium.eps_model(freq).real for s in self.structures]
        eps_list.append(self.medium.eps_model(freq).real)
        eps_max = max(eps_list)
        eps_min = min(eps_list)
        medium_shapes = self._filter_structures_plane(self.structures, x=x, y=y, z=z)
        for (medium, shape) in medium_shapes:
            eps = medium.eps_model(freq).real
            params_updater = StructEpsParams(eps=eps, eps_max=eps_max)
            kwargs_struct = params_updater.update_params(**kwargs)
            if medium == self.medium:
                kwargs_struct["edgecolor"] = "white"
            patch = PolygonPatch(shape, **kwargs_struct)
            ax.add_artist(patch)
        if cbar:
            self._add_cbar(eps_min=eps_min, eps_max=eps_max, ax=ax)
        ax = self._set_plot_bounds(ax=ax, x=x, y=y, z=z)
        return ax

    @add_ax_if_none
    def plot_sources(
        self, x: float = None, y: float = None, z: float = None, ax: Ax = None, **kwargs
    ) -> Ax:
        # pylint:disable=line-too-long
        """Plot each of simulation's sources on a plane defined by one nonzero x,y,z coordinate.

        Parameters
        ----------
        x : float = None
            position of plane in x direction, only one of x, y, z must be specified to define plane.
        y : float = None
            position of plane in y direction, only one of x, y, z must be specified to define plane.
        z : float = None
            position of plane in z direction, only one of x, y, z must be specified to define plane.
        ax : matplotlib.axes._subplots.Axes = None
            Matplotlib axes to plot on, if not specified, one is created.
        **kwargs
            Optional keyword arguments passed to the matplotlib patch plotting of structure.
            For details on accepted values, refer to
            `Matplotlib's documentation <https://tinyurl.com/2nf5c2fk>`_.

        Returns
        -------
        matplotlib.axes._subplots.Axes
            The supplied or created matplotlib axes.
        """
        # pylint:enable=line-too-long
        for source in self.sources:
            if source.intersects_plane(x=x, y=y, z=z):
                ax = source.plot(ax=ax, x=x, y=y, z=z, **kwargs)
        ax = self._set_plot_bounds(ax=ax, x=x, y=y, z=z)
        return ax

    @add_ax_if_none
    def plot_monitors(
        self, x: float = None, y: float = None, z: float = None, ax: Ax = None, **kwargs
    ) -> Ax:
        # pylint:disable=line-too-long
        """Plot each of simulation's monitors on a plane defined by one nonzero x,y,z coordinate.

        Parameters
        ----------
        x : float = None
            position of plane in x direction, only one of x, y, z must be specified to define plane.
        y : float = None
            position of plane in y direction, only one of x, y, z must be specified to define plane.
        z : float = None
            position of plane in z direction, only one of x, y, z must be specified to define plane.
        ax : matplotlib.axes._subplots.Axes = None
            Matplotlib axes to plot on, if not specified, one is created.
        **kwargs
            Optional keyword arguments passed to the matplotlib patch plotting of structure.
            For details on accepted values, refer to
            `Matplotlib's documentation <https://tinyurl.com/2nf5c2fk>`_.

        Returns
        -------
        matplotlib.axes._subplots.Axes
            The supplied or created matplotlib axes.
        """
        # pylint:enable=line-too-long
        for monitor in self.monitors:
            if monitor.intersects_plane(x=x, y=y, z=z):
                ax = monitor.plot(ax=ax, x=x, y=y, z=z, **kwargs)
        ax = self._set_plot_bounds(ax=ax, x=x, y=y, z=z)
        return ax

    @add_ax_if_none
    def plot_symmetries(
        self, x: float = None, y: float = None, z: float = None, ax: Ax = None, **kwargs
    ) -> Ax:
        # pylint:disable=line-too-long
        """Plot each of simulation's symmetries on a plane defined by one nonzero x,y,z coordinate.

        Parameters
        ----------
        x : float = None
            position of plane in x direction, only one of x, y, z must be specified to define plane.
        y : float = None
            position of plane in y direction, only one of x, y, z must be specified to define plane.
        z : float = None
            position of plane in z direction, only one of x, y, z must be specified to define plane.
        ax : matplotlib.axes._subplots.Axes = None
            Matplotlib axes to plot on, if not specified, one is created.
        **kwargs
            Optional keyword arguments passed to the matplotlib patch plotting of structure.
            For details on accepted values, refer to
            `Matplotlib's documentation <https://tinyurl.com/2nf5c2fk>`_.

        Returns
        -------
        matplotlib.axes._subplots.Axes
            The supplied or created matplotlib axes.
        """
        # pylint:enable=line-too-long
        for sym_axis, sym_value in enumerate(self.symmetry):
            if sym_value == 0:
                continue
            sym_size = [inf, inf, inf]
            sym_size[sym_axis] = inf / 2
            sym_center = list(self.center)
            sym_center[sym_axis] += sym_size[sym_axis] / 2
            sym_box = Box(center=sym_center, size=sym_size)
            if sym_box.intersects_plane(x=x, y=y, z=z):
                new_kwargs = SymParams(sym_value=sym_value).update_params(**kwargs)
                ax = sym_box.plot(ax=ax, x=x, y=y, z=z, **new_kwargs)
        ax = self._set_plot_bounds(ax=ax, x=x, y=y, z=z)
        ax = self._set_plot_bounds(ax=ax, x=x, y=y, z=z)
        return ax

    @property
    def num_pml_layers(self) -> List[Tuple[float, float]]:
        """Number of absorbing layers in all three axes and directions (-, +).

        Returns
        -------
        List[Tuple[float, float]]
            List containing the number of absorber layers in - and + boundaries.
        """
        num_layers = []
        for pml_axis, pml_layer in enumerate(self.pml_layers):
            if self.symmetry[pml_axis] != 0:
                num_layers.append((0, pml_layer.num_layers))
            else:
                num_layers.append((pml_layer.num_layers, pml_layer.num_layers))
        return num_layers

    @property
    def pml_thicknesses(self) -> List[Tuple[float, float]]:
        """Thicknesses (um) of absorbers in all three axes and directions (-, +)

        Returns
        -------
        List[Tuple[float, float]]
            List containing the absorber thickness (micron) in - and + boundaries.
        """
        num_layers = self.num_pml_layers
        pml_thicknesses = []
        for num_layer, boundaries in zip(num_layers, self.grid.boundaries.to_list):
            thick_l = boundaries[num_layer[0]] - boundaries[0]
            thick_r = boundaries[-1] - boundaries[-1 - num_layer[1]]
            pml_thicknesses.append((thick_l, thick_r))
        return pml_thicknesses

    @add_ax_if_none
    def plot_pml(
        self, x: float = None, y: float = None, z: float = None, ax: Ax = None, **kwargs
    ) -> Ax:
        """Plot each of simulation's absorbing boundaries
        on a plane defined by one nonzero x,y,z coordinate.

        Parameters
        ----------
        x : float = None
            position of plane in x direction, only one of x, y, z must be specified to define plane.
        y : float = None
            position of plane in y direction, only one of x, y, z must be specified to define plane.
        z : float = None
            position of plane in z direction, only one of x, y, z must be specified to define plane.
        ax : matplotlib.axes._subplots.Axes = None
            Matplotlib axes to plot on, if not specified, one is created.
        **kwargs
            Optional keyword arguments passed to the matplotlib patch plotting of structure.
            For details on accepted values, refer to
            `Matplotlib's documentation <https://tinyurl.com/2nf5c2fk>`_.

        Returns
        -------
        matplotlib.axes._subplots.Axes
            The supplied or created matplotlib axes.
        """
        kwargs = PMLParams().update_params(**kwargs)
        pml_thicks = self.pml_thicknesses
        for pml_axis, pml_layer in enumerate(self.pml_layers):
            if pml_layer.num_layers == 0:
                continue
            for sign, pml_height in zip((-1, 1), pml_thicks[pml_axis]):
                pml_size = [inf, inf, inf]
                pml_size[pml_axis] = pml_height
                pml_center = list(self.center)
                pml_offset_center = (self.size[pml_axis] + pml_height) / 2.0
                pml_center[pml_axis] += sign * pml_offset_center
                pml_box = Box(center=pml_center, size=pml_size)
                if pml_box.intersects_plane(x=x, y=y, z=z):
                    ax = pml_box.plot(ax=ax, x=x, y=y, z=z, **kwargs)
        ax = self._set_plot_bounds(ax=ax, x=x, y=y, z=z)
        return ax

    @add_ax_if_none
    def plot_grid(self, x: float = None, y: float = None, z: float = None, ax: Ax = None) -> Ax:
        """Plot the cell boundaries as lines on a plane defined by one nonzero x,y,z coordinate.

        Parameters
        ----------
        x : float = None
            position of plane in x direction, only one of x, y, z must be specified to define plane.
        y : float = None
            position of plane in y direction, only one of x, y, z must be specified to define plane.
        z : float = None
            position of plane in z direction, only one of x, y, z must be specified to define plane.
        ax : matplotlib.axes._subplots.Axes = None
            Matplotlib axes to plot on, if not specified, one is created.

        Returns
        -------
        matplotlib.axes._subplots.Axes
            The supplied or created matplotlib axes.
        """
        cell_boundaries = self.grid.boundaries
        axis, _ = self.parse_xyz_kwargs(x=x, y=y, z=z)
        _, (axis_x, axis_y) = self.pop_axis([0, 1, 2], axis=axis)
        boundaries_x = cell_boundaries.dict()["xyz"[axis_x]]
        boundaries_y = cell_boundaries.dict()["xyz"[axis_y]]
        for x_pos in boundaries_x:
            ax.axvline(x=x_pos, linestyle="-", color="black", linewidth=0.2)
        for y_pos in boundaries_y:
            ax.axhline(y=y_pos, linestyle="-", color="black", linewidth=0.2)
        ax = self._set_plot_bounds(ax=ax, x=x, y=y, z=z)
        return ax

    def _set_plot_bounds(self, ax: Ax, x: float = None, y: float = None, z: float = None) -> Ax:
        """Sets the xy limits of the simulation at a plane, useful after plotting.

        Parameters
        ----------
        ax : matplotlib.axes._subplots.Axes
            Matplotlib axes to set bounds on.
        x : float = None
            position of plane in x direction, only one of x, y, z must be specified to define plane.
        y : float = None
            position of plane in y direction, only one of x, y, z must be specified to define plane.
        z : float = None
            position of plane in z direction, only one of x, y, z must be specified to define plane.

        Returns
        -------
        matplotlib.axes._subplots.Axes
            The axes after setting the boundaries.
        """

        axis, _ = self.parse_xyz_kwargs(x=x, y=y, z=z)
        _, ((xmin, ymin), (xmax, ymax)) = self._pop_bounds(axis=axis)
        _, (pml_thick_x, pml_thick_y) = self.pop_axis(self.pml_thicknesses, axis=axis)

        ax.set_xlim(xmin - pml_thick_x[0], xmax + pml_thick_x[1])
        ax.set_ylim(ymin - pml_thick_y[0], ymax + pml_thick_y[1])
        return ax

    @staticmethod
    def _filter_structures_plane(
        structures: List[Structure], x: float = None, y: float = None, z: float = None
    ) -> List[Tuple[Medium, Shapely]]:
        """Compute list of shapes to plot on plane specified by {x,y,z}.
        Overlaps are removed or merged depending on medium.

        Parameters
        ----------
        x : float = None
            position of plane in x direction, only one of x, y, z must be specified to define plane.
        y : float = None
            position of plane in y direction, only one of x, y, z must be specified to define plane.
        z : float = None
            position of plane in z direction, only one of x, y, z must be specified to define plane.

        Returns
        -------
        List[Tuple[:class:`AbstractMedium`, shapely.geometry.base.BaseGeometry]]
            List of shapes and mediums on the plane after merging.
        """

        shapes = []
        for structure in structures:

            # dont bother with geometries that dont intersect plane
            if not structure.geometry.intersects_plane(x=x, y=y, z=z):
                continue

            # get list of Shapely shapes that intersect at the plane
            shapes_plane = structure.geometry.intersections(x=x, y=y, z=z)

            # Append each of them and their medium information to the list of shapes
            for shape in shapes_plane:
                shapes.append((structure.medium, shape))

        background_shapes = []
        for medium, shape in shapes:

            # loop through background_shapes (note: all background are non-intersecting or merged)
            for index, (_medium, _shape) in enumerate(background_shapes):

                # if not intersetion, move onto next background shape
                if not shape & _shape:
                    continue

                # different medium, remove intersection from background shape
                if medium != _medium:
                    background_shapes[index] = (_medium, _shape - shape)

                # same medium, add background to this shape and mark background shape for removal
                else:
                    shape = shape | (_shape - shape)
                    background_shapes[index] = None

            # after doing this with all background shapes, add this shape to the background
            background_shapes.append((medium, shape))

            # remove any existing background shapes that have been marked as 'None'
            background_shapes = [b for b in background_shapes if b is not None]

        # filter out any remaining None or empty shapes (shapes with area completely removed)
        return [(medium, shape) for (medium, shape) in background_shapes if shape]

    @property
    def frequency_range(self) -> FreqBound:
        """Range of frequencies spanning all sources' frequency dependence.

        Returns
        -------
        Tuple[float, float]
            Minumum and maximum frequencies of the power spectrum of the sources
            at 5 standard deviations.
        """
        source_ranges = [source.source_time.frequency_range for source in self.sources]
        freq_min = min([freq_range[0] for freq_range in source_ranges], default=0.0)
        freq_max = max([freq_range[1] for freq_range in source_ranges], default=0.0)
        return (freq_min, freq_max)

    """ Discretization """

    @property
    def dt(self) -> float:
        """Simulation time step (distance).

        Returns
        -------
        float
            Time step (seconds).
        """
        dl_mins = [np.min(sizes) for sizes in self.grid.sizes.to_list]
        dl_sum_inv_sq = sum([1 / dl ** 2 for dl in dl_mins])
        dl_avg = 1 / np.sqrt(dl_sum_inv_sq)
        return self.courant * dl_avg / C_0

    @property
    def tmesh(self) -> Coords1D:
        """FDTD time stepping points.

        Returns
        -------
        np.ndarray
            Times (seconds) that the simulation time steps through.
        """
        dt = self.dt
        return np.arange(0.0, self.run_time + dt, dt)

    def _make_bound_coords_uniform(self, dl, center, size, num_layers):
        """creates coordinate boundaries with uniform mesh (dl is float)"""

        num_cells = int(np.floor(size / dl))

        # Make sure there's at least one cell
        num_cells = max(num_cells, 1)

        # snap to grid, recenter, and add PML
        size_snapped = dl * num_cells
        bound_coords = center + np.linspace(-size_snapped / 2, size_snapped / 2, num_cells + 1)
        bound_coords = self._add_pml_to_bounds(num_layers, bound_coords)
        return bound_coords

    @staticmethod
    def _make_bound_coords_nonuniform(dl, center, size, num_layers):
        """creates coordinate boundaries with non-uniform mesh (dl is arraylike)"""

        # get bounding coordinates
        dl = np.array(dl)
        bound_coords = np.array([np.sum(dl[:i]) for i in range(len(dl) + 1)])

        # shift coords to center at center of simulation along dimension
        bound_coords = bound_coords - np.sum(dl) / 2 + center

        # chop off any coords outside of simulation bounds
        bound_min = center - size / 2
        bound_max = center + size / 2
        bound_coords = bound_coords[bound_coords <= bound_max]
        bound_coords = bound_coords[bound_coords >= bound_min]

        # if not extending to simulation bounds, repeat beginning and end
        dl_min = dl[0]
        dl_max = dl[-1]
        while bound_coords[0] - dl_min >= bound_min:
            bound_coords = np.insert(bound_coords, 0, bound_coords[0] - dl_min)
        while bound_coords[-1] + dl_max <= bound_max:
            bound_coords = np.append(bound_coords, bound_coords[-1] + dl_max)

        # add PML layers in using dl on edges
        for _ in range(num_layers[0]):
            bound_coords = np.insert(bound_coords, 0, bound_coords[0] - dl_min)
        for _ in range(num_layers[1]):
            bound_coords = np.append(bound_coords, bound_coords[-1] + dl_max)
        return bound_coords

    @property
    def grid(self) -> Grid:
        """FDTD grid spatial locations and information.

        Returns
        -------
        :class:`Grid`
            :class:`Grid` storing the spatial locations relevant to the simulation.
        """
        cell_boundary_dict = {}
        zipped_vals = zip("xyz", self.grid_size, self.center, self.size, self.num_pml_layers)
        for key, dl, center, size, num_layers in zipped_vals:
            if isinstance(dl, float):
                bound_coords = self._make_bound_coords_uniform(dl, center, size, num_layers)
            else:
                bound_coords = self._make_bound_coords_nonuniform(dl, center, size, num_layers)
            cell_boundary_dict[key] = bound_coords
        boundaries = Coords(**cell_boundary_dict)
        return Grid(boundaries=boundaries)

    @staticmethod
    def _add_pml_to_bounds(num_layers: Tuple[int, int], bounds: Coords1D):
        """Append absorber layers to the beginning and end of the simulation bounds
        along one dimension.

        Parameters
        ----------
        num_layers : Tuple[int, int]
            number of layers in the absorber + and - direction along one dimension.
        bound_coords : np.ndarray
            coordinates specifying boundaries between cells along one dimension.

        Returns
        -------
        np.ndarray
            New bound coordinates along dimension taking abosrber into account.
        """
        if bounds.size < 2:
            return bounds

        first_step = bounds[1] - bounds[0]
        last_step = bounds[-1] - bounds[-2]
        add_left = bounds[0] - first_step * np.arange(num_layers[0], 0, -1)
        add_right = bounds[-1] + last_step * np.arange(1, num_layers[1] + 1)
        new_bounds = np.concatenate((add_left, bounds, add_right))

        return new_bounds

    @property
    def wvl_mat_min(self) -> float:
        """Minimum wavelength in the material.

        Returns
        -------
        float
            Minimum wavelength in the material (microns).
        """
        freq_max = max(source.source_time.freq0 for source in self.sources)
        wvl_min = C_0 / min(freq_max)
        eps_max = max(abs(structure.medium.get_eps(freq_max)) for structure in self.structures)
        n_max, _ = AbstractMedium.eps_complex_to_nk(eps_max)
        return wvl_min / n_max

    def discretize_inds(self, box: Box) -> List[Tuple[int, int]]:
        """Start and stopping indexes for the cells that intersect with a :class:`Box`.

        Parameters
        ----------
        box : :class:`Box`
            Rectangular geometry within simulation to discretize.

        Returns
        -------
        List[Tuple[int, int]]
            The (start, stop) indexes of the cells that intersect with ``box`` in each of the three
            dimensions.
        """

        if not self.intersects(box):
            log.error(f"Box {box} is outside simulation, cannot discretize")

        pts_min, pts_max = box.bounds
        boundaries = self.grid.boundaries

        inds_list = []

        # for each dimension
        for axis_label, pt_min, pt_max in zip("xyz", pts_min, pts_max):
            bound_coords = boundaries.dict()[axis_label]
            assert pt_min <= pt_max, "min point was greater than max point"

            # index of smallest coord greater than than pt_max
            inds_gt_pt_max = np.where(bound_coords > pt_max)[0]
            ind_max = len(bound_coords) - 1 if len(inds_gt_pt_max) == 0 else inds_gt_pt_max[0]

            # index of largest coord less than or equal to pt_min
            inds_leq_pt_min = np.where(bound_coords <= pt_min)[0]
            ind_min = 0 if len(inds_leq_pt_min) == 0 else inds_leq_pt_min[-1]

            # store indexes
            inds_list.append((ind_min, ind_max))

        return inds_list

    def discretize(self, box: Box) -> Grid:
        """Grid containing only cells that intersect with a :class:`Box`.

        Parameters
        ----------
        box : :class:`Box`
            Rectangular geometry within simulation to discretize.

        Returns
        -------
        :class:`Grid`
            The FDTD subgrid containing simulation points that intersect with ``box``.
        """

        disc_inds = self.discretize_inds(box)
        sub_cell_boundary_dict = {}
        for axis_label, axis_inds in zip("xyz", disc_inds):
            # copy orginal bound coords into subgrid coords
            bound_coords = self.grid.boundaries.dict()[axis_label]
            # axis_inds[1] + 1 because we are selecting cell boundaries not cells
            sub_cell_boundary_dict[axis_label] = bound_coords[axis_inds[0] : axis_inds[1] + 1]

        # construct sub grid
        sub_boundaries = Coords(**sub_cell_boundary_dict)
        return Grid(boundaries=sub_boundaries)

    def epsilon(
        self, box: Box, coord_key: str = "centers", freq: float = None
    ) -> Dict[str, xr.DataArray]:
        """Get array of permittivity at volume specified by box and freq

        Parameters
        ----------
        box : :class:`Box`
            Rectangular geometry specifying where to measure the permittivity.
        coord_key : str = 'centers'
            Specifies at what part of the grid to return the permittivity at.
            Accepted values are ``{'centers', 'boundaries', 'Ex', 'Ey', 'Ez'}``.
            The field values (eg. 'Ex') correspond to the correponding field locations on the yee
            lattice. If field values are selected, the corresponding epsilon component from the
            main diagonal of the epsilon tensor is returned. Otherwise, the average of the diagonal
            values is returned.
        freq : float = None
            The frequency to evaluate the mediums at.
            If not specified, evaluates at infinite frequency.

        Returns
        -------
        Dict[str, xarray.DataArray]
            Mapping of coordinate type to xarray DataArray containing permittivity data.
            keys of dict are ``{'centers', 'boundaries', 'Ex', 'Ey', 'Ez', 'Hx', 'Hy', 'Hz'}``.
            ``'centers'`` contains the permittivity at the yee cell centers.
            `'boundaries'`` contains the permittivity at the corner intersections between yee cells.
            ``'Ex'`` and other field keys contain the permittivity
            at the corresponding field position in the yee lattice.
            For details on xarray datasets,
            refer to `xarray's Documentaton <https://tinyurl.com/2zrzsp7b>`_.
        """

        sub_grid = self.discretize(box)

        def get_eps(medium: Medium, freq: float):
            """Select the correct epsilon component if field locations are requested."""
            if coord_key[0] == "E":
                component = ["x", "y", "z"].index(coord_key[1])
                eps = medium.eps_diagonal(freq)[component]
            else:
                eps = medium.eps_model(freq)
            return eps

        eps_background = get_eps(self.medium, freq)

        def make_eps_data(coords: Coords):
            """returns epsilon data on grid of points defined by coords"""
            xs, ys, zs = coords.x, coords.y, coords.z
            x, y, z = np.meshgrid(xs, ys, zs, indexing="ij")
            eps_array = eps_background * np.ones(x.shape, dtype=complex)
            for structure in self.structures:
                eps_structure = get_eps(structure.medium, freq)
                is_inside = structure.geometry.inside(x, y, z)
                eps_array[np.where(is_inside)] = eps_structure
            return xr.DataArray(eps_array, coords={"x": xs, "y": ys, "z": zs})

        # combine all data into dictionary
        coords = sub_grid[coord_key]
        return make_eps_data(coords)<|MERGE_RESOLUTION|>--- conflicted
+++ resolved
@@ -20,13 +20,10 @@
 from .monitor import MonitorType
 from .pml import PMLTypes, PML
 from .viz import StructMediumParams, StructEpsParams, PMLParams, SymParams, add_ax_if_none
-<<<<<<< HEAD
+
 from ..constants import C_0, MICROMETER, SECOND
-from ..log import log, Tidy3dKeyError
-=======
-from ..constants import inf, C_0
+from ..constants import inf, C_0, MICROMETER, SECOND
 from ..log import log, Tidy3dKeyError, SetupError
->>>>>>> 7d5a152b
 
 # for docstring examples
 from .geometry import Sphere, Cylinder, PolySlab  # pylint:disable=unused-import
@@ -195,23 +192,8 @@
     _monitors_in_bounds = assert_objects_in_sim_bounds("monitors")
 
     # assign names to unnamed structures, sources, and mediums
-<<<<<<< HEAD
-    _structure_names = set_names("structures")
-    _source_names = set_names("sources")
-=======
     # _structure_names = set_names("structures")
     # _source_names = set_names("sources")
-    # @pydantic.validator("structures", allow_reuse=True, always=True)
-    # def set_medium_names(cls, val, values):
-    #     """check for intersection of each structure with simulation bounds."""
-    #     background_medium = values.get("medium")
-    #     all_mediums = [background_medium] + [structure.medium for structure in val]
-    #     _, unique_indices = np.unique(all_mediums, return_inverse=True)
-    #     for unique_index, medium in zip(unique_indices, all_mediums):
-    #         if not medium.name:
-    #             medium.name = f"mediums[{unique_index}]"
-    #     return val
->>>>>>> 7d5a152b
 
     # make sure all names are unique
     _unique_structure_names = assert_unique_names("structures")
