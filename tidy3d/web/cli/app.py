--- conflicted
+++ resolved
@@ -9,17 +9,11 @@
 import requests
 import toml
 
-<<<<<<< HEAD
 from ..cli.constants import TIDY3D_DIR, CONFIG_FILE, CREDENTIAL_FILE
 from ..cli.migrate import migrate
 from ..core.constants import KEY_APIKEY, HEADER_APIKEY
 from ..core.environment import Env
-=======
-from tidy3d.web.cli.constants import TIDY3D_DIR, CONFIG_FILE, CREDENTIAL_FILE
-from tidy3d.web.cli.migrate import migrate
-from tidy3d.web.environment import Env
-from tidy3d.web.cli.converter import converter_arg
->>>>>>> 7f6b1b79
+from ..cli.converter import converter_arg
 
 if not os.path.exists(TIDY3D_DIR):
     os.mkdir(TIDY3D_DIR)
