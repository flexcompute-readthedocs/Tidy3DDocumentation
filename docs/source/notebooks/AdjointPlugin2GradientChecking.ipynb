{
 "cells": [
  {
   "cell_type": "markdown",
   "id": "fed083e4-9be1-480c-82e9-4bfd7dbccf1f",
   "metadata": {},
   "source": [
    "# Adjoint analysis of a multi-layer slab\n",
    "\n",
<<<<<<< HEAD
=======
    "> To install the `jax` module required for this feature, we recommend running `pip install \"tidy3d[jax]\"`.\n",
    "\n",
>>>>>>> b6a0d8b9
    "In this notebook, we will show how to use the adjoint plugin for `DiffractionMonitor` outputs and also check the gradient values against gradients obtained using transfer matrix method (TMM) to validate their accuracy for a multilayer slab problem."
   ]
  },
  {
   "cell_type": "code",
   "execution_count": 1,
   "id": "51963da1",
   "metadata": {},
   "outputs": [],
   "source": [
    "import numpy as np\n",
    "import jax.numpy as jnp\n",
    "import jax\n",
    "import tmm\n",
    "import matplotlib.pyplot as plt\n",
    "from typing import Tuple, List\n",
    "\n",
    "import tidy3d as td\n",
    "from tidy3d.web import run as run_sim\n",
    "from tidy3d.plugins.adjoint import (\n",
    "    JaxSimulation,\n",
    "    JaxBox,\n",
    "    JaxMedium,\n",
    "    JaxStructure,\n",
    "    JaxSimulationData,\n",
    ")\n",
    "from tidy3d.plugins.adjoint.web import run as run_adjoint\n"
   ]
  },
  {
   "cell_type": "markdown",
   "id": "b33d0892-62d3-4329-810f-f29ce10056b4",
   "metadata": {},
   "source": [
    "First, we define some global parameters describing the transmission through a multilayer slab with some spacing between each slab.\n",
    "\n",
    "The layout is diagrammed below.\n",
    "\n",
    "<img src=\"img/AdjointMultilayer.png\" width=800 alt=\"Schematic of the multilayer slab\">\n"
   ]
  },
  {
   "cell_type": "code",
   "execution_count": 2,
   "id": "ccbd2c6a-419d-4570-8f91-f57ad5bad813",
   "metadata": {},
   "outputs": [],
   "source": [
    "# frequency we want to simulate at\n",
    "freq0 = 2.0e14\n",
    "k0 = 2 * np.pi * freq0 / td.C_0\n",
    "freqs = [freq0]\n",
    "wavelength = td.C_0 / freq0\n",
    "\n",
    "# background permittivity\n",
    "bck_eps = 1.3**2\n",
    "\n",
    "# space between each slab\n",
    "spc = 0.0\n",
    "\n",
    "# slab permittivities and thicknesses\n",
    "slab_eps0 = [2.0**2, 1.8**2, 1.5**2, 1.9**2]\n",
    "slab_ds0 = [0.5, 0.25, 0.5, 0.5]\n",
    "\n",
    "# incidence angle\n",
    "theta = 0 * np.pi / 8\n",
    "\n",
    "# resolution\n",
    "dl = 0.01\n"
   ]
  },
  {
   "cell_type": "markdown",
   "id": "48dd37b0-ba97-45cd-a861-53ea6ae3fa74",
   "metadata": {},
   "source": [
    "## Transfer Matrix Method (Ground Truth)\n",
    "\n",
    "Next we use the `tmm` package to write a function to return the transmission `T` of `p` polarized light given a set of slab permittivities and thicknesses. We'll also write a function to compute the numerical gradient using TMM and will take these to be our \"ground truths\" when evaluating the accuracy of our values obtained through FDTD and the adjoint plugin.\n",
    "\n",
    "### Transmission Calculation with TMM\n",
    "\n",
    "First, we write a function to compute transmission."
   ]
  },
  {
   "cell_type": "code",
   "execution_count": 3,
   "id": "cc4f6e91-6a53-476e-b4c6-e76e50246426",
   "metadata": {},
   "outputs": [],
   "source": [
    "def compute_T_tmm(slab_eps=slab_eps0, slab_ds=slab_ds0) -> float:\n",
    "    \"\"\"Get transmission as a function of slab permittivities and thicknesses.\"\"\"\n",
    "\n",
    "    # construct lists of permittivities and thicknesses including spaces between\n",
    "    new_slab_eps = []\n",
    "    new_slab_ds = []\n",
    "    for eps, d in zip(slab_eps, slab_ds):\n",
    "        new_slab_eps.append(eps)\n",
    "        new_slab_eps.append(bck_eps)\n",
    "        new_slab_ds.append(d)\n",
    "        new_slab_ds.append(spc)\n",
    "    slab_eps = new_slab_eps[:-1]\n",
    "    slab_ds = new_slab_ds[:-1]\n",
    "\n",
    "    # add the input and output spaces to the lists\n",
    "    eps_list = [bck_eps] + slab_eps + [bck_eps]\n",
    "    n_list = np.sqrt(eps_list)\n",
    "    d_list = [np.inf] + slab_ds + [np.inf]\n",
    "\n",
    "    # compute transmission with TMM\n",
    "    return tmm.coh_tmm(\"p\", n_list, d_list, theta, wavelength)[\"T\"]\n"
   ]
  },
  {
   "cell_type": "markdown",
   "id": "c6c0da6b-2d2f-4be5-80e6-c84afd8d1a23",
   "metadata": {},
   "source": [
    "We run this function with our starting parameters and see that we get a transmission of about 98% for the set of input parameters."
   ]
  },
  {
   "cell_type": "code",
   "execution_count": 4,
   "id": "c1743e54-d7f3-468a-8ac4-d42d4c2bc8dc",
   "metadata": {},
   "outputs": [
    {
     "name": "stdout",
     "output_type": "stream",
     "text": [
      "T (tmm) = 0.901\n"
     ]
    }
   ],
   "source": [
    "T_tmm = compute_T_tmm(slab_eps=slab_eps0, slab_ds=slab_ds0)\n",
    "print(f\"T (tmm) = {T_tmm:.3f}\")\n"
   ]
  },
  {
   "cell_type": "markdown",
   "id": "452db467-f486-468d-8ec9-b9e669755c92",
   "metadata": {},
   "source": [
    "### Numerical Gradient with TMM\n",
    "\n",
    "Next, we will use our `compute_T_tmm()` function to compute the \"numerical\" gradient to use as comparison against our adjoint results with FDTD.\n",
    "\n",
    "The derivative of a function $f(x)$ w.r.t. $x$ can be approximated using finite differences as\n",
    "\n",
    "$$ \\frac{df}{dx}(x) \\approx \\frac{f(x+\\Delta) - f(x-\\Delta)}{2\\Delta}$$\n",
    "\n",
    "with a small step $\\Delta$.\n",
    "\n",
    "To compute the gradient of our transmission with respect to each of the slab thicknesses and permittivities, we need to repeat this step for each of the values. Luckily, since TMM is very fast, we can compute these quantities quite quickly compared to if we were using FDTD.\n",
    "\n",
    "> Important note: We assume in our TMM numerical gradient that when the slabs are touching (`spc=0`) and a slab thickness is modified, that the thicknesses of the neighboring slabs adjust to accomidate this change. For example, if slab `i` increases by `dt`, slab `i-1` and `i+1` each decrease by `dt/2`. We also account for this in our FDTD set up by keeping the centers of all boxes constant and not tracking the gradient through these quantities. The reason this is required is that `tidy3d.plugins.adjoint` does not recognize the space between touching `JaxBox` objects as a single interface and will instead \"double count\" the gradient contribution of the interface if they are placed right next to each other. One must therefore be careful about overlapping or touching two `JaxBox` or other geometries when computing gradients.\n",
    "\n",
    "Here we write the function to return the numerical gradient."
   ]
  },
  {
   "cell_type": "code",
   "execution_count": 5,
   "id": "15d5bae1-6fc7-41c8-8772-2e80505be17d",
   "metadata": {},
   "outputs": [],
   "source": [
    "def compute_grad_tmm(\n",
    "    slab_eps=slab_eps0, slab_ds=slab_ds0\n",
    ") -> Tuple[List[float], List[float]]:\n",
    "    \"\"\"Compute numerical gradient of transmission w.r.t. each of the slab permittivities and thicknesses using TMM.\"\"\"\n",
    "\n",
    "    delta = 1e-4\n",
    "\n",
    "    # set up containers to store gradient and perturbed arguments\n",
    "    num_slabs = len(slab_eps)\n",
    "    grad_tmm = np.zeros((2, num_slabs), dtype=float)\n",
    "    args = np.stack((slab_eps, slab_ds), axis=0)\n",
    "\n",
    "    # loop through slab index and argument index (eps, d)\n",
    "    for arg_index in range(2):\n",
    "        for slab_index in range(num_slabs):\n",
    "            grad = 0.0\n",
    "\n",
    "            # perturb the argument by delta in each + and - direction\n",
    "            for pm in (-1, +1):\n",
    "                args_num = args.copy()\n",
    "                args_num[arg_index][slab_index] += delta * pm\n",
    "\n",
    "                # NEW: for slab thickness gradient, need to modify neighboring slabs too\n",
    "                if arg_index == 1 and spc == 0:\n",
    "                    if slab_index > 0:\n",
    "                        args_num[arg_index][slab_index - 1] -= delta * pm / 2\n",
    "                    if slab_index < num_slabs - 1:\n",
    "                        args_num[arg_index][slab_index + 1] -= delta * pm / 2\n",
    "\n",
    "                # compute argument perturbed T and add to finite difference gradient contribution\n",
    "                T_tmm = compute_T_tmm(slab_eps=args_num[0], slab_ds=args_num[1])\n",
    "                grad += pm * T_tmm / 2 / delta\n",
    "\n",
    "            grad_tmm[arg_index][slab_index] = grad\n",
    "    grad_eps, grad_ds = grad_tmm\n",
    "    return grad_eps, grad_ds\n"
   ]
  },
  {
   "cell_type": "markdown",
   "id": "d3c362ca-fb31-4ead-8e7c-fcc24d0faecc",
   "metadata": {},
   "source": [
    "Let's run this function and observe the gradients. These will be saved later to compare against our adjoint plugin results."
   ]
  },
  {
   "cell_type": "code",
   "execution_count": 6,
   "id": "b5d1cc93-6d6e-43a7-8e5f-f1829770f3d5",
   "metadata": {},
   "outputs": [
    {
     "name": "stdout",
     "output_type": "stream",
     "text": [
      "gradient w.r.t. eps (tmm)  = [-0.15463022  0.0376046  -0.0850184  -0.15883104]\n",
      "gradient w.r.t. ds  (tmm)  = [-0.86661161 -0.12292531  0.58010922 -1.05537497]\n"
     ]
    }
   ],
   "source": [
    "grad_eps_tmm, grad_ds_tmm = compute_grad_tmm()\n",
    "print(f\"gradient w.r.t. eps (tmm)  = {grad_eps_tmm}\")\n",
    "print(f\"gradient w.r.t. ds  (tmm)  = {grad_ds_tmm}\")\n"
   ]
  },
  {
   "cell_type": "markdown",
   "id": "50ca68ae-ca5a-49aa-9969-ac6d43324ea9",
   "metadata": {},
   "source": [
    "## FDTD (Using adjoint plugin)\n",
    "\n",
    "Next, we will implement the same two functions using Tidy3D's adjoint plugin.\n",
    "\n",
    "### Transmission Calculation with FDTD\n",
    "\n",
    "We first write a function to compute the transmission of a multilayer slab using Tidy3D.\n",
    "\n",
    "As discussed in the previous adjoint tutorial notebook, we need to use `jax`-compatible components from the tidy3d subclass for any structures that may depend on the parameters. In this case, this means that the slabs must be `JaxStructures` containing `JaxBox` and `JaxMedium` and must be added to `JaxSimulation.input_structures`.\n",
    "\n",
    "We use a `DiffractionMonitor` to measure our transmission amplitudes. As the data corresponding to this monitor will be used in the differentiable function return value, we must add it to `JaxSimulation.output_monitors`.\n",
    "\n",
    "Below, we break up the transmission calculation into a few functions to make it easier to read and re-use later."
   ]
  },
  {
   "cell_type": "code",
   "execution_count": 7,
   "id": "4d12f133-a8d8-4e59-938f-fca4d2e2fa0b",
   "metadata": {},
   "outputs": [],
   "source": [
    "def make_sim(slab_eps=slab_eps0, slab_ds=slab_ds0) -> JaxSimulation:\n",
    "    \"\"\"Create a JaxSimulation given the slab permittivities and thicknesses.\"\"\"\n",
    "\n",
    "    # frequency setup\n",
    "    wavelength = td.C_0 / freq0\n",
    "    fwidth = freq0 / 10.0\n",
    "    freqs = [freq0]\n",
    "\n",
    "    # geometry setup\n",
    "    bck_medium = td.Medium(permittivity=bck_eps)\n",
    "\n",
    "    space_above = 2\n",
    "    space_below = 2\n",
    "\n",
    "    length_x = 0.1\n",
    "    length_y = 0.1\n",
    "    length_z = space_below + sum(slab_ds0) + space_above + (len(slab_ds0) - 1) * spc\n",
    "    sim_size = (length_x, length_y, length_z)\n",
    "\n",
    "    # make structures\n",
    "    slabs = []\n",
    "    z_start = -length_z / 2 + space_below\n",
    "    for (d, eps) in zip(slab_ds, slab_eps):\n",
    "\n",
    "        # dont track the gradient through the center of each slab\n",
    "        # as tidy3d doesn't have enough information to properly process the interface between touching JaxBox objects\n",
    "        z_center = jax.lax.stop_gradient(z_start + d / 2)\n",
    "        slab = JaxStructure(\n",
    "            geometry=JaxBox(center=[0, 0, z_center], size=[td.inf, td.inf, d]),\n",
    "            medium=JaxMedium(permittivity=eps),\n",
    "        )\n",
    "        slabs.append(slab)\n",
    "        z_start += d + spc\n",
    "\n",
    "    # source setup\n",
    "    gaussian = td.GaussianPulse(freq0=freq0, fwidth=fwidth)\n",
    "    src_z = -length_z / 2 + space_below / 2.0\n",
    "\n",
    "    source = td.PlaneWave(\n",
    "        center=(0, 0, src_z),\n",
    "        size=(td.inf, td.inf, 0),\n",
    "        source_time=gaussian,\n",
    "        direction=\"+\",\n",
    "        angle_theta=theta,\n",
    "        angle_phi=0,\n",
    "        pol_angle=0,\n",
    "    )\n",
    "\n",
    "    # boundaries\n",
    "    boundary_x = td.Boundary.bloch_from_source(\n",
    "        source=source, domain_size=sim_size[0], axis=0, medium=bck_medium\n",
    "    )\n",
    "    boundary_y = td.Boundary.bloch_from_source(\n",
    "        source=source, domain_size=sim_size[1], axis=1, medium=bck_medium\n",
    "    )\n",
    "    boundary_spec = td.BoundarySpec(\n",
    "        x=boundary_x, y=boundary_y, z=td.Boundary.pml(num_layers=40)\n",
    "    )\n",
    "\n",
    "    # monitors\n",
    "    mnt_z = length_z / 2 - space_above / 2.0\n",
    "    monitor_1 = td.DiffractionMonitor(\n",
    "        center=[0.0, 0.0, mnt_z],\n",
    "        size=[td.inf, td.inf, 0],\n",
    "        freqs=freqs,\n",
    "        name=\"diffraction\",\n",
    "        normal_dir=\"+\",\n",
    "    )\n",
    "\n",
    "    # make simulation\n",
    "    return JaxSimulation(\n",
    "        size=sim_size,\n",
    "        grid_spec=td.GridSpec.auto(min_steps_per_wvl=100),\n",
    "        input_structures=slabs,\n",
    "        sources=[source],\n",
    "        output_monitors=[monitor_1],\n",
    "        run_time=10 / fwidth,\n",
    "        boundary_spec=boundary_spec,\n",
    "        medium=bck_medium,\n",
    "        subpixel=True,\n",
    "        shutoff=1e-8,\n",
    "    )\n"
   ]
  },
  {
   "cell_type": "markdown",
   "id": "9addea1f-4dd8-4e5e-a058-b94638fb2d70",
   "metadata": {},
   "source": [
    "Let's generate a simulation and plot it to make sure it looks reasonable."
   ]
  },
  {
   "cell_type": "code",
   "execution_count": 8,
   "id": "bc0dc456-e742-4299-ae5e-22daa49e3997",
   "metadata": {},
   "outputs": [
    {
     "data": {
      "text/html": [
       "<pre style=\"white-space:pre;overflow-x:auto;line-height:normal;font-family:Menlo,'DejaVu Sans Mono',consolas,'Courier New',monospace\"><span style=\"color: #7fbfbf; text-decoration-color: #7fbfbf\">[13:52:21] </span>WARNING: <span style=\"color: #008000; text-decoration-color: #008000\">'JaxSimulation.input_structures'</span> elements <span style=\"color: #008080; text-decoration-color: #008080; font-weight: bold\">0</span> and <span style=\"color: #008080; text-decoration-color: #008080; font-weight: bold\">1</span> are overlapping or touching.        <a href=\"file:///Users/twhughes/Documents/Flexcompute/tidy3d-docs/tidy3d/tidy3d/log.py\" target=\"_blank\"><span style=\"color: #7f7f7f; text-decoration-color: #7f7f7f\">log.py</span></a><span style=\"color: #7f7f7f; text-decoration-color: #7f7f7f\">:</span><a href=\"file:///Users/twhughes/Documents/Flexcompute/tidy3d-docs/tidy3d/tidy3d/log.py#50\" target=\"_blank\"><span style=\"color: #7f7f7f; text-decoration-color: #7f7f7f\">50</span></a>\n",
       "<span style=\"color: #7fbfbf; text-decoration-color: #7fbfbf\">           </span>Geometric gradients for overlapping structures may contain errors.                             <span style=\"color: #7f7f7f; text-decoration-color: #7f7f7f\">         </span>\n",
       "</pre>\n"
      ],
      "text/plain": [
       "\u001b[2;36m[13:52:21]\u001b[0m\u001b[2;36m \u001b[0mWARNING: \u001b[32m'JaxSimulation.input_structures'\u001b[0m elements \u001b[1;36m0\u001b[0m and \u001b[1;36m1\u001b[0m are overlapping or touching.        \u001b]8;id=893464;file:///Users/twhughes/Documents/Flexcompute/tidy3d-docs/tidy3d/tidy3d/log.py\u001b\\\u001b[2mlog.py\u001b[0m\u001b]8;;\u001b\\\u001b[2m:\u001b[0m\u001b]8;id=396661;file:///Users/twhughes/Documents/Flexcompute/tidy3d-docs/tidy3d/tidy3d/log.py#50\u001b\\\u001b[2m50\u001b[0m\u001b]8;;\u001b\\\n",
       "\u001b[2;36m           \u001b[0mGeometric gradients for overlapping structures may contain errors.                             \u001b[2m         \u001b[0m\n"
      ]
     },
     "metadata": {},
     "output_type": "display_data"
    },
    {
     "data": {
      "text/html": [
       "<pre style=\"white-space:pre;overflow-x:auto;line-height:normal;font-family:Menlo,'DejaVu Sans Mono',consolas,'Courier New',monospace\"><span style=\"color: #7fbfbf; text-decoration-color: #7fbfbf\">           </span>WARNING: <span style=\"color: #008000; text-decoration-color: #008000\">'JaxSimulation.input_structures'</span> elements <span style=\"color: #008080; text-decoration-color: #008080; font-weight: bold\">1</span> and <span style=\"color: #008080; text-decoration-color: #008080; font-weight: bold\">2</span> are overlapping or touching.        <a href=\"file:///Users/twhughes/Documents/Flexcompute/tidy3d-docs/tidy3d/tidy3d/log.py\" target=\"_blank\"><span style=\"color: #7f7f7f; text-decoration-color: #7f7f7f\">log.py</span></a><span style=\"color: #7f7f7f; text-decoration-color: #7f7f7f\">:</span><a href=\"file:///Users/twhughes/Documents/Flexcompute/tidy3d-docs/tidy3d/tidy3d/log.py#50\" target=\"_blank\"><span style=\"color: #7f7f7f; text-decoration-color: #7f7f7f\">50</span></a>\n",
       "<span style=\"color: #7fbfbf; text-decoration-color: #7fbfbf\">           </span>Geometric gradients for overlapping structures may contain errors.                             <span style=\"color: #7f7f7f; text-decoration-color: #7f7f7f\">         </span>\n",
       "</pre>\n"
      ],
      "text/plain": [
       "\u001b[2;36m          \u001b[0m\u001b[2;36m \u001b[0mWARNING: \u001b[32m'JaxSimulation.input_structures'\u001b[0m elements \u001b[1;36m1\u001b[0m and \u001b[1;36m2\u001b[0m are overlapping or touching.        \u001b]8;id=976137;file:///Users/twhughes/Documents/Flexcompute/tidy3d-docs/tidy3d/tidy3d/log.py\u001b\\\u001b[2mlog.py\u001b[0m\u001b]8;;\u001b\\\u001b[2m:\u001b[0m\u001b]8;id=469083;file:///Users/twhughes/Documents/Flexcompute/tidy3d-docs/tidy3d/tidy3d/log.py#50\u001b\\\u001b[2m50\u001b[0m\u001b]8;;\u001b\\\n",
       "\u001b[2;36m           \u001b[0mGeometric gradients for overlapping structures may contain errors.                             \u001b[2m         \u001b[0m\n"
      ]
     },
     "metadata": {},
     "output_type": "display_data"
    },
    {
     "data": {
      "text/html": [
       "<pre style=\"white-space:pre;overflow-x:auto;line-height:normal;font-family:Menlo,'DejaVu Sans Mono',consolas,'Courier New',monospace\"><span style=\"color: #7fbfbf; text-decoration-color: #7fbfbf\">           </span>WARNING: <span style=\"color: #008000; text-decoration-color: #008000\">'JaxSimulation.input_structures'</span> elements <span style=\"color: #008080; text-decoration-color: #008080; font-weight: bold\">2</span> and <span style=\"color: #008080; text-decoration-color: #008080; font-weight: bold\">3</span> are overlapping or touching.        <a href=\"file:///Users/twhughes/Documents/Flexcompute/tidy3d-docs/tidy3d/tidy3d/log.py\" target=\"_blank\"><span style=\"color: #7f7f7f; text-decoration-color: #7f7f7f\">log.py</span></a><span style=\"color: #7f7f7f; text-decoration-color: #7f7f7f\">:</span><a href=\"file:///Users/twhughes/Documents/Flexcompute/tidy3d-docs/tidy3d/tidy3d/log.py#50\" target=\"_blank\"><span style=\"color: #7f7f7f; text-decoration-color: #7f7f7f\">50</span></a>\n",
       "<span style=\"color: #7fbfbf; text-decoration-color: #7fbfbf\">           </span>Geometric gradients for overlapping structures may contain errors.                             <span style=\"color: #7f7f7f; text-decoration-color: #7f7f7f\">         </span>\n",
       "</pre>\n"
      ],
      "text/plain": [
       "\u001b[2;36m          \u001b[0m\u001b[2;36m \u001b[0mWARNING: \u001b[32m'JaxSimulation.input_structures'\u001b[0m elements \u001b[1;36m2\u001b[0m and \u001b[1;36m3\u001b[0m are overlapping or touching.        \u001b]8;id=380366;file:///Users/twhughes/Documents/Flexcompute/tidy3d-docs/tidy3d/tidy3d/log.py\u001b\\\u001b[2mlog.py\u001b[0m\u001b]8;;\u001b\\\u001b[2m:\u001b[0m\u001b]8;id=91250;file:///Users/twhughes/Documents/Flexcompute/tidy3d-docs/tidy3d/tidy3d/log.py#50\u001b\\\u001b[2m50\u001b[0m\u001b]8;;\u001b\\\n",
       "\u001b[2;36m           \u001b[0mGeometric gradients for overlapping structures may contain errors.                             \u001b[2m         \u001b[0m\n"
      ]
     },
     "metadata": {},
     "output_type": "display_data"
    },
    {
     "data": {
      "image/png": "iVBORw0KGgoAAAANSUhEUgAAANcAAANXCAYAAACmJcrwAAAAOXRFWHRTb2Z0d2FyZQBNYXRwbG90bGliIHZlcnNpb24zLjcuMCwgaHR0cHM6Ly9tYXRwbG90bGliLm9yZy88F64QAAAACXBIWXMAAA9hAAAPYQGoP6dpAAAtiklEQVR4nO3deXiTdbr/8U/SNindwlYoS1kVioCCbIIryADqKJxRR+eoiHpQAfW4DnChoMxgx3HDFZdROQdlDqIH8egoshUcEUUGZ3ABBpRhkx3aUksLyff3h79mCN2d3k2C79d15ZI++Sa5m/ru8yRpWo9zzglAnfNGewDgREVcgBHiAowQF2CEuAAjxAUYIS7ACHEBRogLMEJcUZKXlyePx6O8vLxojwIjxGXs2Wef1cyZM6M9xo8ye/ZsTZ8+PdpjRHjppZfUpUsXJScn6+STT9ZTTz1V48uWlJRo/PjxatmypRo0aKB+/fpp4cKFFa5dsWKFzjrrLKWkpCgrK0u33XabDh06VLthHUx17drVnXvuueW2B4NBV1xc7ILBYP0PVUMXXXSRa9u2bbTHCHvuueecJHfppZe6F154wV1zzTVOkvvd735Xo8tfeeWVLjEx0d19993u+eefd/3793eJiYnuww8/jFi3Zs0al5yc7Hr27OlmzJjhJk2a5Px+vxs2bFit5q2XuA4dOlQfNxOTKosrHsRSXN9//71r0qSJu+iiiyK2X3XVVS41NdXt37+/yst/8sknTpJ7+OGHw9uKi4tdx44dXf/+/SPWXnDBBa5FixYuPz8/vO3FF190ktyCBQtqPHOt49q2bZu7/vrrXYsWLZzP53Pt2rVzN998syspKXHOOffKK684SS4vL8+NGTPGZWZmuoYNG4Yv/8wzz7hTTjnF+Xw+16JFCzd27Fh34MCBiNvYsGGD+8UvfuGaN2/u/H6/a9WqlbviiivcwYMHw2s++OADd+aZZ7pAIOBSU1Ndp06d3MSJE6udvyaXO3z4sJs8ebLr2LGj8/l8rnXr1u6ee+5xhw8fLnd9s2bNcn369HENGjRwDRs2dGeffXb4C9C2bVsnKeJUFtrSpUudJLd06dKI63v99dfd6aef7pKTk12TJk3cVVdd5bZt2xax5tprr3Wpqalu27Ztbvjw4S41NdU1bdrU3XXXXe7o0aPV3gdvvfWWu/DCC8Nfww4dOripU6dGXPbcc88tN3tVoZ1zzjnu1FNPrfC8Tp06uSFDhlQ7V1XeffddJ8m9++67EdtXrFjhJLlZs2ZVefl77rnHJSQkRATjnHMPPvigk+S2bNninHMuPz/fJSYmunvuuSdiXUlJiUtLS3M33HBDjWdOrM0h5I4dO9S3b18dPHhQN954o3JycrR9+3a98cYb+v777+Xz+cJrx44dq8zMTE2ePFlFRUWSpPvvv18PPPCABg8erDFjxmj9+vWaMWOGVq1apY8++khJSUkqLS3V0KFDVVJSoltvvVVZWVnavn273nnnHR08eFCBQEBffvmlfv7zn+vUU0/V1KlT5ff7tXHjRn300UdVzl+Ty4VCIV1yySX685//rBtvvFFdunTR2rVr9fjjj2vDhg166623wmsfeOAB3X///RowYICmTp0qn8+nTz75REuWLNGQIUM0ffp03XrrrUpLS9OkSZMkSc2bN690vpkzZ+q6665Tnz59lJubq127dumJJ57QRx99pDVr1qhhw4bhtcFgUEOHDlW/fv30yCOPaNGiRXr00UfVsWNHjRkzpsr7YebMmUpLS9Odd96ptLQ0LVmyRJMnT1ZBQYEefvhhSdKkSZOUn5+vbdu26fHHH5ckpaWlVXqd11xzjUaPHq0vvvhC3bp1C29ftWqVNmzYoHvvvTe87cCBAwoGg1XOKEkpKSlKSUmRJK1Zs0aS1Lt374g1vXr1ktfr1Zo1a3T11VdXel1r1qxRp06dlJGREbG9b9++kqTPP/9c2dnZWrt2rY4ePVrudnw+n3r06BGeo0ZqnKFzbuTIkc7r9bpVq1aVOy8UCjnn/rnnOuussyK+E+7evdv5fD43ZMiQiMcZTz/9tJPkXn75ZefcD8e7ktzcuXMrnePxxx93ktyePXtqM36NLjdr1izn9XrLHYeXHe9/9NFHzjnn/v73vzuv1+v+7d/+rdzjprL7wrnKDwuP33OVlpa6Zs2auW7durni4uLwunfeecdJcpMnTw5vu/baa50kN3Xq1Ijr7Nmzp+vVq1fVd4L74RDreDfddJNLSUmJ2DvX5rDw4MGDLjk52Y0fPz5i+2233eZSU1MjHhpUtEev6DRlypTwZcaNG+cSEhIqvO3MzEx35ZVXVjlf165d3aBBg8pt//LLL50k99xzzznnnJs7d66T5JYvX15u7eWXX+6ysrKqvJ1j1fjZwlAopLfeeksXX3xxuaolyePxRHw8evRoJSQkhD9etGiRSktLdfvtt8vr9Uasy8jI0LvvvitJCgQCkqQFCxbo+++/r3CWsu/g8+fPVygUqumnUKPLzZ07V126dFFOTo727t0bPg0aNEiStHTpUknSW2+9pVAopMmTJ0d8PlL5+6ImPvvsM+3evVtjx45VcnJyePtFF12knJyc8P1zrJtvvjni47PPPlvffPNNtbfVoEGD8L8LCwu1d+9enX322fr++++1bt26Ws8u/fB1Gz58uP74xz/K/f/33waDQc2ZM0cjRoxQampqeO1rr72mhQsXVnsaOXJk+DLFxcURR0bHSk5OVnFxcZXzFRcXy+/3V3jZsvOP/W9la6u7nWPV+LBwz549KigoiNjlV6V9+/YRH//jH/+QJHXu3Dliu8/nU4cOHcLnt2/fXnfeeacee+wxvfbaazr77LN1ySWX6Oqrrw6Hd8UVV+gPf/iD/uM//kMTJkzQ+eefr1/84he67LLLyv2PfqyaXO7vf/+7vv76a2VmZlZ4Hbt375Ykbdq0SV6vV6ecckqN7o/qVHb/SFJOTo7+/Oc/R2xLTk4uN2OjRo104MCBam/ryy+/1L333qslS5aooKAg4rz8/Pzajh42cuRIzZkzRx9++KHOOeccLVq0SLt27dI111wTse7MM8+s9XU3aNBApaWlFZ53+PDhiG8YlV2+pKSkwsuWnX/sfytbW93tHKtWj7lqozZDHO/RRx/VqFGjNH/+fH3wwQe67bbblJubq5UrV6p169Zq0KCBli9frqVLl+rdd9/V+++/rzlz5mjQoEH64IMPIvaYx89U3eVCoZC6d++uxx57rMLryM7O/tGfV12q7HOszsGDB3XuuecqIyNDU6dOVceOHZWcnKy//OUvGj9+fK2OBI43dOhQNW/eXK+++qrOOeccvfrqq8rKytLgwYMj1u3Zs6dGj7nS0tLCj/NatGihYDCo3bt3q1mzZuE1paWl2rdvn1q2bFnldbVo0ULbt28vt/27776TpPDlW7RoEbH9+LXV3U6Emh4/BoNBl5GR4YYPH17lurLHXMc/Lps9e7aT5P70pz9FbC8pKXGBQMBdeumllV7nRx995CS5SZMmVbpm2rRpTpJbuHBh9Z9MFZe78MILXatWrSIeN1Xk4YcfdpLcmjVrqlzXrVu3Gj3mKnvW69lnny23tkuXLhGPpcqeLTzelClTXHVf0nnz5jlJbtmyZRHbX3jhhXLPXv785z+v9VPxd9xxh2vUqJHbv3+/S0tLc3fccUe5NT/mMVfZY8/jny0s+3/jv//7v6uc6+67767w2cKyr3/Zs4UHDx6s8tnC66+/vsb3RY0fc3m9Xo0YMUL/93//p88++6yiSKu8/ODBg+Xz+fTkk09GrH3ppZeUn5+viy66SJJUUFCgo0ePRly2e/fu8nq94V31/v37y11/jx49JFW8Oy9Tk8v98pe/1Pbt2/Xiiy+WW1tcXBx+5nPEiBHyer2aOnVque/2x35+qampOnjwYKUzlendu7eaNWum5557LuJzeO+99/T111+H759/Vdke79gZS0tL9eyzz5Zbm5qaWuvDxGuuuUYHDhzQTTfdpEOHDlX4DN6Pecw1aNAgNW7cWDNmzIi4rhkzZiglJSXi/tm7d6/WrVsX8Zj9sssuUzAY1AsvvBDeVlJSoldeeUX9+vULH5EEAgENHjxYr776qgoLC8NrZ82apUOHDunyyy+v+Z1R4wzdD69xZWVluZSUFHf77be7559/3t1///2ua9eu4deqKttzOffP76xDhgxxTz/9tLv11ltdQkKC69OnjystLXXO/fCdtVWrVu722293zz77rHvyySddnz59XFJSkvv444+dc87953/+p+vZs6e799573YsvvuimTZvmWrVq5Vq3bh3xWtjxanK5YDDoLrzwQufxeNyVV17pnnrqKTd9+nR38803u8aNG0d8Xvfdd5+T5AYMGOAeeeQR99RTT7mRI0e6CRMmhNeMHTvWeTwe95vf/Mb98Y9/dIsXL3bOVfw6V9l9169fPzd9+nQ3ceJEl5KS4tq1axfxWuC/sufau3eva9SokWvbtq179NFH3WOPPeZ69uzpTjvttHLz/P73v3eS3B133OFmz57t3n777Sqvu0y3bt2cJNelS5cara+pZ555xklyl112mXvxxRfdyJEjnSQ3bdq0iHVl98PxryFefvnl4b3S888/7wYMGOASExPL7cVXr17t/H5/xE9oJCcn1/q1ulq/iPyPf/zDjRw50mVmZjq/3+86dOjgxo0bV+5F5Iricu6Hp95zcnJcUlKSa968uRszZkzE/zjffPONu/76613Hjh1dcnKya9y4sRs4cKBbtGhReM3ixYvd8OHDXcuWLZ3P53MtW7Z0v/rVr9yGDRuqnL2mlystLXUPPfSQ69q1q/P7/a5Ro0auV69e7oEHHih3WPHyyy+7nj17htede+65EYemO3fudBdddJFLT0+v0YvIc+bMCV9f48aNq3wR+Xg1icu5Hw6lzjjjDNegQQPXsmVL9+tf/9otWLCg3DyHDh1y//7v/+4aNmxY7YvIxyqL8sEHH6zR+tp44YUXXOfOnZ3P53MdO3Z0jz/+eLlD+MriKi4udnfffbfLyspyfr/f9enTx73//vsV3s6HH37oBgwY4JKTk11mZqYbN26cKygoqNWsHuf4vYWoW0888YTuuOMObd68WW3atIn2OFFDXKhTzjmddtppatKkSfg1wZ8qs6fi8dNSVFSkt99+W0uXLtXatWs1f/78aI8Udey5UCc2b96s9u3bq2HDhho7dqymTZsW7ZGijrgAI7wTGTBCXIARntCIQaFQSDt27FB6enqNfsLeOafCwkK1bNmyyh9cRv0irhi0Y8eOH/UDwlu3blXr1q0NJsKPQVwxKD09XZJ02223qUuXLtWu//rrr/Xkk0+GL4fYQFwxqOxQMDU1NfwetqqUvRHxx7xJE3Y4QI9hx787APGFuGJYYWFhpe++RewjrhiWkJCgvXv3ElicIq4Ylp6erqSkJAKLU8QVwzwej5o0aUJgcYq4YpzX6yWwOEVccYDA4hNxxQkCiz/EFUcILL4QV5whsPhBXHHo+MD4SY7YRFxx6tjAjv3llYgdxBXHygL7sb83HraIK855vV7eahKjiOsEwFtNYhNxAUaI6wTAb8eLTcQV50KhEM8WxijiimOhUEj79u2r0V9pRP0jrjhVFtaRI0d4tjBGEVccOjaspk2bKjGR3zMUi4grzhwfls/ni/ZIqARxxRHCii/EFScIK/4QVxwgrPhEXDGOsOIXccUw5xxhxTHiimGFhYWEFceIK4YFg0HCimPEFcPS09MJK44RVwzjJy/iG3EBRoirjs2YMUOnnnqqMjIylJGRof79++u9996L9liIAuKqY61bt9bvfvc7rV69Wp999pkGDRqk4cOH68svv6z1dfEmyPjGQX0du/jiiyM+njZtmmbMmKGVK1eqa9eutbquwsJChUIheb18D4xHxGUoGAxq7ty5KioqUv/+/StdV1JSopKSkvDHBQUF4cvv27dPTZo0IbA4xFfMwNq1a5WWlia/36+bb75Z8+bN0ymnnFLp+tzcXAUCgfApOztb0g9PxR85ckT79u1TKBSqr/FRR4jLQOfOnfX555/rk08+0ZgxY3Tttdfqq6++qnT9xIkTlZ+fHz5t3bpV0g9PxTdt2pTA4hSHhQZ8Pp9OOukkSVKvXr20atUqPfHEE3r++ecrXO/3++X3+yu9rqZNm2rv3r0cIsYZvkr1IBQKRTymqq2ywNiDxRf2XHVs4sSJuuCCC9SmTRsVFhZq9uzZysvL04IFC/6l62UPFn+Iq47t3r1bI0eO1HfffadAIKBTTz1VCxYs0M9+9rN/+boJLL4QVx176aWXTK+/osAQm/i2F4eOfwzGT3LEJuKKU8cGxq+zjk3EFcfKAuPXWccm4opzPp+PX2cdo4jrBMCbKmMTcQFG+JYXw4LBoEpLS6tdd/To0XqYBrVFXDHs6NGjOnz4cLXrahIg6h9xxbCBAwdqwIAB1a5bsWKFnnjiiXqYCLVBXDEsIyNDjRs3rtE6xB6e0ACMEBdghLgAI8QFGCEuwAhxAUaICzBCXIAR4gKMEBdghLgAI8QFGCEuwAhxAUaICzBCXIAR4gKMEBdghLgAI8QFGCEuwAhxAUaICzBCXIAR4gKMEBdghLgAI8QFGCEuwAhxAUaICzBCXIAR4gKMEBdghLgAI8QFGCEuwAhxAUaICzBCXIAR4gKMEBdghLgAI8QFGCEuwAhxAUaICzBCXIAR4gKMEBdghLgAI8QFGCEuwAhxAUaICzBCXIAR4gKMEBdghLgAI8QFGCEuwAhxAUaICzBCXIAR4gKMEBdghLgAI8QFGCEuwAhxAUaICzBCXIAR4gKMEBdghLgAI8QFGCEuwAhxAUaICzBCXIAR4gKMEBdghLgAI8QFGCEuwAhxAUaICzBCXIAR4gKMEBdghLgAI8QFGCEuwAhxAUaIq47l5uaqT58+Sk9PV7NmzTRixAitX78+2mMhCoirji1btkzjxo3TypUrtXDhQh05ckRDhgxRUVFRtEdDPUuM9gAnmvfffz/i45kzZ6pZs2ZavXq1zjnnnChNhWggLmP5+fmSpMaNG1e6pqSkRCUlJeGPCwoKzOeCPQ4LDYVCId1+++0688wz1a1bt0rX5ebmKhAIhE/Z2dn1OCWsEJehcePG6YsvvtD//M//VLlu4sSJys/PD5+2bt1aTxPCEoeFRm655Ra98847Wr58uVq3bl3lWr/fL7/fX0+Tob4QVx1zzunWW2/VvHnzlJeXp/bt20d7JEQJcdWxcePGafbs2Zo/f77S09O1c+dOSVIgEFCDBg2iPB3qE4+56tiMGTOUn5+v8847Ty1atAif5syZE+3RUM/Yc9Ux51y0R0CMYM8FGCEuwAhxAUaICzDCExqx7EihVHqgZusQc4grlu1aKm3ZXoN1G+xnQa1xWAgYIS7ACHEBRnjMFcuaD5TaDKh+3T9WSHrUfBzUDnHFsqR0ydeoZusQczgsBIwQF2CEuAAjxAUYIS7ACHEBRogLMEJcgBHiAowQF2CEuAAjxAUYIS7ACHEBRogLMEJcgBHiAowQF2CEuAAjxAUYIS7ACHEBRogLMEJcgBHiAowQF2CEuAAjxAUYIS7ACHEBRogLMEJcgBHiAowQF2CEuAAjxAUYIS7ACHEBRogLMEJcgBHiAowQF2CEuAAjxAUYIS7ACHEBRogLMEJcgBHiAowQF2CEuAAjxAUYIS7ACHEBRogLMEJcgBHiAowQF2CEuAAjxAUYIS7ACHEBRogLMEJcgBHiAowQF2CEuAAjxAUYIS7ACHEBRogLMEJcgBHiAowQF2CEuAAjxAUYIS7ACHEBRogLMEJcgBHiAowQF2CEuAAjxAUYIS7ACHEBRogLMEJcgBHiAowQF2CEuAAjxAUYIS7ACHEZWL58uS6++GK1bNlSHo9Hb731VrRHQhQQl4GioiKddtppeuaZZ6I9CqIoMdoDnIguuOACXXDBBdEeA1FGXDGgpKREJSUl4Y8LCgqiOA3qCoeFMSA3N1eBQCB8ys7OjvZIqAPEFQMmTpyo/Pz88Gnr1q3RHgl1gMPCGOD3++X3+6M9BuoYey7ACHsuA4cOHdLGjRvDH3/77bf6/PPP1bhxY7Vp0yaKk6E+EZeBzz77TAMHDgx/fOedd0qSrr32Ws2cOTNKU6G+EZeB8847T865aI+BKOMxF2CEuAAjxAUYIS7ACHEBRogLMEJcgBHiAozwInIM+/LKiUpq0LT6dcV762Ea1BZ7LsAIcQFGiAswQlyAEeICjBAXYIS4ACPEBRghLsAIcQFGiAswQlyAEeICjBAXYIS4ACPEBRghLsAIcQFGiAswQlyAEeICjBAXYIS4ACPEBRghLsAIcQFGiAswQlyAEeICjBAXYIS4ACPEBRghLsAIcQFGiAswQlyAEeICjBAXYIS4ACPEBRghLsAIcQFGiAswQlyAEeICjBAXYIS4ACPEBRghLsAIcQFGiAswQlyAEeICjBAXYIS4ACPEBRhJjPYAqNxb/S/QytanVLtu57avpP9dUQ8ToTbYcwFGiAswQlyAEeICjBAXYIS4ACPEBRghLsAIcQFGiAswQlyAEeICjBAXYIS4ACPEBRghLsAIcQFGiAswQlyAEeICjBAXYIS4ACPEBRghLsAIcQFGiAswQlyAEeICjBAXYIS4ACPEBRghLsAIcQFGiAswQlyAEeICjBAXYIS4ACPEBRghLiPPPPOM2rVrp+TkZPXr10+ffvpptEdCPSMuA3PmzNGdd96pKVOm6C9/+YtOO+00DR06VLt37472aKhHJ3RcgwYN0gMPPFBu+4EDBzRo0CCz233sscc0evRoXXfddTrllFP03HPPKSUlRS+//LLZbSL2nNBx5eXl6emnn9aIESNUVFQU3l5aWqply5aZ3GZpaalWr16twYMHh7d5vV4NHjxYH3/8cYWXKSkpUUFBQcQJ8e+EjkuSFi1apJ07d+qMM87Q5s2bzW9v7969CgaDat68ecT25s2ba+fOnRVeJjc3V4FAIHzKzs42nxP2Tvi4WrRooWXLlql79+7q06eP8vLyoj1SORMnTlR+fn74tHXr1miPhDqQGO0BLHk8HkmS3+/X7Nmz9dvf/lbDhg3T+PHjzW6zadOmSkhI0K5duyK279q1S1lZWRVexu/3y+/3m82E6Dih91zOuYiP7733Xr322mt69NFHzW7T5/OpV69eWrx4cXhbKBTS4sWL1b9/f7PbRew5ofdc3377rTIzMyO2XXrppcrJydFnn31mdrt33nmnrr32WvXu3Vt9+/bV9OnTVVRUpOuuu87sNhF7Tui42rZtW+H2rl27qmvXrma3e8UVV2jPnj2aPHmydu7cqR49euj9998v9yQHTmwndFzRdMstt+iWW26J9hiIohP6MRcQTcQFGCEuwAhxAUaICzBCXIAR4gKM8DpXDLsiuFO9jqRWu251cKc+qId5UDvsuQAjxAUYIS7ACHEBRogLMEJcgBHiAowQF2CEuAAjxAUYIS7ACHEBRogLMEJcgBHiAowQF2CEuAAjxAUYIS7ACHEBRogLMEJcgBHiAowQF2CEuAAjxAUYIS7ACHEBRvhDDDFsfk5Hrep0arXrdmyQNN9+HtQOey7ACHEBRogLMEJcgBHiAowQF2CEuAAjxAUYIS7ACHEBRogLMEJcgBHiAowQF2CEuAAjxAUYIS7ACHEBRogLMEJcgBHiAowQF2CEuAAjxAUYIS7ACHEBRogLMEJcgBHiAowQF2CEuAAjxAUYIS7ACHEBRogLMEJcgBHiAowQF2CEuAAjxAUYIS7ACHEBRogLMEJcgBHiAowQF2CEuAAjxAUYIS7ACHEBRogLMEJcgBHiAowQF2CEuAAjxAUYIS7ASGK0B0Dl7rqwl84555xq1y1fnqS3H6qHgVAr7LkAI8QFGCEuwAhxAUaICzBCXIAR4gKMEBdghLgAI8RVx6ZNm6YBAwYoJSVFDRs2jPY4iCLiqmOlpaW6/PLLNWbMmGiPgijjZwvr2AMPPCBJmjlzZnQHQdQRVwwoKSlRSUlJ+OOCgoIoToO6wmFhDMjNzVUgEAifsrOzoz0S6gBx1cCECRPk8XiqPK1bt+5HX//EiROVn58fPm3durUOp0e0cFhYA3fddZdGjRpV5ZoOHTr86Ov3+/3y+/0/+vKITcRVA5mZmcrMzIz2GIgzxFXHtmzZov3792vLli0KBoP6/PPPJUknnXSS0tLSojsc6hVx1bHJkyfrv/7rv8If9+zZU5K0dOlSnXfeeVGaCtHAExp1bObMmXLOlTsR1k8PcQFGiAswQlyAEeICjBAXYIS4ACPEBRghLsAIcQFGiAswQlyAEeICjBAXYIS4ACPEBRghLsAIcQFGiAswQlyAEeICjBAXYIS4ACPEBRghLsAIcQFGiAswQlyAEeICjBAXYIS4ACPEBRghLsAIcQFGiAswQlyAEeICjBAXYIS4ACPEBRghLsAIcQFGiAswQlyAEeICjBAXYIS4ACPEBRghLsAIcQFGiAswQlyAEeICjBAXYIS4ACPEBRghLsAIcQFGiAswQlyAEeICjBAXYIS4ACPEBRghLsAIcQFGiAswQlxxZNZfZ2nWX2dFewzUUGK0B0DNHD56WNM/mS5J+mXXX8qf6I/uQKgWe644kbc5TzsLd2pn4U7lbc6L9jioAeKKE/O+nqeQCynkQpq3bl60x0ENEFcc2HVol5ZuXqpUX6pSfala8u0S7S7aHe2xUA3iigPv/v1dFZYUKsOfoQx/hgpLC/XuhnejPRaqQVwxzjmnN756Qx6PR16PV16PVx55NPeruXLORXs8VIG4Ytza3Wv11Z6vFPAHwtsC/oC+2vOV1u5eG8XJUB3iinFvr39bh48eVkpSSnhbSlKKDh89rLfXvx3FyVAd4ophpcFSzVs3T/4EvzweT3i7x+ORP8GveevmqeRoSRQnRFWIK4Z9vvtz7SzcqUByoNx5geQAr3nFOOKKYcu3LlfIheRL8JU7z5fg4zWvGEdcMWzNzjVK9aVWen7Za14Hig/U41SoKeKKYUVHipThz6j0/LLXvD7e8XE9ToWaIq4Y5tEPr21Vpuw1r7wtefU3FGqMuGJYmi+t2jUBf0Cb8zfbD4NaI64Y5vV6VXK0RMFQsNx5wVBQJUdLlOhN1OHg4ShMh+rwfq4YVlRapGDJDxFlB7IjzttRuCP8ni6ft/yziYg+9lwxLPe8XN3c+2YleBPKnZfgTdDNvW/W2796W7nn5UZhOlSHPVcMO7nRyfKmVf79r0VaC/XI6qGCRgX1OBVqij0XYIS4ACPEBRghLsAIT2jEgZAL6eDhgxHbmu/zyPuXTdp2cKn2/+1v0RkMVSKuGFYULFIgJaCGDRqWeyH58lUBJeV9oJWJy7SpoDBKE6IqxBXDVh9arVOanKLf/vK35c47svxFuWChSgN+HRE/oRGLiCsOVPrDux7PD+9QPuZdyogdPKEBGCEuwAiHhTGsV1ovndnwzArP+yjpdR06fEjeYKl8hUfqeTLUBHHFsNSEVGUkVvxO5O7/caMKNm+WJJVs2CCt+bz+BkONEFecaj1oUPjfe5cvlx56KIrToCI85gKMEBdghLgAI8QFGCEuwAhxAUaIqw5t3rxZN9xwg9q3b68GDRqoY8eOmjJlikpLS6M9GqKA17nq0Lp16xQKhfT888/rpJNO0hdffKHRo0erqKhIjzzySLTHQz0jrjo0bNgwDRs2LPxxhw4dtH79es2YMYO4foKIy1h+fr4aN25c5ZqSkhKVlPzzj9gVFPCr0k4EPOYytHHjRj311FO66aabqlyXm5urQCAQPmVnZ1e5HvGBuGpgwoQJ8vz/NyZWdlq3bl3EZbZv365hw4bp8ssv1+jRo6u8/okTJyo/Pz982rp1q+Wng3rCYWEN3HXXXRo1alSVazp06BD+944dOzRw4EANGDBAL7zwQrXX7/f75ff7/9UxEWOIqwYyMzOVmZlZo7Xbt2/XwIED1atXL73yyivyejk4+Kkirjq0fft2nXfeeWrbtq0eeeQR7dmzJ3xeVlZWFCdDNBBXHVq4cKE2btyojRs3qnXr1hHnOeeiNBWihWOWOjRq1Cg55yo84aeHuAAjxAUYIS7ACHEBRogLMEJcgBHiAowQF2CEuAAjxAUYIS7ACHEBRogLMEJcgBHiAowQF2CEuAAjxAUYIS7ACHEBRogLMEJcgBHiAowQF2CEuAAjxAUYIS7ACHEBRogLMEJcgBHiAowQF2CEuAAjxAUYIS7ACHEBRogLMEJcgBHiAowQF2CEuAAjxAUYIS7ACHEBRogLMEJcgBHiAowQF2CEuAAjxAUYIS7ACHEBRogLMEJcgBHiAowQF2CEuAAjxAUYIS7ACHEBRogLMEJcgBHiAowQF2CEuAAjxAUYIS7ACHEBRogLMEJcgBHiAowQF2CEuAAjxAUYIS7ACHEBRogLMEJcgBHiAowQF2CEuAAjxAUYIS7ACHEBRogLMEJcgBHiAowQF2CEuAAjxAUYIS7ACHEBRhKjPQAqV1BQoP3799doHWIPccWwpUuXavv27dWu27BhQz1Mg9oirhiWmJio5OTkGq1D7OGrEsMSEhLk8/lqtA6xhyc0TgDOuWiPgAoQV5wLhUIqLCyM9hioAHHFsVAopH379ikYDEZ7FFSAuOJUWVhHjhxRenp6tMdBBYgrDh0bVtOmTXm2MEYRV5w5PqyaPJuI6CCuOEJY8YW44gRhxR/iqmOXXHKJ2rRpo+TkZLVo0ULXXHONduzY8S9dJ2HFJ+KqYwMHDtTrr7+u9evX680339SmTZt02WWX/ejrI6z4xdNMdeyOO+4I/7tt27aaMGGCRowYoSNHjigpKalW1+WcI6w4RlyG9u/fr9dee00DBgyoMqySkhKVlJSEPy57C0lhYaGaNm1KWHGKw0ID48ePV2pqqpo0aaItW7Zo/vz5Va7Pzc1VIBAIn7KzsyVJwWCQsOIYcdXAhAkT5PF4qjytW7cuvP6ee+7RmjVr9MEHHyghIUEjR46s8odrJ06cqPz8/PBp69atkqT09HTCimMcFtbAXXfdpVGjRlW5pkOHDuF/lx3KderUSV26dFF2drZWrlyp/v37V3hZv98vv99fbjs/eRHf+OrVQGZmpjIzM3/UZUOhkCRFPKbCTwNx1aFPPvlEq1at0llnnaVGjRpp06ZNuu+++9SxY8dK91o4cfGYqw6lpKTof//3f3X++eerc+fOuuGGG3Tqqadq2bJlFR72VYc3QcY39lx1qHv37lqyZEmdXV9hYaFCoZC8Xr4HxiO+ajEsGAxq37594cdtiC/EFcPS09N15MgRAotTxBXDEhMT1bRpUwKLU8QV43w+H4HFKeKKAwQWn4grThBY/CGuOEJg8YW44gyBxQ/iikPHB8ZPcsQm4opTxwbGr7OOTcQVx8oC49dZxybiinM+n49fZx2jiOsEwJsqYxNxAUaICzBCXCeA4uLiaI+AChBXnCssLCSuGEVccaywsFAFBQVq0KBBtEdBBYgrTpWFlZGRQVwxirji0LFh8RpX7CKuOENY8YO44ghhxRfiihOEFX+IKw4QVnwirhhHWPGLuGJYcXExYcUx4ophxcXFhBXHiCuGNWjQgLDiGHHFMH7yIr4RF2CEuAAjvD88BpX9qrSioiLl5+dXu76oqCjicogNHsdXJOZ888036tixY60vt2nTpog/fI7oYs8Vgxo3bixJ2rJliwKBQHh7QUGBsrOztXXrVmVkZIS35+fnq02bNuHLITYQVwwq+zOtgUAgIqIyGRkZFW7nz7vGFr4agBHiAowQVwzy+/2aMmWK/H7/v7Qd0cWzhYAR9lyAEeICjBAXYIS4ACPEFSX79+/XVVddpeTkZHm9XiUmJqpPnz769NNP9cwzz6hdu3ZKTk5Wv3799Omnn0qSDh8+rKFDhyohIUEej0eBQECvvfaa5s6dq5ycHCUnJ8vj8ZQ79e3bt9y2YcOGRfke+AlwiIphw4a5Nm3auKSkJDdhwgTXpk0b17FjR5eSkuJ8Pp97+eWX3ZdffulGjx7tGjZs6Hbt2uVGjBjhJLkbb7zRzZ0717Vq1cpJcgkJCe73v/+9++qrr5wkJ8n95je/cYsXL3ZDhw51qampbsiQIe67774Ln/bv3x/tu+CER1xRUBZB165d3bhx45xzzr333ntOkktKSnJnnHFGeG0wGHQtW7Z0U6ZMcR6Px51++unh877++msnyTVv3tw551woFHKSXNOmTd1NN93knHPu4MGDzuv1ut69e9fjZwjnnOOwMAo+/vhjBQIBrVu3ToMHD5YkDR48WF6vV0eOHIn4G8der1eDBw/WwoUL5ZzTZZddFj4vJydHHo8n/FdOvv32W0nS999/rz/84Q/q27ev3nzzTWVmZupvf/ubmjVrps6dO2vMmDHat29fPX7GP03EFQU7d+5UkyZNFAwG1bx5c0k//OnVhg0bSpIOHToUsb558+batWuXJKldu3YR5znndPjw4fD1StLVV1+tQCCgSy+9VGPHjlVycrL69OmjxYsX66GHHtKyZct0wQUX8IfKjRFXHZowYUKFTygce1q3bp35HO3atVNiYqLGjx+vX//619q9e7datWql7t27a8SIEXrnnXe0atUq5eXlmc/yU8ZbTurQXXfdpVGjRlW5pkOHDsrKytK+ffuUkJAQ3iMdPXpUBw8elCSlpaVFXGbXrl1q3ry5Nm3apM2bN0ec5/F4lJycLEnKysqSJG3evDn87379+qm4uFiZmZkRMzRt2lQbN27U+eef/2M/XVSDPVcdyszMVE5OTpUnn8+n/v37Kz8/Xzk5OVq8eLEkacmSJQqFQkpKSlJi4j+/54VCIS1evFg/+9nP5PF49Oabb4bPW79+vZxz4d8S1b59e2VlZWnBggXq37+/JGnlypWSpLPOOit8uW3btmnfvn1q0aKF+X3ykxblJ1R+soYNG+batWvnfD6fmzRpkmvbtm34qXi/3+8ef/xxl5qa6k4++WTXsGFDt3PnzvBT8T179nRvvPGGa926tZPkEhMT3SOPPOKeffZZl5OT4yS5++67z02aNMl5vV7n9/tdXl6e+/bbb92iRYvc6aef7k4++WR3+PDhaN8NJzTiipJ9+/a5X/3qV87n8zmPxxN+unzlypXuqaeeci1btnSSXCAQcCtXrnTOOVdcXOwaNWoUfi0rPT3dvfrqq+711193nTp1comJiS45OdklJCQ4j8fjPB6P69SpkzvzzDNdZmamS0pKcm3btnWjR492O3fujPI9cOLjLSeAER5zAUaICzBCXIAR4gKMEBdghLgAI8QFGCEuwAhxAUaICzBCXIAR4opxe/bsUVZWlh588MHwthUrVsjn84XfroLYxA/uxoE//elPGjFihFasWKHOnTurR48eGj58uB577LFoj4YqEFecGDdunBYtWqTevXtr7dq1WrVqFX/VJMYRV5woLi5Wt27dtHXrVq1evVrdu3eP9kioBo+54sSmTZu0Y8cOhUKhcr9HA7GJPVccKC0tVd++fdWjRw917txZ06dP19q1a9WsWbNoj4YqEFccuOeee/TGG2/or3/9q9LS0nTuuecqEAjonXfeifZoqAKHhTEuLy9P06dP16xZs5SRkSGv16tZs2bpww8/1IwZM6I9HqrAngswwp4LMEJcgBHiAowQF2CEuAAjxAUYIS7ACHEBRogLMEJcgBHiAoz8P59XYjHQQJ3MAAAAAElFTkSuQmCC\n",
      "text/plain": [
       "<Figure size 1000x1000 with 1 Axes>"
      ]
     },
     "metadata": {},
     "output_type": "display_data"
    }
   ],
   "source": [
    "sim = make_sim()\n",
    "f, ax = plt.subplots(1, 1, figsize=(10, 10))\n",
    "sim.plot(y=0, ax=ax)\n",
    "plt.show()\n"
   ]
  },
  {
   "cell_type": "markdown",
   "id": "e4c9a742-5988-444d-9ac4-34b612d42289",
   "metadata": {},
   "source": [
    "Now we write a function to post process some run results to get the transmission we are after."
   ]
  },
  {
   "cell_type": "code",
   "execution_count": 9,
   "id": "1917a8b6-8ba9-4767-90ca-06cd6daadcd3",
   "metadata": {},
   "outputs": [],
   "source": [
    "def post_process_T(sim_data: JaxSimulationData) -> float:\n",
    "    \"\"\"Given some JaxSimulationData from the run, return the transmission of \"p\" polarized light.\"\"\"\n",
    "    amps = sim_data.output_monitor_data[\"diffraction\"].amps.sel(polarization=\"p\")\n",
    "    return jnp.sum(abs(amps.values) ** 2)\n"
   ]
  },
  {
   "cell_type": "markdown",
   "id": "b65e4d49-e8b1-4e05-9fce-57bd63b3f2cf",
   "metadata": {},
   "source": [
    "And finally, put everything together in a single function that relates the permittivities and thicknesses of each slab to the transmission, through a `JaxSimulation` run using the adjoint plugin."
   ]
  },
  {
   "cell_type": "code",
   "execution_count": 10,
   "id": "f64ac290-b67d-4a9a-88e8-504de931fef8",
   "metadata": {},
   "outputs": [],
   "source": [
    "def compute_T_fdtd(slab_eps=slab_eps0, slab_ds=slab_ds0) -> float:\n",
    "    \"\"\"Given the slab permittivities and thicknesses, compute T, making sure to use `tidy3d.plugins.adjoint.web.run_adjoint`.\"\"\"\n",
    "    sim = make_sim(slab_eps=slab_eps, slab_ds=slab_ds)\n",
    "    sim_data = run_adjoint(sim, task_name=\"slab\", verbose=True)\n",
    "    return post_process_T(sim_data)\n"
   ]
  },
  {
   "cell_type": "markdown",
   "id": "c4c19d59-d9a3-4935-b785-5fb6b3b3a819",
   "metadata": {},
   "source": [
    "### Computing T and Gradient with FDTD\n",
    "\n",
    "Now that we have this function defined, we are ready to compute our transmission and gradients using Tidy3d.\n",
    "\n",
    "We first call `jax.value_and_grad()` on our transmission calculation function, which returns a function that will give us both `T` and the gradient of `T` with respect to the input parameters in one shot. For more details, see the previous tutorial."
   ]
  },
  {
   "cell_type": "code",
   "execution_count": 11,
   "id": "59647cdf-8c2a-40d6-bbc9-b7537616938a",
   "metadata": {},
   "outputs": [],
   "source": [
    "compute_T_and_grad_fdtd = jax.value_and_grad(compute_T_fdtd, argnums=(0, 1))\n"
   ]
  },
  {
   "cell_type": "markdown",
   "id": "81caed90-8554-441b-8948-b240e181e98c",
   "metadata": {},
   "source": [
    "Next, we call this function on our starting parameters, which will kick off the original (`fwd`) T transmission simulation and then the reverse (`adj`) simulation, which is used in combination with `fwd` for the gradient calculation."
   ]
  },
  {
   "cell_type": "code",
   "execution_count": 12,
   "id": "ef6716b3-79a3-40cc-ac2a-5056b5ed2ae9",
   "metadata": {},
   "outputs": [
    {
     "data": {
      "text/html": [
       "<pre style=\"white-space:pre;overflow-x:auto;line-height:normal;font-family:Menlo,'DejaVu Sans Mono',consolas,'Courier New',monospace\"><span style=\"color: #7fbfbf; text-decoration-color: #7fbfbf\">[13:52:22] </span>Created task <span style=\"color: #008000; text-decoration-color: #008000\">'slab_fwd'</span> with task_id <span style=\"color: #008000; text-decoration-color: #008000\">'fdve-f4fca853-eac5-4078-8934-3dfd73521510v1'</span>.        <a href=\"file:///Users/twhughes/Documents/Flexcompute/tidy3d-docs/tidy3d/tidy3d/web/webapi.py\" target=\"_blank\"><span style=\"color: #7f7f7f; text-decoration-color: #7f7f7f\">webapi.py</span></a><span style=\"color: #7f7f7f; text-decoration-color: #7f7f7f\">:</span><a href=\"file:///Users/twhughes/Documents/Flexcompute/tidy3d-docs/tidy3d/tidy3d/web/webapi.py#139\" target=\"_blank\"><span style=\"color: #7f7f7f; text-decoration-color: #7f7f7f\">139</span></a>\n",
       "</pre>\n"
      ],
      "text/plain": [
       "\u001b[2;36m[13:52:22]\u001b[0m\u001b[2;36m \u001b[0mCreated task \u001b[32m'slab_fwd'\u001b[0m with task_id \u001b[32m'fdve-f4fca853-eac5-4078-8934-3dfd73521510v1'\u001b[0m.        \u001b]8;id=826792;file:///Users/twhughes/Documents/Flexcompute/tidy3d-docs/tidy3d/tidy3d/web/webapi.py\u001b\\\u001b[2mwebapi.py\u001b[0m\u001b]8;;\u001b\\\u001b[2m:\u001b[0m\u001b]8;id=357877;file:///Users/twhughes/Documents/Flexcompute/tidy3d-docs/tidy3d/tidy3d/web/webapi.py#139\u001b\\\u001b[2m139\u001b[0m\u001b]8;;\u001b\\\n"
      ]
     },
     "metadata": {},
     "output_type": "display_data"
    },
    {
     "data": {
      "application/vnd.jupyter.widget-view+json": {
       "model_id": "6044a87dad3c4403a9d87babe2ff4986",
       "version_major": 2,
       "version_minor": 0
      },
      "text/plain": [
       "Output()"
      ]
     },
     "metadata": {},
     "output_type": "display_data"
    },
    {
     "data": {
      "text/html": [
       "<pre style=\"white-space:pre;overflow-x:auto;line-height:normal;font-family:Menlo,'DejaVu Sans Mono',consolas,'Courier New',monospace\"></pre>\n"
      ],
      "text/plain": []
     },
     "metadata": {},
     "output_type": "display_data"
    },
    {
     "data": {
      "text/html": [
       "<pre style=\"white-space:pre;overflow-x:auto;line-height:normal;font-family:Menlo,'DejaVu Sans Mono',consolas,'Courier New',monospace\">\n",
       "</pre>\n"
      ],
      "text/plain": [
       "\n"
      ]
     },
     "metadata": {},
     "output_type": "display_data"
    },
    {
     "data": {
      "text/html": [
       "<pre style=\"white-space:pre;overflow-x:auto;line-height:normal;font-family:Menlo,'DejaVu Sans Mono',consolas,'Courier New',monospace\"><span style=\"color: #7fbfbf; text-decoration-color: #7fbfbf\">[13:52:24] </span>status = queued                                                                            <a href=\"file:///Users/twhughes/Documents/Flexcompute/tidy3d-docs/tidy3d/tidy3d/web/webapi.py\" target=\"_blank\"><span style=\"color: #7f7f7f; text-decoration-color: #7f7f7f\">webapi.py</span></a><span style=\"color: #7f7f7f; text-decoration-color: #7f7f7f\">:</span><a href=\"file:///Users/twhughes/Documents/Flexcompute/tidy3d-docs/tidy3d/tidy3d/web/webapi.py#269\" target=\"_blank\"><span style=\"color: #7f7f7f; text-decoration-color: #7f7f7f\">269</span></a>\n",
       "</pre>\n"
      ],
      "text/plain": [
       "\u001b[2;36m[13:52:24]\u001b[0m\u001b[2;36m \u001b[0mstatus = queued                                                                            \u001b]8;id=684545;file:///Users/twhughes/Documents/Flexcompute/tidy3d-docs/tidy3d/tidy3d/web/webapi.py\u001b\\\u001b[2mwebapi.py\u001b[0m\u001b]8;;\u001b\\\u001b[2m:\u001b[0m\u001b]8;id=693764;file:///Users/twhughes/Documents/Flexcompute/tidy3d-docs/tidy3d/tidy3d/web/webapi.py#269\u001b\\\u001b[2m269\u001b[0m\u001b]8;;\u001b\\\n"
      ]
     },
     "metadata": {},
     "output_type": "display_data"
    },
    {
     "data": {
      "application/vnd.jupyter.widget-view+json": {
       "model_id": "",
       "version_major": 2,
       "version_minor": 0
      },
      "text/plain": [
       "Output()"
      ]
     },
     "metadata": {},
     "output_type": "display_data"
    },
    {
     "data": {
      "text/html": [
       "<pre style=\"white-space:pre;overflow-x:auto;line-height:normal;font-family:Menlo,'DejaVu Sans Mono',consolas,'Courier New',monospace\"><span style=\"color: #7fbfbf; text-decoration-color: #7fbfbf\">[13:52:29] </span>status = preprocess                                                                        <a href=\"file:///Users/twhughes/Documents/Flexcompute/tidy3d-docs/tidy3d/tidy3d/web/webapi.py\" target=\"_blank\"><span style=\"color: #7f7f7f; text-decoration-color: #7f7f7f\">webapi.py</span></a><span style=\"color: #7f7f7f; text-decoration-color: #7f7f7f\">:</span><a href=\"file:///Users/twhughes/Documents/Flexcompute/tidy3d-docs/tidy3d/tidy3d/web/webapi.py#263\" target=\"_blank\"><span style=\"color: #7f7f7f; text-decoration-color: #7f7f7f\">263</span></a>\n",
       "</pre>\n"
      ],
      "text/plain": [
       "\u001b[2;36m[13:52:29]\u001b[0m\u001b[2;36m \u001b[0mstatus = preprocess                                                                        \u001b]8;id=596066;file:///Users/twhughes/Documents/Flexcompute/tidy3d-docs/tidy3d/tidy3d/web/webapi.py\u001b\\\u001b[2mwebapi.py\u001b[0m\u001b]8;;\u001b\\\u001b[2m:\u001b[0m\u001b]8;id=679671;file:///Users/twhughes/Documents/Flexcompute/tidy3d-docs/tidy3d/tidy3d/web/webapi.py#263\u001b\\\u001b[2m263\u001b[0m\u001b]8;;\u001b\\\n"
      ]
     },
     "metadata": {},
     "output_type": "display_data"
    },
    {
     "data": {
      "text/html": [
       "<pre style=\"white-space:pre;overflow-x:auto;line-height:normal;font-family:Menlo,'DejaVu Sans Mono',consolas,'Courier New',monospace\"></pre>\n"
      ],
      "text/plain": []
     },
     "metadata": {},
     "output_type": "display_data"
    },
    {
     "data": {
      "text/html": [
       "<pre style=\"white-space:pre;overflow-x:auto;line-height:normal;font-family:Menlo,'DejaVu Sans Mono',consolas,'Courier New',monospace\"><span style=\"color: #7fbfbf; text-decoration-color: #7fbfbf\">[13:52:34] </span>Maximum FlexCredit cost: <span style=\"color: #008080; text-decoration-color: #008080; font-weight: bold\">0.025</span>. Use <span style=\"color: #008000; text-decoration-color: #008000\">'web.real_cost(task_id)'</span> to get the billed FlexCredit cost <a href=\"file:///Users/twhughes/Documents/Flexcompute/tidy3d-docs/tidy3d/tidy3d/web/webapi.py\" target=\"_blank\"><span style=\"color: #7f7f7f; text-decoration-color: #7f7f7f\">webapi.py</span></a><span style=\"color: #7f7f7f; text-decoration-color: #7f7f7f\">:</span><a href=\"file:///Users/twhughes/Documents/Flexcompute/tidy3d-docs/tidy3d/tidy3d/web/webapi.py#286\" target=\"_blank\"><span style=\"color: #7f7f7f; text-decoration-color: #7f7f7f\">286</span></a>\n",
       "<span style=\"color: #7fbfbf; text-decoration-color: #7fbfbf\">           </span>after a simulation run.                                                                    <span style=\"color: #7f7f7f; text-decoration-color: #7f7f7f\">             </span>\n",
       "</pre>\n"
      ],
      "text/plain": [
       "\u001b[2;36m[13:52:34]\u001b[0m\u001b[2;36m \u001b[0mMaximum FlexCredit cost: \u001b[1;36m0.025\u001b[0m. Use \u001b[32m'web.real_cost\u001b[0m\u001b[32m(\u001b[0m\u001b[32mtask_id\u001b[0m\u001b[32m)\u001b[0m\u001b[32m'\u001b[0m to get the billed FlexCredit cost \u001b]8;id=904256;file:///Users/twhughes/Documents/Flexcompute/tidy3d-docs/tidy3d/tidy3d/web/webapi.py\u001b\\\u001b[2mwebapi.py\u001b[0m\u001b]8;;\u001b\\\u001b[2m:\u001b[0m\u001b]8;id=550109;file:///Users/twhughes/Documents/Flexcompute/tidy3d-docs/tidy3d/tidy3d/web/webapi.py#286\u001b\\\u001b[2m286\u001b[0m\u001b]8;;\u001b\\\n",
       "\u001b[2;36m           \u001b[0mafter a simulation run.                                                                    \u001b[2m             \u001b[0m\n"
      ]
     },
     "metadata": {},
     "output_type": "display_data"
    },
    {
     "data": {
      "text/html": [
       "<pre style=\"white-space:pre;overflow-x:auto;line-height:normal;font-family:Menlo,'DejaVu Sans Mono',consolas,'Courier New',monospace\"><span style=\"color: #7fbfbf; text-decoration-color: #7fbfbf\">           </span>starting up solver                                                                         <a href=\"file:///Users/twhughes/Documents/Flexcompute/tidy3d-docs/tidy3d/tidy3d/web/webapi.py\" target=\"_blank\"><span style=\"color: #7f7f7f; text-decoration-color: #7f7f7f\">webapi.py</span></a><span style=\"color: #7f7f7f; text-decoration-color: #7f7f7f\">:</span><a href=\"file:///Users/twhughes/Documents/Flexcompute/tidy3d-docs/tidy3d/tidy3d/web/webapi.py#290\" target=\"_blank\"><span style=\"color: #7f7f7f; text-decoration-color: #7f7f7f\">290</span></a>\n",
       "</pre>\n"
      ],
      "text/plain": [
       "\u001b[2;36m          \u001b[0m\u001b[2;36m \u001b[0mstarting up solver                                                                         \u001b]8;id=657745;file:///Users/twhughes/Documents/Flexcompute/tidy3d-docs/tidy3d/tidy3d/web/webapi.py\u001b\\\u001b[2mwebapi.py\u001b[0m\u001b]8;;\u001b\\\u001b[2m:\u001b[0m\u001b]8;id=802740;file:///Users/twhughes/Documents/Flexcompute/tidy3d-docs/tidy3d/tidy3d/web/webapi.py#290\u001b\\\u001b[2m290\u001b[0m\u001b]8;;\u001b\\\n"
      ]
     },
     "metadata": {},
     "output_type": "display_data"
    },
    {
     "data": {
      "text/html": [
       "<pre style=\"white-space:pre;overflow-x:auto;line-height:normal;font-family:Menlo,'DejaVu Sans Mono',consolas,'Courier New',monospace\"><span style=\"color: #7fbfbf; text-decoration-color: #7fbfbf\">           </span>running solver                                                                             <a href=\"file:///Users/twhughes/Documents/Flexcompute/tidy3d-docs/tidy3d/tidy3d/web/webapi.py\" target=\"_blank\"><span style=\"color: #7f7f7f; text-decoration-color: #7f7f7f\">webapi.py</span></a><span style=\"color: #7f7f7f; text-decoration-color: #7f7f7f\">:</span><a href=\"file:///Users/twhughes/Documents/Flexcompute/tidy3d-docs/tidy3d/tidy3d/web/webapi.py#300\" target=\"_blank\"><span style=\"color: #7f7f7f; text-decoration-color: #7f7f7f\">300</span></a>\n",
       "</pre>\n"
      ],
      "text/plain": [
       "\u001b[2;36m          \u001b[0m\u001b[2;36m \u001b[0mrunning solver                                                                             \u001b]8;id=320897;file:///Users/twhughes/Documents/Flexcompute/tidy3d-docs/tidy3d/tidy3d/web/webapi.py\u001b\\\u001b[2mwebapi.py\u001b[0m\u001b]8;;\u001b\\\u001b[2m:\u001b[0m\u001b]8;id=661376;file:///Users/twhughes/Documents/Flexcompute/tidy3d-docs/tidy3d/tidy3d/web/webapi.py#300\u001b\\\u001b[2m300\u001b[0m\u001b]8;;\u001b\\\n"
      ]
     },
     "metadata": {},
     "output_type": "display_data"
    },
    {
     "data": {
      "application/vnd.jupyter.widget-view+json": {
       "model_id": "371db38f146642dcb8aa09878ea309b9",
       "version_major": 2,
       "version_minor": 0
      },
      "text/plain": [
       "Output()"
      ]
     },
     "metadata": {},
     "output_type": "display_data"
    },
    {
     "data": {
      "text/html": [
       "<pre style=\"white-space:pre;overflow-x:auto;line-height:normal;font-family:Menlo,'DejaVu Sans Mono',consolas,'Courier New',monospace\"><span style=\"color: #7fbfbf; text-decoration-color: #7fbfbf\">[13:52:50] </span>early shutoff detected, exiting.                                                           <a href=\"file:///Users/twhughes/Documents/Flexcompute/tidy3d-docs/tidy3d/tidy3d/web/webapi.py\" target=\"_blank\"><span style=\"color: #7f7f7f; text-decoration-color: #7f7f7f\">webapi.py</span></a><span style=\"color: #7f7f7f; text-decoration-color: #7f7f7f\">:</span><a href=\"file:///Users/twhughes/Documents/Flexcompute/tidy3d-docs/tidy3d/tidy3d/web/webapi.py#313\" target=\"_blank\"><span style=\"color: #7f7f7f; text-decoration-color: #7f7f7f\">313</span></a>\n",
       "</pre>\n"
      ],
      "text/plain": [
       "\u001b[2;36m[13:52:50]\u001b[0m\u001b[2;36m \u001b[0mearly shutoff detected, exiting.                                                           \u001b]8;id=864249;file:///Users/twhughes/Documents/Flexcompute/tidy3d-docs/tidy3d/tidy3d/web/webapi.py\u001b\\\u001b[2mwebapi.py\u001b[0m\u001b]8;;\u001b\\\u001b[2m:\u001b[0m\u001b]8;id=288979;file:///Users/twhughes/Documents/Flexcompute/tidy3d-docs/tidy3d/tidy3d/web/webapi.py#313\u001b\\\u001b[2m313\u001b[0m\u001b]8;;\u001b\\\n"
      ]
     },
     "metadata": {},
     "output_type": "display_data"
    },
    {
     "data": {
      "text/html": [
       "<pre style=\"white-space:pre;overflow-x:auto;line-height:normal;font-family:Menlo,'DejaVu Sans Mono',consolas,'Courier New',monospace\"></pre>\n"
      ],
      "text/plain": []
     },
     "metadata": {},
     "output_type": "display_data"
    },
    {
     "data": {
      "text/html": [
       "<pre style=\"white-space:pre;overflow-x:auto;line-height:normal;font-family:Menlo,'DejaVu Sans Mono',consolas,'Courier New',monospace\">\n",
       "</pre>\n"
      ],
      "text/plain": [
       "\n"
      ]
     },
     "metadata": {},
     "output_type": "display_data"
    },
    {
     "data": {
      "text/html": [
       "<pre style=\"white-space:pre;overflow-x:auto;line-height:normal;font-family:Menlo,'DejaVu Sans Mono',consolas,'Courier New',monospace\"><span style=\"color: #7fbfbf; text-decoration-color: #7fbfbf\">           </span>status = postprocess                                                                       <a href=\"file:///Users/twhughes/Documents/Flexcompute/tidy3d-docs/tidy3d/tidy3d/web/webapi.py\" target=\"_blank\"><span style=\"color: #7f7f7f; text-decoration-color: #7f7f7f\">webapi.py</span></a><span style=\"color: #7f7f7f; text-decoration-color: #7f7f7f\">:</span><a href=\"file:///Users/twhughes/Documents/Flexcompute/tidy3d-docs/tidy3d/tidy3d/web/webapi.py#330\" target=\"_blank\"><span style=\"color: #7f7f7f; text-decoration-color: #7f7f7f\">330</span></a>\n",
       "</pre>\n"
      ],
      "text/plain": [
       "\u001b[2;36m          \u001b[0m\u001b[2;36m \u001b[0mstatus = postprocess                                                                       \u001b]8;id=663560;file:///Users/twhughes/Documents/Flexcompute/tidy3d-docs/tidy3d/tidy3d/web/webapi.py\u001b\\\u001b[2mwebapi.py\u001b[0m\u001b]8;;\u001b\\\u001b[2m:\u001b[0m\u001b]8;id=838429;file:///Users/twhughes/Documents/Flexcompute/tidy3d-docs/tidy3d/tidy3d/web/webapi.py#330\u001b\\\u001b[2m330\u001b[0m\u001b]8;;\u001b\\\n"
      ]
     },
     "metadata": {},
     "output_type": "display_data"
    },
    {
     "data": {
      "application/vnd.jupyter.widget-view+json": {
       "model_id": "",
       "version_major": 2,
       "version_minor": 0
      },
      "text/plain": [
       "Output()"
      ]
     },
     "metadata": {},
     "output_type": "display_data"
    },
    {
     "data": {
      "text/html": [
       "<pre style=\"white-space:pre;overflow-x:auto;line-height:normal;font-family:Menlo,'DejaVu Sans Mono',consolas,'Courier New',monospace\"><span style=\"color: #7fbfbf; text-decoration-color: #7fbfbf\">[13:52:56] </span>status = success                                                                           <a href=\"file:///Users/twhughes/Documents/Flexcompute/tidy3d-docs/tidy3d/tidy3d/web/webapi.py\" target=\"_blank\"><span style=\"color: #7f7f7f; text-decoration-color: #7f7f7f\">webapi.py</span></a><span style=\"color: #7f7f7f; text-decoration-color: #7f7f7f\">:</span><a href=\"file:///Users/twhughes/Documents/Flexcompute/tidy3d-docs/tidy3d/tidy3d/web/webapi.py#337\" target=\"_blank\"><span style=\"color: #7f7f7f; text-decoration-color: #7f7f7f\">337</span></a>\n",
       "</pre>\n"
      ],
      "text/plain": [
       "\u001b[2;36m[13:52:56]\u001b[0m\u001b[2;36m \u001b[0mstatus = success                                                                           \u001b]8;id=434219;file:///Users/twhughes/Documents/Flexcompute/tidy3d-docs/tidy3d/tidy3d/web/webapi.py\u001b\\\u001b[2mwebapi.py\u001b[0m\u001b]8;;\u001b\\\u001b[2m:\u001b[0m\u001b]8;id=803609;file:///Users/twhughes/Documents/Flexcompute/tidy3d-docs/tidy3d/tidy3d/web/webapi.py#337\u001b\\\u001b[2m337\u001b[0m\u001b]8;;\u001b\\\n"
      ]
     },
     "metadata": {},
     "output_type": "display_data"
    },
    {
     "data": {
      "text/html": [
       "<pre style=\"white-space:pre;overflow-x:auto;line-height:normal;font-family:Menlo,'DejaVu Sans Mono',consolas,'Courier New',monospace\"></pre>\n"
      ],
      "text/plain": []
     },
     "metadata": {},
     "output_type": "display_data"
    },
    {
     "data": {
      "application/vnd.jupyter.widget-view+json": {
       "model_id": "80df2419f51f4511ad788a10da105b02",
       "version_major": 2,
       "version_minor": 0
      },
      "text/plain": [
       "Output()"
      ]
     },
     "metadata": {},
     "output_type": "display_data"
    },
    {
     "data": {
      "text/html": [
       "<pre style=\"white-space:pre;overflow-x:auto;line-height:normal;font-family:Menlo,'DejaVu Sans Mono',consolas,'Courier New',monospace\"></pre>\n"
      ],
      "text/plain": []
     },
     "metadata": {},
     "output_type": "display_data"
    },
    {
     "data": {
      "text/html": [
       "<pre style=\"white-space:pre;overflow-x:auto;line-height:normal;font-family:Menlo,'DejaVu Sans Mono',consolas,'Courier New',monospace\">\n",
       "</pre>\n"
      ],
      "text/plain": [
       "\n"
      ]
     },
     "metadata": {},
     "output_type": "display_data"
    },
    {
     "data": {
      "text/html": [
       "<pre style=\"white-space:pre;overflow-x:auto;line-height:normal;font-family:Menlo,'DejaVu Sans Mono',consolas,'Courier New',monospace\"><span style=\"color: #7fbfbf; text-decoration-color: #7fbfbf\">[13:52:59] </span>loading SimulationData from simulation_data.hdf5                                           <a href=\"file:///Users/twhughes/Documents/Flexcompute/tidy3d-docs/tidy3d/tidy3d/web/webapi.py\" target=\"_blank\"><span style=\"color: #7f7f7f; text-decoration-color: #7f7f7f\">webapi.py</span></a><span style=\"color: #7f7f7f; text-decoration-color: #7f7f7f\">:</span><a href=\"file:///Users/twhughes/Documents/Flexcompute/tidy3d-docs/tidy3d/tidy3d/web/webapi.py#512\" target=\"_blank\"><span style=\"color: #7f7f7f; text-decoration-color: #7f7f7f\">512</span></a>\n",
       "</pre>\n"
      ],
      "text/plain": [
       "\u001b[2;36m[13:52:59]\u001b[0m\u001b[2;36m \u001b[0mloading SimulationData from simulation_data.hdf5                                           \u001b]8;id=888950;file:///Users/twhughes/Documents/Flexcompute/tidy3d-docs/tidy3d/tidy3d/web/webapi.py\u001b\\\u001b[2mwebapi.py\u001b[0m\u001b]8;;\u001b\\\u001b[2m:\u001b[0m\u001b]8;id=540455;file:///Users/twhughes/Documents/Flexcompute/tidy3d-docs/tidy3d/tidy3d/web/webapi.py#512\u001b\\\u001b[2m512\u001b[0m\u001b]8;;\u001b\\\n"
      ]
     },
     "metadata": {},
     "output_type": "display_data"
    },
    {
     "data": {
      "text/html": [
       "<pre style=\"white-space:pre;overflow-x:auto;line-height:normal;font-family:Menlo,'DejaVu Sans Mono',consolas,'Courier New',monospace\"><span style=\"color: #7fbfbf; text-decoration-color: #7fbfbf\">[13:52:59] </span>Created task <span style=\"color: #008000; text-decoration-color: #008000\">'slab_adj'</span> with task_id <span style=\"color: #008000; text-decoration-color: #008000\">'fdve-a5ecde5d-ed91-4b46-85ad-c380d97f253av1'</span>.        <a href=\"file:///Users/twhughes/Documents/Flexcompute/tidy3d-docs/tidy3d/tidy3d/web/webapi.py\" target=\"_blank\"><span style=\"color: #7f7f7f; text-decoration-color: #7f7f7f\">webapi.py</span></a><span style=\"color: #7f7f7f; text-decoration-color: #7f7f7f\">:</span><a href=\"file:///Users/twhughes/Documents/Flexcompute/tidy3d-docs/tidy3d/tidy3d/web/webapi.py#139\" target=\"_blank\"><span style=\"color: #7f7f7f; text-decoration-color: #7f7f7f\">139</span></a>\n",
       "</pre>\n"
      ],
      "text/plain": [
       "\u001b[2;36m[13:52:59]\u001b[0m\u001b[2;36m \u001b[0mCreated task \u001b[32m'slab_adj'\u001b[0m with task_id \u001b[32m'fdve-a5ecde5d-ed91-4b46-85ad-c380d97f253av1'\u001b[0m.        \u001b]8;id=97859;file:///Users/twhughes/Documents/Flexcompute/tidy3d-docs/tidy3d/tidy3d/web/webapi.py\u001b\\\u001b[2mwebapi.py\u001b[0m\u001b]8;;\u001b\\\u001b[2m:\u001b[0m\u001b]8;id=992750;file:///Users/twhughes/Documents/Flexcompute/tidy3d-docs/tidy3d/tidy3d/web/webapi.py#139\u001b\\\u001b[2m139\u001b[0m\u001b]8;;\u001b\\\n"
      ]
     },
     "metadata": {},
     "output_type": "display_data"
    },
    {
     "data": {
      "application/vnd.jupyter.widget-view+json": {
       "model_id": "caa6dbf750694683bb7f70233c8d171c",
       "version_major": 2,
       "version_minor": 0
      },
      "text/plain": [
       "Output()"
      ]
     },
     "metadata": {},
     "output_type": "display_data"
    },
    {
     "data": {
      "text/html": [
       "<pre style=\"white-space:pre;overflow-x:auto;line-height:normal;font-family:Menlo,'DejaVu Sans Mono',consolas,'Courier New',monospace\"></pre>\n"
      ],
      "text/plain": []
     },
     "metadata": {},
     "output_type": "display_data"
    },
    {
     "data": {
      "text/html": [
       "<pre style=\"white-space:pre;overflow-x:auto;line-height:normal;font-family:Menlo,'DejaVu Sans Mono',consolas,'Courier New',monospace\">\n",
       "</pre>\n"
      ],
      "text/plain": [
       "\n"
      ]
     },
     "metadata": {},
     "output_type": "display_data"
    },
    {
     "data": {
      "text/html": [
       "<pre style=\"white-space:pre;overflow-x:auto;line-height:normal;font-family:Menlo,'DejaVu Sans Mono',consolas,'Courier New',monospace\"><span style=\"color: #7fbfbf; text-decoration-color: #7fbfbf\">[13:53:01] </span>status = queued                                                                            <a href=\"file:///Users/twhughes/Documents/Flexcompute/tidy3d-docs/tidy3d/tidy3d/web/webapi.py\" target=\"_blank\"><span style=\"color: #7f7f7f; text-decoration-color: #7f7f7f\">webapi.py</span></a><span style=\"color: #7f7f7f; text-decoration-color: #7f7f7f\">:</span><a href=\"file:///Users/twhughes/Documents/Flexcompute/tidy3d-docs/tidy3d/tidy3d/web/webapi.py#269\" target=\"_blank\"><span style=\"color: #7f7f7f; text-decoration-color: #7f7f7f\">269</span></a>\n",
       "</pre>\n"
      ],
      "text/plain": [
       "\u001b[2;36m[13:53:01]\u001b[0m\u001b[2;36m \u001b[0mstatus = queued                                                                            \u001b]8;id=102033;file:///Users/twhughes/Documents/Flexcompute/tidy3d-docs/tidy3d/tidy3d/web/webapi.py\u001b\\\u001b[2mwebapi.py\u001b[0m\u001b]8;;\u001b\\\u001b[2m:\u001b[0m\u001b]8;id=475980;file:///Users/twhughes/Documents/Flexcompute/tidy3d-docs/tidy3d/tidy3d/web/webapi.py#269\u001b\\\u001b[2m269\u001b[0m\u001b]8;;\u001b\\\n"
      ]
     },
     "metadata": {},
     "output_type": "display_data"
    },
    {
     "data": {
      "application/vnd.jupyter.widget-view+json": {
       "model_id": "",
       "version_major": 2,
       "version_minor": 0
      },
      "text/plain": [
       "Output()"
      ]
     },
     "metadata": {},
     "output_type": "display_data"
    },
    {
     "data": {
      "text/html": [
       "<pre style=\"white-space:pre;overflow-x:auto;line-height:normal;font-family:Menlo,'DejaVu Sans Mono',consolas,'Courier New',monospace\"><span style=\"color: #7fbfbf; text-decoration-color: #7fbfbf\">[13:53:06] </span>status = preprocess                                                                        <a href=\"file:///Users/twhughes/Documents/Flexcompute/tidy3d-docs/tidy3d/tidy3d/web/webapi.py\" target=\"_blank\"><span style=\"color: #7f7f7f; text-decoration-color: #7f7f7f\">webapi.py</span></a><span style=\"color: #7f7f7f; text-decoration-color: #7f7f7f\">:</span><a href=\"file:///Users/twhughes/Documents/Flexcompute/tidy3d-docs/tidy3d/tidy3d/web/webapi.py#263\" target=\"_blank\"><span style=\"color: #7f7f7f; text-decoration-color: #7f7f7f\">263</span></a>\n",
       "</pre>\n"
      ],
      "text/plain": [
       "\u001b[2;36m[13:53:06]\u001b[0m\u001b[2;36m \u001b[0mstatus = preprocess                                                                        \u001b]8;id=179619;file:///Users/twhughes/Documents/Flexcompute/tidy3d-docs/tidy3d/tidy3d/web/webapi.py\u001b\\\u001b[2mwebapi.py\u001b[0m\u001b]8;;\u001b\\\u001b[2m:\u001b[0m\u001b]8;id=66957;file:///Users/twhughes/Documents/Flexcompute/tidy3d-docs/tidy3d/tidy3d/web/webapi.py#263\u001b\\\u001b[2m263\u001b[0m\u001b]8;;\u001b\\\n"
      ]
     },
     "metadata": {},
     "output_type": "display_data"
    },
    {
     "data": {
      "text/html": [
       "<pre style=\"white-space:pre;overflow-x:auto;line-height:normal;font-family:Menlo,'DejaVu Sans Mono',consolas,'Courier New',monospace\"></pre>\n"
      ],
      "text/plain": []
     },
     "metadata": {},
     "output_type": "display_data"
    },
    {
     "data": {
      "text/html": [
       "<pre style=\"white-space:pre;overflow-x:auto;line-height:normal;font-family:Menlo,'DejaVu Sans Mono',consolas,'Courier New',monospace\"><span style=\"color: #7fbfbf; text-decoration-color: #7fbfbf\">[13:53:11] </span>Maximum FlexCredit cost: <span style=\"color: #008080; text-decoration-color: #008080; font-weight: bold\">0.025</span>. Use <span style=\"color: #008000; text-decoration-color: #008000\">'web.real_cost(task_id)'</span> to get the billed FlexCredit cost <a href=\"file:///Users/twhughes/Documents/Flexcompute/tidy3d-docs/tidy3d/tidy3d/web/webapi.py\" target=\"_blank\"><span style=\"color: #7f7f7f; text-decoration-color: #7f7f7f\">webapi.py</span></a><span style=\"color: #7f7f7f; text-decoration-color: #7f7f7f\">:</span><a href=\"file:///Users/twhughes/Documents/Flexcompute/tidy3d-docs/tidy3d/tidy3d/web/webapi.py#286\" target=\"_blank\"><span style=\"color: #7f7f7f; text-decoration-color: #7f7f7f\">286</span></a>\n",
       "<span style=\"color: #7fbfbf; text-decoration-color: #7fbfbf\">           </span>after a simulation run.                                                                    <span style=\"color: #7f7f7f; text-decoration-color: #7f7f7f\">             </span>\n",
       "</pre>\n"
      ],
      "text/plain": [
       "\u001b[2;36m[13:53:11]\u001b[0m\u001b[2;36m \u001b[0mMaximum FlexCredit cost: \u001b[1;36m0.025\u001b[0m. Use \u001b[32m'web.real_cost\u001b[0m\u001b[32m(\u001b[0m\u001b[32mtask_id\u001b[0m\u001b[32m)\u001b[0m\u001b[32m'\u001b[0m to get the billed FlexCredit cost \u001b]8;id=282903;file:///Users/twhughes/Documents/Flexcompute/tidy3d-docs/tidy3d/tidy3d/web/webapi.py\u001b\\\u001b[2mwebapi.py\u001b[0m\u001b]8;;\u001b\\\u001b[2m:\u001b[0m\u001b]8;id=581119;file:///Users/twhughes/Documents/Flexcompute/tidy3d-docs/tidy3d/tidy3d/web/webapi.py#286\u001b\\\u001b[2m286\u001b[0m\u001b]8;;\u001b\\\n",
       "\u001b[2;36m           \u001b[0mafter a simulation run.                                                                    \u001b[2m             \u001b[0m\n"
      ]
     },
     "metadata": {},
     "output_type": "display_data"
    },
    {
     "data": {
      "text/html": [
       "<pre style=\"white-space:pre;overflow-x:auto;line-height:normal;font-family:Menlo,'DejaVu Sans Mono',consolas,'Courier New',monospace\"><span style=\"color: #7fbfbf; text-decoration-color: #7fbfbf\">           </span>starting up solver                                                                         <a href=\"file:///Users/twhughes/Documents/Flexcompute/tidy3d-docs/tidy3d/tidy3d/web/webapi.py\" target=\"_blank\"><span style=\"color: #7f7f7f; text-decoration-color: #7f7f7f\">webapi.py</span></a><span style=\"color: #7f7f7f; text-decoration-color: #7f7f7f\">:</span><a href=\"file:///Users/twhughes/Documents/Flexcompute/tidy3d-docs/tidy3d/tidy3d/web/webapi.py#290\" target=\"_blank\"><span style=\"color: #7f7f7f; text-decoration-color: #7f7f7f\">290</span></a>\n",
       "</pre>\n"
      ],
      "text/plain": [
       "\u001b[2;36m          \u001b[0m\u001b[2;36m \u001b[0mstarting up solver                                                                         \u001b]8;id=552831;file:///Users/twhughes/Documents/Flexcompute/tidy3d-docs/tidy3d/tidy3d/web/webapi.py\u001b\\\u001b[2mwebapi.py\u001b[0m\u001b]8;;\u001b\\\u001b[2m:\u001b[0m\u001b]8;id=756509;file:///Users/twhughes/Documents/Flexcompute/tidy3d-docs/tidy3d/tidy3d/web/webapi.py#290\u001b\\\u001b[2m290\u001b[0m\u001b]8;;\u001b\\\n"
      ]
     },
     "metadata": {},
     "output_type": "display_data"
    },
    {
     "data": {
      "text/html": [
       "<pre style=\"white-space:pre;overflow-x:auto;line-height:normal;font-family:Menlo,'DejaVu Sans Mono',consolas,'Courier New',monospace\"><span style=\"color: #7fbfbf; text-decoration-color: #7fbfbf\">           </span>running solver                                                                             <a href=\"file:///Users/twhughes/Documents/Flexcompute/tidy3d-docs/tidy3d/tidy3d/web/webapi.py\" target=\"_blank\"><span style=\"color: #7f7f7f; text-decoration-color: #7f7f7f\">webapi.py</span></a><span style=\"color: #7f7f7f; text-decoration-color: #7f7f7f\">:</span><a href=\"file:///Users/twhughes/Documents/Flexcompute/tidy3d-docs/tidy3d/tidy3d/web/webapi.py#300\" target=\"_blank\"><span style=\"color: #7f7f7f; text-decoration-color: #7f7f7f\">300</span></a>\n",
       "</pre>\n"
      ],
      "text/plain": [
       "\u001b[2;36m          \u001b[0m\u001b[2;36m \u001b[0mrunning solver                                                                             \u001b]8;id=691920;file:///Users/twhughes/Documents/Flexcompute/tidy3d-docs/tidy3d/tidy3d/web/webapi.py\u001b\\\u001b[2mwebapi.py\u001b[0m\u001b]8;;\u001b\\\u001b[2m:\u001b[0m\u001b]8;id=628736;file:///Users/twhughes/Documents/Flexcompute/tidy3d-docs/tidy3d/tidy3d/web/webapi.py#300\u001b\\\u001b[2m300\u001b[0m\u001b]8;;\u001b\\\n"
      ]
     },
     "metadata": {},
     "output_type": "display_data"
    },
    {
     "data": {
      "application/vnd.jupyter.widget-view+json": {
       "model_id": "11e2fff0e976401fbaefbf2a4e0de75a",
       "version_major": 2,
       "version_minor": 0
      },
      "text/plain": [
       "Output()"
      ]
     },
     "metadata": {},
     "output_type": "display_data"
    },
    {
     "data": {
      "text/html": [
       "<pre style=\"white-space:pre;overflow-x:auto;line-height:normal;font-family:Menlo,'DejaVu Sans Mono',consolas,'Courier New',monospace\"><span style=\"color: #7fbfbf; text-decoration-color: #7fbfbf\">[13:53:27] </span>early shutoff detected, exiting.                                                           <a href=\"file:///Users/twhughes/Documents/Flexcompute/tidy3d-docs/tidy3d/tidy3d/web/webapi.py\" target=\"_blank\"><span style=\"color: #7f7f7f; text-decoration-color: #7f7f7f\">webapi.py</span></a><span style=\"color: #7f7f7f; text-decoration-color: #7f7f7f\">:</span><a href=\"file:///Users/twhughes/Documents/Flexcompute/tidy3d-docs/tidy3d/tidy3d/web/webapi.py#313\" target=\"_blank\"><span style=\"color: #7f7f7f; text-decoration-color: #7f7f7f\">313</span></a>\n",
       "</pre>\n"
      ],
      "text/plain": [
       "\u001b[2;36m[13:53:27]\u001b[0m\u001b[2;36m \u001b[0mearly shutoff detected, exiting.                                                           \u001b]8;id=641817;file:///Users/twhughes/Documents/Flexcompute/tidy3d-docs/tidy3d/tidy3d/web/webapi.py\u001b\\\u001b[2mwebapi.py\u001b[0m\u001b]8;;\u001b\\\u001b[2m:\u001b[0m\u001b]8;id=654409;file:///Users/twhughes/Documents/Flexcompute/tidy3d-docs/tidy3d/tidy3d/web/webapi.py#313\u001b\\\u001b[2m313\u001b[0m\u001b]8;;\u001b\\\n"
      ]
     },
     "metadata": {},
     "output_type": "display_data"
    },
    {
     "data": {
      "text/html": [
       "<pre style=\"white-space:pre;overflow-x:auto;line-height:normal;font-family:Menlo,'DejaVu Sans Mono',consolas,'Courier New',monospace\"></pre>\n"
      ],
      "text/plain": []
     },
     "metadata": {},
     "output_type": "display_data"
    },
    {
     "data": {
      "text/html": [
       "<pre style=\"white-space:pre;overflow-x:auto;line-height:normal;font-family:Menlo,'DejaVu Sans Mono',consolas,'Courier New',monospace\">\n",
       "</pre>\n"
      ],
      "text/plain": [
       "\n"
      ]
     },
     "metadata": {},
     "output_type": "display_data"
    },
    {
     "data": {
      "text/html": [
       "<pre style=\"white-space:pre;overflow-x:auto;line-height:normal;font-family:Menlo,'DejaVu Sans Mono',consolas,'Courier New',monospace\"><span style=\"color: #7fbfbf; text-decoration-color: #7fbfbf\">           </span>status = postprocess                                                                       <a href=\"file:///Users/twhughes/Documents/Flexcompute/tidy3d-docs/tidy3d/tidy3d/web/webapi.py\" target=\"_blank\"><span style=\"color: #7f7f7f; text-decoration-color: #7f7f7f\">webapi.py</span></a><span style=\"color: #7f7f7f; text-decoration-color: #7f7f7f\">:</span><a href=\"file:///Users/twhughes/Documents/Flexcompute/tidy3d-docs/tidy3d/tidy3d/web/webapi.py#330\" target=\"_blank\"><span style=\"color: #7f7f7f; text-decoration-color: #7f7f7f\">330</span></a>\n",
       "</pre>\n"
      ],
      "text/plain": [
       "\u001b[2;36m          \u001b[0m\u001b[2;36m \u001b[0mstatus = postprocess                                                                       \u001b]8;id=356317;file:///Users/twhughes/Documents/Flexcompute/tidy3d-docs/tidy3d/tidy3d/web/webapi.py\u001b\\\u001b[2mwebapi.py\u001b[0m\u001b]8;;\u001b\\\u001b[2m:\u001b[0m\u001b]8;id=324673;file:///Users/twhughes/Documents/Flexcompute/tidy3d-docs/tidy3d/tidy3d/web/webapi.py#330\u001b\\\u001b[2m330\u001b[0m\u001b]8;;\u001b\\\n"
      ]
     },
     "metadata": {},
     "output_type": "display_data"
    },
    {
     "data": {
      "application/vnd.jupyter.widget-view+json": {
       "model_id": "",
       "version_major": 2,
       "version_minor": 0
      },
      "text/plain": [
       "Output()"
      ]
     },
     "metadata": {},
     "output_type": "display_data"
    },
    {
     "data": {
      "text/html": [
       "<pre style=\"white-space:pre;overflow-x:auto;line-height:normal;font-family:Menlo,'DejaVu Sans Mono',consolas,'Courier New',monospace\"><span style=\"color: #7fbfbf; text-decoration-color: #7fbfbf\">[13:53:30] </span>status = success                                                                           <a href=\"file:///Users/twhughes/Documents/Flexcompute/tidy3d-docs/tidy3d/tidy3d/web/webapi.py\" target=\"_blank\"><span style=\"color: #7f7f7f; text-decoration-color: #7f7f7f\">webapi.py</span></a><span style=\"color: #7f7f7f; text-decoration-color: #7f7f7f\">:</span><a href=\"file:///Users/twhughes/Documents/Flexcompute/tidy3d-docs/tidy3d/tidy3d/web/webapi.py#337\" target=\"_blank\"><span style=\"color: #7f7f7f; text-decoration-color: #7f7f7f\">337</span></a>\n",
       "</pre>\n"
      ],
      "text/plain": [
       "\u001b[2;36m[13:53:30]\u001b[0m\u001b[2;36m \u001b[0mstatus = success                                                                           \u001b]8;id=460755;file:///Users/twhughes/Documents/Flexcompute/tidy3d-docs/tidy3d/tidy3d/web/webapi.py\u001b\\\u001b[2mwebapi.py\u001b[0m\u001b]8;;\u001b\\\u001b[2m:\u001b[0m\u001b]8;id=188996;file:///Users/twhughes/Documents/Flexcompute/tidy3d-docs/tidy3d/tidy3d/web/webapi.py#337\u001b\\\u001b[2m337\u001b[0m\u001b]8;;\u001b\\\n"
      ]
     },
     "metadata": {},
     "output_type": "display_data"
    },
    {
     "data": {
      "text/html": [
       "<pre style=\"white-space:pre;overflow-x:auto;line-height:normal;font-family:Menlo,'DejaVu Sans Mono',consolas,'Courier New',monospace\"></pre>\n"
      ],
      "text/plain": []
     },
     "metadata": {},
     "output_type": "display_data"
    },
    {
     "data": {
      "application/vnd.jupyter.widget-view+json": {
       "model_id": "207ac1e0ec1a4fa0800d0cb237d4d637",
       "version_major": 2,
       "version_minor": 0
      },
      "text/plain": [
       "Output()"
      ]
     },
     "metadata": {},
     "output_type": "display_data"
    },
    {
     "data": {
      "text/html": [
       "<pre style=\"white-space:pre;overflow-x:auto;line-height:normal;font-family:Menlo,'DejaVu Sans Mono',consolas,'Courier New',monospace\"></pre>\n"
      ],
      "text/plain": []
     },
     "metadata": {},
     "output_type": "display_data"
    },
    {
     "data": {
      "text/html": [
       "<pre style=\"white-space:pre;overflow-x:auto;line-height:normal;font-family:Menlo,'DejaVu Sans Mono',consolas,'Courier New',monospace\">\n",
       "</pre>\n"
      ],
      "text/plain": [
       "\n"
      ]
     },
     "metadata": {},
     "output_type": "display_data"
    },
    {
     "data": {
      "text/html": [
       "<pre style=\"white-space:pre;overflow-x:auto;line-height:normal;font-family:Menlo,'DejaVu Sans Mono',consolas,'Courier New',monospace\"><span style=\"color: #7fbfbf; text-decoration-color: #7fbfbf\">[13:53:34] </span>loading SimulationData from simulation_data.hdf5                                           <a href=\"file:///Users/twhughes/Documents/Flexcompute/tidy3d-docs/tidy3d/tidy3d/web/webapi.py\" target=\"_blank\"><span style=\"color: #7f7f7f; text-decoration-color: #7f7f7f\">webapi.py</span></a><span style=\"color: #7f7f7f; text-decoration-color: #7f7f7f\">:</span><a href=\"file:///Users/twhughes/Documents/Flexcompute/tidy3d-docs/tidy3d/tidy3d/web/webapi.py#512\" target=\"_blank\"><span style=\"color: #7f7f7f; text-decoration-color: #7f7f7f\">512</span></a>\n",
       "</pre>\n"
      ],
      "text/plain": [
       "\u001b[2;36m[13:53:34]\u001b[0m\u001b[2;36m \u001b[0mloading SimulationData from simulation_data.hdf5                                           \u001b]8;id=946655;file:///Users/twhughes/Documents/Flexcompute/tidy3d-docs/tidy3d/tidy3d/web/webapi.py\u001b\\\u001b[2mwebapi.py\u001b[0m\u001b]8;;\u001b\\\u001b[2m:\u001b[0m\u001b]8;id=478223;file:///Users/twhughes/Documents/Flexcompute/tidy3d-docs/tidy3d/tidy3d/web/webapi.py#512\u001b\\\u001b[2m512\u001b[0m\u001b]8;;\u001b\\\n"
      ]
     },
     "metadata": {},
     "output_type": "display_data"
    }
   ],
   "source": [
    "# set logging level to ERROR to avoid redundant warnings from adjoint run\n",
    "td.config.logging_level = \"ERROR\"\n",
    "T_fdtd, (grad_eps_fdtd, grad_ds_fdtd) = compute_T_and_grad_fdtd(slab_eps0, slab_ds0)\n"
   ]
  },
  {
   "cell_type": "markdown",
   "id": "cbd02aa9-41f9-4e28-802d-f9a46b7f6263",
   "metadata": {},
   "source": [
    "### Checking Accuracy of TMM (Numerical) vs FDTD (Adjoint)\n",
    "\n",
    "Let's convert these from jax types to numpy arrays to work with them easier, and then display the results compared to TMM."
   ]
  },
  {
   "cell_type": "code",
   "execution_count": 13,
   "id": "41e66722-bb8c-41d9-a0a7-85009ff46df3",
   "metadata": {},
   "outputs": [],
   "source": [
    "grad_eps_fdtd = np.array(grad_eps_fdtd)\n",
    "grad_ds_fdtd = np.array(grad_ds_fdtd)\n"
   ]
  },
  {
   "cell_type": "code",
   "execution_count": 14,
   "id": "953d2497-240a-4295-9fcd-5342942983d0",
   "metadata": {},
   "outputs": [
    {
     "name": "stdout",
     "output_type": "stream",
     "text": [
      "T (tmm)  = 0.90105\n",
      "T (FDTD) = 0.90048\n"
     ]
    }
   ],
   "source": [
    "print(f\"T (tmm)  = {T_tmm:.5f}\")\n",
    "print(f\"T (FDTD) = {T_fdtd:.5f}\")\n"
   ]
  },
  {
   "cell_type": "markdown",
   "id": "809d274a-9bb4-4f24-a7c2-962fc36f0b74",
   "metadata": {},
   "source": [
    "We see that the transmission results match very well with TMM, giving us a lot of confidence that our set up is correct.\n",
    "\n",
    "Let's look at the gradients now."
   ]
  },
  {
   "cell_type": "code",
   "execution_count": 15,
   "id": "d0e496be-a967-427d-9ed6-8eea5a96fd70",
   "metadata": {},
   "outputs": [
    {
     "name": "stdout",
     "output_type": "stream",
     "text": [
      "un-normalized:\n",
      "\tgrad_eps (tmm)  = [-0.15463022  0.0376046  -0.0850184  -0.15883104]\n",
      "\tgrad_eps (FDTD)  = [-0.15559757  0.03868863 -0.08492472 -0.15971334]\n",
      "--------------------------------------------------------------------------------\n",
      "\tgrad_ds  (tmm)  = [-0.86661161 -0.12292531  0.58010922 -1.05537497]\n",
      "\tgrad_ds  (FDTD)  = [-0.86666393 -0.12288739  0.58089662 -1.05617023]\n",
      "RMS error = 0.708223418197116 %\n",
      "RMS error = 0.07529553928749393 %\n"
     ]
    }
   ],
   "source": [
    "print(\"un-normalized:\")\n",
    "print(f\"\\tgrad_eps (tmm)  = {grad_eps_tmm}\")\n",
    "print(f\"\\tgrad_eps (FDTD)  = {grad_eps_fdtd}\")\n",
    "print(80 * \"-\")\n",
    "print(f\"\\tgrad_ds  (tmm)  = {grad_ds_tmm}\")\n",
    "print(f\"\\tgrad_ds  (FDTD)  = {grad_ds_fdtd}\")\n",
    "\n",
    "\n",
    "rms_eps = np.linalg.norm(grad_eps_tmm - grad_eps_fdtd) / np.linalg.norm(grad_eps_tmm)\n",
    "rms_ds = np.linalg.norm(grad_ds_tmm - grad_ds_fdtd) / np.linalg.norm(grad_ds_tmm)\n",
    "\n",
    "print(f\"RMS error = {rms_eps * 100} %\")\n",
    "print(f\"RMS error = {rms_ds * 100} %\")\n"
   ]
  },
  {
   "cell_type": "markdown",
   "id": "111ef29c-a78f-468a-b2a7-afa3785ab5aa",
   "metadata": {},
   "source": [
    "The gradients match to < 1% of their respective norms, which is very good agreement.\n",
    "\n",
    "If we only care about the error in the \"directions\" of the gradients, we can compare their normalized versions to each other."
   ]
  },
  {
   "cell_type": "code",
   "execution_count": 16,
   "id": "2993410c-0c1d-412e-9c2c-1c43664ae20c",
   "metadata": {},
   "outputs": [],
   "source": [
    "def normalize(arr):\n",
    "    return arr / np.linalg.norm(arr)\n",
    "\n",
    "\n",
    "grad_eps_tmm_norm = normalize(grad_eps_tmm)\n",
    "grad_ds_tmm_norm = normalize(grad_ds_tmm)\n",
    "grad_eps_fdtd_norm = normalize(grad_eps_fdtd)\n",
    "grad_ds_fdtd_norm = normalize(grad_ds_fdtd)\n",
    "\n",
    "rms_eps = np.linalg.norm(grad_eps_tmm_norm - grad_eps_fdtd_norm) / np.linalg.norm(\n",
    "    grad_eps_tmm_norm\n",
    ")\n",
    "rms_ds = np.linalg.norm(grad_ds_tmm_norm - grad_ds_fdtd_norm) / np.linalg.norm(\n",
    "    grad_ds_tmm_norm\n",
    ")\n"
   ]
  },
  {
   "cell_type": "code",
   "execution_count": 17,
   "id": "8a375cb8-79ae-4b57-86bd-26af66bba8b4",
   "metadata": {},
   "outputs": [
    {
     "name": "stdout",
     "output_type": "stream",
     "text": [
      "normalized:\n",
      "\tgrad_eps (tmm)  = [-0.64328803  0.15644152 -0.35369102 -0.66076413]\n",
      "\tgrad_eps (FDTD)  = [-0.64371317  0.16005638 -0.35133686 -0.66074029]\n",
      "\tRMS error = 0.4334811871898914 %\n",
      "--------------------------------------------------------------------------------\n",
      "\tgrad_ds  (tmm)  = [-0.58209469 -0.08256775  0.38965379 -0.70888522]\n",
      "\tgrad_ds  (FDTD)  = [-0.58177891 -0.08249252  0.38994746 -0.70899173]\n",
      "\tRMS error = 0.04505164365341322 %\n"
     ]
    }
   ],
   "source": [
    "print(\"normalized:\")\n",
    "print(f\"\\tgrad_eps (tmm)  = {grad_eps_tmm_norm}\")\n",
    "print(f\"\\tgrad_eps (FDTD)  = {grad_eps_fdtd_norm}\")\n",
    "print(f\"\\tRMS error = {rms_eps * 100} %\")\n",
    "print(80 * \"-\")\n",
    "print(f\"\\tgrad_ds  (tmm)  = {grad_ds_tmm_norm}\")\n",
    "print(f\"\\tgrad_ds  (FDTD)  = {grad_ds_fdtd_norm}\")\n",
    "print(f\"\\tRMS error = {rms_ds * 100} %\")\n"
   ]
  },
  {
   "cell_type": "markdown",
   "id": "a66dbc89-3804-4576-bf08-31421fcb2476",
   "metadata": {},
   "source": [
    "In which case we see slight improvement, but the unnormalized gradients already match quite well before this."
   ]
  }
 ],
 "metadata": {
  "description": "This notebook demonstrates the adjoint analysis of a multi-layer slab in Tidy3D FDTD.",
  "feature_image": "",
  "kernelspec": {
   "display_name": "Python 3 (ipykernel)",
   "language": "python",
   "name": "python3"
  },
  "keywords": "adjoint optimization, Tidy3D, FDTD",
  "language_info": {
   "codemirror_mode": {
    "name": "ipython",
    "version": 3
   },
   "file_extension": ".py",
   "mimetype": "text/x-python",
   "name": "python",
   "nbconvert_exporter": "python",
   "pygments_lexer": "ipython3",
   "version": "3.10.9"
  },
  "title": "Adjoint Analysis: Multi-layer Slab | Flexcompute",
  "vscode": {
   "interpreter": {
    "hash": "9e43a20ef2440406ea6cbfb61ead7c471aba2de37f508addf1f0635fad81ef64"
   }
  },
  "widgets": {
   "application/vnd.jupyter.widget-state+json": {
    "state": {
     "0334fcf63b5946c2ac98665205f6c74c": {
      "model_module": "@jupyter-widgets/base",
      "model_module_version": "1.2.0",
      "model_name": "LayoutModel",
      "state": {
       "_model_module": "@jupyter-widgets/base",
       "_model_module_version": "1.2.0",
       "_model_name": "LayoutModel",
       "_view_count": null,
       "_view_module": "@jupyter-widgets/base",
       "_view_module_version": "1.2.0",
       "_view_name": "LayoutView",
       "align_content": null,
       "align_items": null,
       "align_self": null,
       "border": null,
       "bottom": null,
       "display": null,
       "flex": null,
       "flex_flow": null,
       "grid_area": null,
       "grid_auto_columns": null,
       "grid_auto_flow": null,
       "grid_auto_rows": null,
       "grid_column": null,
       "grid_gap": null,
       "grid_row": null,
       "grid_template_areas": null,
       "grid_template_columns": null,
       "grid_template_rows": null,
       "height": null,
       "justify_content": null,
       "justify_items": null,
       "left": null,
       "margin": null,
       "max_height": null,
       "max_width": null,
       "min_height": null,
       "min_width": null,
       "object_fit": null,
       "object_position": null,
       "order": null,
       "overflow": null,
       "overflow_x": null,
       "overflow_y": null,
       "padding": null,
       "right": null,
       "top": null,
       "visibility": null,
       "width": null
      }
     },
     "0fe5664a3c28437c9d9f2f575cf65af8": {
      "model_module": "@jupyter-widgets/output",
      "model_module_version": "1.0.0",
      "model_name": "OutputModel",
      "state": {
       "_dom_classes": [],
       "_model_module": "@jupyter-widgets/output",
       "_model_module_version": "1.0.0",
       "_model_name": "OutputModel",
       "_view_count": null,
       "_view_module": "@jupyter-widgets/output",
       "_view_module_version": "1.0.0",
       "_view_name": "OutputView",
       "layout": "IPY_MODEL_d78b8e33b2094545835d83ef2d9d3875",
       "msg_id": "",
       "outputs": [
        {
         "data": {
          "text/html": "<pre style=\"white-space:pre;overflow-x:auto;line-height:normal;font-family:Menlo,'DejaVu Sans Mono',consolas,'Courier New',monospace\"><span style=\"color: #008000; text-decoration-color: #008000\">🚶 </span> <span style=\"color: #008000; text-decoration-color: #008000; font-weight: bold\">Starting 'slab_fwd'...</span>\n</pre>\n",
          "text/plain": "\u001b[32m🚶 \u001b[0m \u001b[1;32mStarting 'slab_fwd'...\u001b[0m\n"
         },
         "metadata": {},
         "output_type": "display_data"
        }
       ]
      }
     },
     "1534252e24184e1ba07b8769893d8dc3": {
      "model_module": "@jupyter-widgets/output",
      "model_module_version": "1.0.0",
      "model_name": "OutputModel",
      "state": {
       "_dom_classes": [],
       "_model_module": "@jupyter-widgets/output",
       "_model_module_version": "1.0.0",
       "_model_name": "OutputModel",
       "_view_count": null,
       "_view_module": "@jupyter-widgets/output",
       "_view_module_version": "1.0.0",
       "_view_name": "OutputView",
       "layout": "IPY_MODEL_a28542d1053f45e3b3a0980c45a46201",
       "msg_id": "",
       "outputs": [
        {
         "data": {
          "text/html": "<pre style=\"white-space:pre;overflow-x:auto;line-height:normal;font-family:Menlo,'DejaVu Sans Mono',consolas,'Courier New',monospace\"><span style=\"color: #008000; text-decoration-color: #008000\">🚶 </span> <span style=\"color: #008000; text-decoration-color: #008000; font-weight: bold\">Starting 'slab_adj'...</span>\n</pre>\n",
          "text/plain": "\u001b[32m🚶 \u001b[0m \u001b[1;32mStarting 'slab_adj'...\u001b[0m\n"
         },
         "metadata": {},
         "output_type": "display_data"
        }
       ]
      }
     },
     "1be4c49a5b8649d09066a9c84d0f7003": {
      "model_module": "@jupyter-widgets/output",
      "model_module_version": "1.0.0",
      "model_name": "OutputModel",
      "state": {
       "_dom_classes": [],
       "_model_module": "@jupyter-widgets/output",
       "_model_module_version": "1.0.0",
       "_model_name": "OutputModel",
       "_view_count": null,
       "_view_module": "@jupyter-widgets/output",
       "_view_module_version": "1.0.0",
       "_view_name": "OutputView",
       "layout": "IPY_MODEL_dd9b2213d27e43dca16f8a833ef9eb33",
       "msg_id": "",
       "outputs": [
        {
         "data": {
          "text/html": "<pre style=\"white-space:pre;overflow-x:auto;line-height:normal;font-family:Menlo,'DejaVu Sans Mono',consolas,'Courier New',monospace\"><span style=\"color: #800000; text-decoration-color: #800000; font-weight: bold\">↑</span> <span style=\"color: #000080; text-decoration-color: #000080; font-weight: bold\">simulation.json</span> <span style=\"color: #729c1f; text-decoration-color: #729c1f\">━━━━━━━━━━━━━━━━━━━━━━━━━━━━━━━━━━━━━━━━</span> <span style=\"color: #800080; text-decoration-color: #800080\">100.0%</span> • <span style=\"color: #008000; text-decoration-color: #008000\">5.4/5.4 kB</span> • <span style=\"color: #800000; text-decoration-color: #800000\">?</span> • <span style=\"color: #008080; text-decoration-color: #008080\">0:00:00</span>\n</pre>\n",
          "text/plain": "\u001b[1;31m↑\u001b[0m \u001b[1;34msimulation.json\u001b[0m \u001b[38;2;114;156;31m━━━━━━━━━━━━━━━━━━━━━━━━━━━━━━━━━━━━━━━━\u001b[0m \u001b[35m100.0%\u001b[0m • \u001b[32m5.4/5.4 kB\u001b[0m • \u001b[31m?\u001b[0m • \u001b[36m0:00:00\u001b[0m\n"
         },
         "metadata": {},
         "output_type": "display_data"
        }
       ]
      }
     },
     "1e05b39b6a8e4918a8df3c8da30283b4": {
      "model_module": "@jupyter-widgets/output",
      "model_module_version": "1.0.0",
      "model_name": "OutputModel",
      "state": {
       "_dom_classes": [],
       "_model_module": "@jupyter-widgets/output",
       "_model_module_version": "1.0.0",
       "_model_name": "OutputModel",
       "_view_count": null,
       "_view_module": "@jupyter-widgets/output",
       "_view_module_version": "1.0.0",
       "_view_name": "OutputView",
       "layout": "IPY_MODEL_7851055bd95949ec9f12a4f5fbfd87e0",
       "msg_id": "",
       "outputs": [
        {
         "data": {
          "text/html": "<pre style=\"white-space:pre;overflow-x:auto;line-height:normal;font-family:Menlo,'DejaVu Sans Mono',consolas,'Courier New',monospace\">% done (field decay = 1.30e-10) <span style=\"color: #729c1f; text-decoration-color: #729c1f\">━━━━━━━━━━━━━━━━━━━━━━━━━━━━━━━━━━━━━━━━</span> <span style=\"color: #800080; text-decoration-color: #800080\">100%</span> <span style=\"color: #008080; text-decoration-color: #008080\">0:00:00</span>\n</pre>\n",
          "text/plain": "% done (field decay = 1.30e-10) \u001b[38;2;114;156;31m━━━━━━━━━━━━━━━━━━━━━━━━━━━━━━━━━━━━━━━━\u001b[0m \u001b[35m100%\u001b[0m \u001b[36m0:00:00\u001b[0m\n"
         },
         "metadata": {},
         "output_type": "display_data"
        }
       ]
      }
     },
     "329fe8c4a1b5415fb719c3710c8c0272": {
      "model_module": "@jupyter-widgets/output",
      "model_module_version": "1.0.0",
      "model_name": "OutputModel",
      "state": {
       "_dom_classes": [],
       "_model_module": "@jupyter-widgets/output",
       "_model_module_version": "1.0.0",
       "_model_name": "OutputModel",
       "_view_count": null,
       "_view_module": "@jupyter-widgets/output",
       "_view_module_version": "1.0.0",
       "_view_name": "OutputView",
       "layout": "IPY_MODEL_98f353a9c3b64d628c3d2fb8715af9bd",
       "msg_id": "",
       "outputs": [
        {
         "data": {
          "text/html": "<pre style=\"white-space:pre;overflow-x:auto;line-height:normal;font-family:Menlo,'DejaVu Sans Mono',consolas,'Courier New',monospace\">% done (field decay = 1.41e-10) <span style=\"color: #729c1f; text-decoration-color: #729c1f\">━━━━━━━━━━━━━━━━━━━━━━━━━━━━━━━━━━━━━━━━</span> <span style=\"color: #800080; text-decoration-color: #800080\">100%</span> <span style=\"color: #008080; text-decoration-color: #008080\">0:00:00</span>\n</pre>\n",
          "text/plain": "% done (field decay = 1.41e-10) \u001b[38;2;114;156;31m━━━━━━━━━━━━━━━━━━━━━━━━━━━━━━━━━━━━━━━━\u001b[0m \u001b[35m100%\u001b[0m \u001b[36m0:00:00\u001b[0m\n"
         },
         "metadata": {},
         "output_type": "display_data"
        }
       ]
      }
     },
     "6bfa97f6a0384483a5f5af2282b838dc": {
      "model_module": "@jupyter-widgets/base",
      "model_module_version": "1.2.0",
      "model_name": "LayoutModel",
      "state": {
       "_model_module": "@jupyter-widgets/base",
       "_model_module_version": "1.2.0",
       "_model_name": "LayoutModel",
       "_view_count": null,
       "_view_module": "@jupyter-widgets/base",
       "_view_module_version": "1.2.0",
       "_view_name": "LayoutView",
       "align_content": null,
       "align_items": null,
       "align_self": null,
       "border": null,
       "bottom": null,
       "display": null,
       "flex": null,
       "flex_flow": null,
       "grid_area": null,
       "grid_auto_columns": null,
       "grid_auto_flow": null,
       "grid_auto_rows": null,
       "grid_column": null,
       "grid_gap": null,
       "grid_row": null,
       "grid_template_areas": null,
       "grid_template_columns": null,
       "grid_template_rows": null,
       "height": null,
       "justify_content": null,
       "justify_items": null,
       "left": null,
       "margin": null,
       "max_height": null,
       "max_width": null,
       "min_height": null,
       "min_width": null,
       "object_fit": null,
       "object_position": null,
       "order": null,
       "overflow": null,
       "overflow_x": null,
       "overflow_y": null,
       "padding": null,
       "right": null,
       "top": null,
       "visibility": null,
       "width": null
      }
     },
     "7851055bd95949ec9f12a4f5fbfd87e0": {
      "model_module": "@jupyter-widgets/base",
      "model_module_version": "1.2.0",
      "model_name": "LayoutModel",
      "state": {
       "_model_module": "@jupyter-widgets/base",
       "_model_module_version": "1.2.0",
       "_model_name": "LayoutModel",
       "_view_count": null,
       "_view_module": "@jupyter-widgets/base",
       "_view_module_version": "1.2.0",
       "_view_name": "LayoutView",
       "align_content": null,
       "align_items": null,
       "align_self": null,
       "border": null,
       "bottom": null,
       "display": null,
       "flex": null,
       "flex_flow": null,
       "grid_area": null,
       "grid_auto_columns": null,
       "grid_auto_flow": null,
       "grid_auto_rows": null,
       "grid_column": null,
       "grid_gap": null,
       "grid_row": null,
       "grid_template_areas": null,
       "grid_template_columns": null,
       "grid_template_rows": null,
       "height": null,
       "justify_content": null,
       "justify_items": null,
       "left": null,
       "margin": null,
       "max_height": null,
       "max_width": null,
       "min_height": null,
       "min_width": null,
       "object_fit": null,
       "object_position": null,
       "order": null,
       "overflow": null,
       "overflow_x": null,
       "overflow_y": null,
       "padding": null,
       "right": null,
       "top": null,
       "visibility": null,
       "width": null
      }
     },
     "7c65bd2349a24e26814a9e531001fdc2": {
      "model_module": "@jupyter-widgets/output",
      "model_module_version": "1.0.0",
      "model_name": "OutputModel",
      "state": {
       "_dom_classes": [],
       "_model_module": "@jupyter-widgets/output",
       "_model_module_version": "1.0.0",
       "_model_name": "OutputModel",
       "_view_count": null,
       "_view_module": "@jupyter-widgets/output",
       "_view_module_version": "1.0.0",
       "_view_name": "OutputView",
       "layout": "IPY_MODEL_867d102fdf794df5bed679b36e298930",
       "msg_id": "",
       "outputs": [
        {
         "data": {
          "text/html": "<pre style=\"white-space:pre;overflow-x:auto;line-height:normal;font-family:Menlo,'DejaVu Sans Mono',consolas,'Courier New',monospace\"><span style=\"color: #008000; text-decoration-color: #008000\">🚶 </span> <span style=\"color: #008000; text-decoration-color: #008000; font-weight: bold\">Finishing 'slab_adj'...</span>\n</pre>\n",
          "text/plain": "\u001b[32m🚶 \u001b[0m \u001b[1;32mFinishing 'slab_adj'...\u001b[0m\n"
         },
         "metadata": {},
         "output_type": "display_data"
        }
       ]
      }
     },
     "7db969ef369f43a4b1b75fcd4a32b7bc": {
      "model_module": "@jupyter-widgets/base",
      "model_module_version": "1.2.0",
      "model_name": "LayoutModel",
      "state": {
       "_model_module": "@jupyter-widgets/base",
       "_model_module_version": "1.2.0",
       "_model_name": "LayoutModel",
       "_view_count": null,
       "_view_module": "@jupyter-widgets/base",
       "_view_module_version": "1.2.0",
       "_view_name": "LayoutView",
       "align_content": null,
       "align_items": null,
       "align_self": null,
       "border": null,
       "bottom": null,
       "display": null,
       "flex": null,
       "flex_flow": null,
       "grid_area": null,
       "grid_auto_columns": null,
       "grid_auto_flow": null,
       "grid_auto_rows": null,
       "grid_column": null,
       "grid_gap": null,
       "grid_row": null,
       "grid_template_areas": null,
       "grid_template_columns": null,
       "grid_template_rows": null,
       "height": null,
       "justify_content": null,
       "justify_items": null,
       "left": null,
       "margin": null,
       "max_height": null,
       "max_width": null,
       "min_height": null,
       "min_width": null,
       "object_fit": null,
       "object_position": null,
       "order": null,
       "overflow": null,
       "overflow_x": null,
       "overflow_y": null,
       "padding": null,
       "right": null,
       "top": null,
       "visibility": null,
       "width": null
      }
     },
     "867d102fdf794df5bed679b36e298930": {
      "model_module": "@jupyter-widgets/base",
      "model_module_version": "1.2.0",
      "model_name": "LayoutModel",
      "state": {
       "_model_module": "@jupyter-widgets/base",
       "_model_module_version": "1.2.0",
       "_model_name": "LayoutModel",
       "_view_count": null,
       "_view_module": "@jupyter-widgets/base",
       "_view_module_version": "1.2.0",
       "_view_name": "LayoutView",
       "align_content": null,
       "align_items": null,
       "align_self": null,
       "border": null,
       "bottom": null,
       "display": null,
       "flex": null,
       "flex_flow": null,
       "grid_area": null,
       "grid_auto_columns": null,
       "grid_auto_flow": null,
       "grid_auto_rows": null,
       "grid_column": null,
       "grid_gap": null,
       "grid_row": null,
       "grid_template_areas": null,
       "grid_template_columns": null,
       "grid_template_rows": null,
       "height": null,
       "justify_content": null,
       "justify_items": null,
       "left": null,
       "margin": null,
       "max_height": null,
       "max_width": null,
       "min_height": null,
       "min_width": null,
       "object_fit": null,
       "object_position": null,
       "order": null,
       "overflow": null,
       "overflow_x": null,
       "overflow_y": null,
       "padding": null,
       "right": null,
       "top": null,
       "visibility": null,
       "width": null
      }
     },
     "98f353a9c3b64d628c3d2fb8715af9bd": {
      "model_module": "@jupyter-widgets/base",
      "model_module_version": "1.2.0",
      "model_name": "LayoutModel",
      "state": {
       "_model_module": "@jupyter-widgets/base",
       "_model_module_version": "1.2.0",
       "_model_name": "LayoutModel",
       "_view_count": null,
       "_view_module": "@jupyter-widgets/base",
       "_view_module_version": "1.2.0",
       "_view_name": "LayoutView",
       "align_content": null,
       "align_items": null,
       "align_self": null,
       "border": null,
       "bottom": null,
       "display": null,
       "flex": null,
       "flex_flow": null,
       "grid_area": null,
       "grid_auto_columns": null,
       "grid_auto_flow": null,
       "grid_auto_rows": null,
       "grid_column": null,
       "grid_gap": null,
       "grid_row": null,
       "grid_template_areas": null,
       "grid_template_columns": null,
       "grid_template_rows": null,
       "height": null,
       "justify_content": null,
       "justify_items": null,
       "left": null,
       "margin": null,
       "max_height": null,
       "max_width": null,
       "min_height": null,
       "min_width": null,
       "object_fit": null,
       "object_position": null,
       "order": null,
       "overflow": null,
       "overflow_x": null,
       "overflow_y": null,
       "padding": null,
       "right": null,
       "top": null,
       "visibility": null,
       "width": null
      }
     },
     "a28542d1053f45e3b3a0980c45a46201": {
      "model_module": "@jupyter-widgets/base",
      "model_module_version": "1.2.0",
      "model_name": "LayoutModel",
      "state": {
       "_model_module": "@jupyter-widgets/base",
       "_model_module_version": "1.2.0",
       "_model_name": "LayoutModel",
       "_view_count": null,
       "_view_module": "@jupyter-widgets/base",
       "_view_module_version": "1.2.0",
       "_view_name": "LayoutView",
       "align_content": null,
       "align_items": null,
       "align_self": null,
       "border": null,
       "bottom": null,
       "display": null,
       "flex": null,
       "flex_flow": null,
       "grid_area": null,
       "grid_auto_columns": null,
       "grid_auto_flow": null,
       "grid_auto_rows": null,
       "grid_column": null,
       "grid_gap": null,
       "grid_row": null,
       "grid_template_areas": null,
       "grid_template_columns": null,
       "grid_template_rows": null,
       "height": null,
       "justify_content": null,
       "justify_items": null,
       "left": null,
       "margin": null,
       "max_height": null,
       "max_width": null,
       "min_height": null,
       "min_width": null,
       "object_fit": null,
       "object_position": null,
       "order": null,
       "overflow": null,
       "overflow_x": null,
       "overflow_y": null,
       "padding": null,
       "right": null,
       "top": null,
       "visibility": null,
       "width": null
      }
     },
     "a4c93e35f0684f60897dc0125d57722b": {
      "model_module": "@jupyter-widgets/output",
      "model_module_version": "1.0.0",
      "model_name": "OutputModel",
      "state": {
       "_dom_classes": [],
       "_model_module": "@jupyter-widgets/output",
       "_model_module_version": "1.0.0",
       "_model_name": "OutputModel",
       "_view_count": null,
       "_view_module": "@jupyter-widgets/output",
       "_view_module_version": "1.0.0",
       "_view_name": "OutputView",
       "layout": "IPY_MODEL_6bfa97f6a0384483a5f5af2282b838dc",
       "msg_id": "",
       "outputs": [
        {
         "data": {
          "text/html": "<pre style=\"white-space:pre;overflow-x:auto;line-height:normal;font-family:Menlo,'DejaVu Sans Mono',consolas,'Courier New',monospace\"><span style=\"color: #008000; text-decoration-color: #008000; font-weight: bold\">↓</span> <span style=\"color: #000080; text-decoration-color: #000080; font-weight: bold\">monitor_data.hdf5</span> <span style=\"color: #729c1f; text-decoration-color: #729c1f\">━━━━━━━━━━━━━━━━━━━━━━━━━━━━━━━</span> <span style=\"color: #800080; text-decoration-color: #800080\">100.0%</span> • <span style=\"color: #008000; text-decoration-color: #008000\">3.7/3.7 MB</span> • <span style=\"color: #800000; text-decoration-color: #800000\">31.2 MB/s</span> • <span style=\"color: #008080; text-decoration-color: #008080\">0:00:00</span>\n</pre>\n",
          "text/plain": "\u001b[1;32m↓\u001b[0m \u001b[1;34mmonitor_data.hdf5\u001b[0m \u001b[38;2;114;156;31m━━━━━━━━━━━━━━━━━━━━━━━━━━━━━━━\u001b[0m \u001b[35m100.0%\u001b[0m • \u001b[32m3.7/3.7 MB\u001b[0m • \u001b[31m31.2 MB/s\u001b[0m • \u001b[36m0:00:00\u001b[0m\n"
         },
         "metadata": {},
         "output_type": "display_data"
        }
       ]
      }
     },
     "be839924536442ab949370eb8b0ae8d4": {
      "model_module": "@jupyter-widgets/output",
      "model_module_version": "1.0.0",
      "model_name": "OutputModel",
      "state": {
       "_dom_classes": [],
       "_model_module": "@jupyter-widgets/output",
       "_model_module_version": "1.0.0",
       "_model_name": "OutputModel",
       "_view_count": null,
       "_view_module": "@jupyter-widgets/output",
       "_view_module_version": "1.0.0",
       "_view_name": "OutputView",
       "layout": "IPY_MODEL_ed18a99ca053424f90a86436e8f18887",
       "msg_id": "",
       "outputs": [
        {
         "data": {
          "text/html": "<pre style=\"white-space:pre;overflow-x:auto;line-height:normal;font-family:Menlo,'DejaVu Sans Mono',consolas,'Courier New',monospace\"><span style=\"color: #800000; text-decoration-color: #800000; font-weight: bold\">↑</span> <span style=\"color: #000080; text-decoration-color: #000080; font-weight: bold\">simulation.json</span> <span style=\"color: #729c1f; text-decoration-color: #729c1f\">━━━━━━━━━━━━━━━━━━━━━━━━━━━━━━━━━━━━━━━━</span> <span style=\"color: #800080; text-decoration-color: #800080\">100.0%</span> • <span style=\"color: #008000; text-decoration-color: #008000\">5.6/5.6 kB</span> • <span style=\"color: #800000; text-decoration-color: #800000\">?</span> • <span style=\"color: #008080; text-decoration-color: #008080\">0:00:00</span>\n</pre>\n",
          "text/plain": "\u001b[1;31m↑\u001b[0m \u001b[1;34msimulation.json\u001b[0m \u001b[38;2;114;156;31m━━━━━━━━━━━━━━━━━━━━━━━━━━━━━━━━━━━━━━━━\u001b[0m \u001b[35m100.0%\u001b[0m • \u001b[32m5.6/5.6 kB\u001b[0m • \u001b[31m?\u001b[0m • \u001b[36m0:00:00\u001b[0m\n"
         },
         "metadata": {},
         "output_type": "display_data"
        }
       ]
      }
     },
     "d78b8e33b2094545835d83ef2d9d3875": {
      "model_module": "@jupyter-widgets/base",
      "model_module_version": "1.2.0",
      "model_name": "LayoutModel",
      "state": {
       "_model_module": "@jupyter-widgets/base",
       "_model_module_version": "1.2.0",
       "_model_name": "LayoutModel",
       "_view_count": null,
       "_view_module": "@jupyter-widgets/base",
       "_view_module_version": "1.2.0",
       "_view_name": "LayoutView",
       "align_content": null,
       "align_items": null,
       "align_self": null,
       "border": null,
       "bottom": null,
       "display": null,
       "flex": null,
       "flex_flow": null,
       "grid_area": null,
       "grid_auto_columns": null,
       "grid_auto_flow": null,
       "grid_auto_rows": null,
       "grid_column": null,
       "grid_gap": null,
       "grid_row": null,
       "grid_template_areas": null,
       "grid_template_columns": null,
       "grid_template_rows": null,
       "height": null,
       "justify_content": null,
       "justify_items": null,
       "left": null,
       "margin": null,
       "max_height": null,
       "max_width": null,
       "min_height": null,
       "min_width": null,
       "object_fit": null,
       "object_position": null,
       "order": null,
       "overflow": null,
       "overflow_x": null,
       "overflow_y": null,
       "padding": null,
       "right": null,
       "top": null,
       "visibility": null,
       "width": null
      }
     },
     "d840e9e3a95d477b853596879604c4f9": {
      "model_module": "@jupyter-widgets/output",
      "model_module_version": "1.0.0",
      "model_name": "OutputModel",
      "state": {
       "_dom_classes": [],
       "_model_module": "@jupyter-widgets/output",
       "_model_module_version": "1.0.0",
       "_model_name": "OutputModel",
       "_view_count": null,
       "_view_module": "@jupyter-widgets/output",
       "_view_module_version": "1.0.0",
       "_view_name": "OutputView",
       "layout": "IPY_MODEL_0334fcf63b5946c2ac98665205f6c74c",
       "msg_id": "",
       "outputs": [
        {
         "data": {
          "text/html": "<pre style=\"white-space:pre;overflow-x:auto;line-height:normal;font-family:Menlo,'DejaVu Sans Mono',consolas,'Courier New',monospace\"><span style=\"color: #008000; text-decoration-color: #008000\">🏃 </span> <span style=\"color: #008000; text-decoration-color: #008000; font-weight: bold\">Finishing 'slab_fwd'...</span>\n</pre>\n",
          "text/plain": "\u001b[32m🏃 \u001b[0m \u001b[1;32mFinishing 'slab_fwd'...\u001b[0m\n"
         },
         "metadata": {},
         "output_type": "display_data"
        }
       ]
      }
     },
     "dd9b2213d27e43dca16f8a833ef9eb33": {
      "model_module": "@jupyter-widgets/base",
      "model_module_version": "1.2.0",
      "model_name": "LayoutModel",
      "state": {
       "_model_module": "@jupyter-widgets/base",
       "_model_module_version": "1.2.0",
       "_model_name": "LayoutModel",
       "_view_count": null,
       "_view_module": "@jupyter-widgets/base",
       "_view_module_version": "1.2.0",
       "_view_name": "LayoutView",
       "align_content": null,
       "align_items": null,
       "align_self": null,
       "border": null,
       "bottom": null,
       "display": null,
       "flex": null,
       "flex_flow": null,
       "grid_area": null,
       "grid_auto_columns": null,
       "grid_auto_flow": null,
       "grid_auto_rows": null,
       "grid_column": null,
       "grid_gap": null,
       "grid_row": null,
       "grid_template_areas": null,
       "grid_template_columns": null,
       "grid_template_rows": null,
       "height": null,
       "justify_content": null,
       "justify_items": null,
       "left": null,
       "margin": null,
       "max_height": null,
       "max_width": null,
       "min_height": null,
       "min_width": null,
       "object_fit": null,
       "object_position": null,
       "order": null,
       "overflow": null,
       "overflow_x": null,
       "overflow_y": null,
       "padding": null,
       "right": null,
       "top": null,
       "visibility": null,
       "width": null
      }
     },
     "ebe050bc334e46b7aae6f5e238c2b9d2": {
      "model_module": "@jupyter-widgets/output",
      "model_module_version": "1.0.0",
      "model_name": "OutputModel",
      "state": {
       "_dom_classes": [],
       "_model_module": "@jupyter-widgets/output",
       "_model_module_version": "1.0.0",
       "_model_name": "OutputModel",
       "_view_count": null,
       "_view_module": "@jupyter-widgets/output",
       "_view_module_version": "1.0.0",
       "_view_name": "OutputView",
       "layout": "IPY_MODEL_7db969ef369f43a4b1b75fcd4a32b7bc",
       "msg_id": "",
       "outputs": [
        {
         "data": {
          "text/html": "<pre style=\"white-space:pre;overflow-x:auto;line-height:normal;font-family:Menlo,'DejaVu Sans Mono',consolas,'Courier New',monospace\"><span style=\"color: #008000; text-decoration-color: #008000; font-weight: bold\">↓</span> <span style=\"color: #000080; text-decoration-color: #000080; font-weight: bold\">monitor_data.hdf5</span> <span style=\"color: #729c1f; text-decoration-color: #729c1f\">━━━━━━━━━━━━━━━━━━━━━━━━━━━━━━━</span> <span style=\"color: #800080; text-decoration-color: #800080\">100.0%</span> • <span style=\"color: #008000; text-decoration-color: #008000\">3.7/3.7 MB</span> • <span style=\"color: #800000; text-decoration-color: #800000\">26.4 MB/s</span> • <span style=\"color: #008080; text-decoration-color: #008080\">0:00:00</span>\n</pre>\n",
          "text/plain": "\u001b[1;32m↓\u001b[0m \u001b[1;34mmonitor_data.hdf5\u001b[0m \u001b[38;2;114;156;31m━━━━━━━━━━━━━━━━━━━━━━━━━━━━━━━\u001b[0m \u001b[35m100.0%\u001b[0m • \u001b[32m3.7/3.7 MB\u001b[0m • \u001b[31m26.4 MB/s\u001b[0m • \u001b[36m0:00:00\u001b[0m\n"
         },
         "metadata": {},
         "output_type": "display_data"
        }
       ]
      }
     },
     "ed18a99ca053424f90a86436e8f18887": {
      "model_module": "@jupyter-widgets/base",
      "model_module_version": "1.2.0",
      "model_name": "LayoutModel",
      "state": {
       "_model_module": "@jupyter-widgets/base",
       "_model_module_version": "1.2.0",
       "_model_name": "LayoutModel",
       "_view_count": null,
       "_view_module": "@jupyter-widgets/base",
       "_view_module_version": "1.2.0",
       "_view_name": "LayoutView",
       "align_content": null,
       "align_items": null,
       "align_self": null,
       "border": null,
       "bottom": null,
       "display": null,
       "flex": null,
       "flex_flow": null,
       "grid_area": null,
       "grid_auto_columns": null,
       "grid_auto_flow": null,
       "grid_auto_rows": null,
       "grid_column": null,
       "grid_gap": null,
       "grid_row": null,
       "grid_template_areas": null,
       "grid_template_columns": null,
       "grid_template_rows": null,
       "height": null,
       "justify_content": null,
       "justify_items": null,
       "left": null,
       "margin": null,
       "max_height": null,
       "max_width": null,
       "min_height": null,
       "min_width": null,
       "object_fit": null,
       "object_position": null,
       "order": null,
       "overflow": null,
       "overflow_x": null,
       "overflow_y": null,
       "padding": null,
       "right": null,
       "top": null,
       "visibility": null,
       "width": null
      }
     }
    },
    "version_major": 2,
    "version_minor": 0
   }
  }
 },
 "nbformat": 4,
 "nbformat_minor": 5
}<|MERGE_RESOLUTION|>--- conflicted
+++ resolved
@@ -7,11 +7,8 @@
    "source": [
     "# Adjoint analysis of a multi-layer slab\n",
     "\n",
-<<<<<<< HEAD
-=======
     "> To install the `jax` module required for this feature, we recommend running `pip install \"tidy3d[jax]\"`.\n",
     "\n",
->>>>>>> b6a0d8b9
     "In this notebook, we will show how to use the adjoint plugin for `DiffractionMonitor` outputs and also check the gradient values against gradients obtained using transfer matrix method (TMM) to validate their accuracy for a multilayer slab problem."
    ]
   },
