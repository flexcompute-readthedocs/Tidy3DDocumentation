--- conflicted
+++ resolved
@@ -1014,17 +1014,12 @@
             sub_element = current_dict[final_key]
             if isinstance(sub_element, DataArray):
                 current_dict[final_key] = sub_element.copy(deep=False, data=x)
-<<<<<<< HEAD
-                if AUTOGRAD_KEY in sub_element.attrs:
-                    current_dict[final_key].attrs[AUTOGRAD_KEY] = x
-=======
                 if isbox(x):
                     current_dict[final_key].attrs[AUTOGRAD_KEY] = x
 
                 elif AUTOGRAD_KEY in current_dict[final_key].attrs:
                     current_dict[final_key].attrs.pop(AUTOGRAD_KEY)
 
->>>>>>> 526f04f6
             else:
                 current_dict[final_key] = x
 
