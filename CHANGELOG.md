--- conflicted
+++ resolved
@@ -5,7 +5,6 @@
 
 ## [Unreleased]
 
-<<<<<<< HEAD
 ### Added
 - `tidy3d.plugins.design` tool to explore user-defined design spaces.
 - `ModeData.dispersion` and `ModeSolverData.dispersion` are calculated together with the group index.
@@ -19,17 +18,11 @@
 - `poetry` based installation. Removal of `setup.py` and `requirements.txt`.
 - Upgrade to sphinx 6 for the documentation build, and change of theme.
 - Remote mode solver web api automatically reduces the associated `Simulation` object to the mode solver plane before uploading it to server.
-
-### Fixed
-
-
-### Changed
 - All solver output is now compressed. However, it is automatically unpacked to the same `simulation_data.hdf5` by default when loading simulation data from the server.
 - Internal refactor of `adjoint` plugin to separate `jax`-traced fields from regular `tidy3d` fields.
 
 ### Fixed
 
-=======
 ## [2.5.1] - 2024-01-08
 
 ### Added
@@ -46,7 +39,6 @@
 
 ### Fixed
 - Error in automatic grid generation in specific cases with multiple thin structures.
->>>>>>> 366c6672
 
 ## [2.5.0] - 2023-12-13
 
