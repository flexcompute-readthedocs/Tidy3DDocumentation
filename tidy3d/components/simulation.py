"""Container holding all information about simulation and its components"""

from __future__ import annotations

import math
import pathlib
from abc import ABC, abstractmethod
from typing import Dict, List, Set, Tuple, Union

import autograd.numpy as np
import matplotlib as mpl
import pydantic.v1 as pydantic
import xarray as xr

from ..constants import C_0, SECOND, fp_eps, inf
from ..exceptions import SetupError, Tidy3dError, Tidy3dImportError, ValidationError
from ..log import log
from ..updater import Updater
from .base import cached_property, skip_if_fields_missing
from .base_sim.simulation import AbstractSimulation
from .boundary import (
    PML,
    Absorber,
    AbsorberSpec,
    BlochBoundary,
    Boundary,
    BoundarySpec,
    PECBoundary,
    Periodic,
    PMCBoundary,
    StablePML,
)
from .data.dataset import CustomSpatialDataType, Dataset
from .geometry.base import Box, Geometry
from .geometry.mesh import TriangleMesh
from .geometry.utils import flatten_groups, traverse_geometries
from .geometry.utils_2d import get_bounds, get_thickened_geom, snap_coordinate_to_grid, subdivide
from .grid.grid import Coords, Coords1D, Grid
from .grid.grid_spec import AutoGrid, GridSpec, UniformGrid
from .lumped_element import LumpedElementType
from .medium import (
    AbstractCustomMedium,
    AbstractMedium,
    AbstractPerturbationMedium,
    AnisotropicMedium,
    FullyAnisotropicMedium,
    Medium,
    Medium2D,
    MediumType,
    MediumType3D,
)
from .monitor import (
    AbstractFieldProjectionMonitor,
    AbstractModeMonitor,
    DiffractionMonitor,
    FieldMonitor,
    FieldProjectionAngleMonitor,
    FieldProjectionCartesianMonitor,
    FieldProjectionKSpaceMonitor,
    FieldTimeMonitor,
    FreqMonitor,
    ModeMonitor,
    Monitor,
    MonitorType,
    PermittivityMonitor,
    SurfaceIntegrationMonitor,
    TimeMonitor,
)
from .run_time_spec import RunTimeSpec
from .scene import MAX_NUM_MEDIUMS, Scene
from .source import (
    TFSF,
    AstigmaticGaussianBeam,
    ContinuousWave,
    CustomCurrentSource,
    CustomFieldSource,
    CustomSourceTime,
    GaussianBeam,
    ModeSource,
    PlaneWave,
    Source,
    SourceType,
)
from .structure import MeshOverrideStructure, Structure
from .subpixel_spec import SubpixelSpec
from .types import TYPE_TAG_STR, Ax, Axis, FreqBound, InterpMethod, Literal, Symmetry, annotate_type
from .validators import assert_objects_in_sim_bounds, validate_mode_objects_symmetry
from .viz import (
    PlotParams,
    add_ax_if_none,
    equal_aspect,
    plot_params_bloch,
    plot_params_override_structures,
    plot_params_pec,
    plot_params_pmc,
    plot_params_pml,
    plot_sim_3d,
)

try:
    gdstk_available = True
    import gdstk
except ImportError:
    gdstk_available = False

try:
    gdspy_available = True
    import gdspy
except ImportError:
    gdspy_available = False

# minimum number of grid points allowed per central wavelength in a medium
MIN_GRIDS_PER_WVL = 6.0

# maximum number of sources
MAX_NUM_SOURCES = 1000

# restrictions on simulation number of cells and number of time steps
MAX_TIME_STEPS = 1e7
WARN_TIME_STEPS = 1e6
MAX_GRID_CELLS = 20e9
MAX_CELLS_TIMES_STEPS = 1e16

# monitor warnings and restrictions
MAX_TIME_MONITOR_STEPS = 5000  # does not apply to 0D monitors
WARN_MONITOR_DATA_SIZE_GB = 10
MAX_MONITOR_INTERNAL_DATA_SIZE_GB = 50
MAX_SIMULATION_DATA_SIZE_GB = 50
WARN_MODE_NUM_CELLS = 1e5

# number of grid cells at which we warn about slow Simulation.epsilon()
NUM_CELLS_WARN_EPSILON = 100_000_000
# number of structures at which we warn about slow Simulation.epsilon()
NUM_STRUCTURES_WARN_EPSILON = 10_000

# height of the PML plotting boxes along any dimensions where sim.size[dim] == 0
PML_HEIGHT_FOR_0_DIMS = inf


class AbstractYeeGridSimulation(AbstractSimulation, ABC):
    """
    Abstract class for a simulation involving electromagnetic fields defined on a Yee grid.
    """

    lumped_elements: Tuple[LumpedElementType, ...] = pydantic.Field(
        (),
        title="Lumped Elements",
        description="Tuple of lumped elements in the simulation. "
        "Note: only :class:`tidy3d.LumpedResistor` is supported currently.",
    )
    """
    Tuple of lumped elements in the simulation.
    """

    grid_spec: GridSpec = pydantic.Field(
        GridSpec(),
        title="Grid Specification",
        description="Specifications for the simulation grid along each of the three directions.",
    )
    """
    Specifications for the simulation grid along each of the three directions.

    Example
    -------
    Simple application reference:

    .. code-block:: python

         Simulation(
            ...
             grid_spec=GridSpec(
                grid_x = AutoGrid(min_steps_per_wvl = 20),
                grid_y = AutoGrid(min_steps_per_wvl = 20),
                grid_z = AutoGrid(min_steps_per_wvl = 20)
            ),
            ...
         )

    See Also
    --------

    :class:`GridSpec`
        Collective grid specification for all three dimensions.

    :class:`UniformGrid`
        Uniform 1D grid.

    :class:`AutoGrid`
        Specification for non-uniform grid along a given dimension.

    **Notebooks:**
        * `Using automatic nonuniform meshing <../../notebooks/AutoGrid.html>`_
    """

    subpixel: Union[bool, SubpixelSpec] = pydantic.Field(
        SubpixelSpec(),
        title="Subpixel Averaging",
        description="Apply subpixel averaging methods of the permittivity on structure interfaces "
        "to result in much higher accuracy for a given grid size. Supply a :class:`SubpixelSpec` "
        "to this field to select subpixel averaging methods separately on dielectric, metal, and "
        "PEC material interfaces. Alternatively, user may supply a boolean value: "
        "``True`` to apply the default subpixel averaging methods corresponding to ``SubpixelSpec()`` "
        ", or ``False`` to apply staircasing.",
    )

    simulation_type: Literal["autograd_fwd", "autograd_bwd", None] = pydantic.Field(
        None,
        title="Simulation Type",
        description="Tag used internally to distinguish types of simulations for "
        "``autograd`` gradient processing.",
    )

    """
    Supply :class:`SubpixelSpec` to select subpixel averaging methods separately for dielectric, metal, and
    PEC material interfaces. Alternatively, supply ``True`` to use default subpixel averaging methods,
    or ``False`` to staircase all structure interfaces.

    **1D Illustration**

    For example, in the image below, two silicon slabs with thicknesses 150nm and 175nm centered in a grid with
    spatial discretization :math:`\\Delta z = 25\\text{nm}` compute the effective permittivity of each grid point as the
    average permittivity between the grid points. A simplified equation based on the ratio :math:`\\eta` between the
    permittivity of the two materials at the interface in this case:

    .. math::

        \\epsilon_{eff} = \\eta \\epsilon_{si} + (1 - \\eta) \\epsilon_{air}

    .. TODO check the actual implementation to be accurate here.

    .. image:: ../../_static/img/subpixel_permittivity_1d.png

    However, in this 1D case, this averaging is accurate because the dominant electric field is parallel to the
    dielectric grid points.

    You can learn more about the subpixel averaging derivation from Maxwell's equations in 1D in this lecture:
    `Introduction to subpixel averaging <https://www.flexcompute.com/fdtd101/Lecture-10-Introduction-to-subpixel
    -averaging/>`_.

    **2D & 3D Usage Caveats**

    *   In 2D, the subpixel averaging implementation depends on the polarization (:math:`s` or :math:`p`)  of the
        incident electric field on the interface.

    *   In 3D, the subpixel averaging is implemented with tensorial averaging due to arbitrary surface and field
        spatial orientations.


    See Also
    --------

    **Lectures:**
        *  `Introduction to subpixel averaging <https://www.flexcompute.com/fdtd101/Lecture-10-Introduction-to-subpixel-averaging/>`_
        *  `Dielectric constant assignment on Yee grids <https://www.flexcompute.com/fdtd101/Lecture-9-Dielectric-constant-assignment-on-Yee-grids/>`_
    """

    @pydantic.validator("lumped_elements", always=True)
    @skip_if_fields_missing(["structures"])
    def _validate_num_lumped_elements(cls, val, values):
        """Error if too many lumped elements present."""

        if val is None:
            return val
        structures = values.get("structures")
        mediums = {structure.medium for structure in structures}
        total_num_mediums = len(val) + len(mediums)
        if total_num_mediums > MAX_NUM_MEDIUMS:
            raise ValidationError(
                f"Tidy3D only supports {MAX_NUM_MEDIUMS} distinct lumped elements and structures."
                f"{total_num_mediums} were supplied."
            )

        return val

    @pydantic.validator("lumped_elements")
    @skip_if_fields_missing(["size"])
    def _check_3d_simulation_with_lumped_elements(cls, val, values):
        """Error if Simulation contained lumped elements and is not a 3D simulation"""
        size = values.get("size")
        if val and size.count(0.0) > 0:
            raise ValidationError(
                f"'{cls.__name__}' must be a 3D simulation when a 'LumpedElement' is present."
            )
        return val

    @pydantic.validator("grid_spec", always=True)
    @abstractmethod
    def _validate_auto_grid_wavelength(cls, val, values):
        """Check that wavelength can be defined if there is auto grid spec."""
        pass

    def _monitor_num_cells(self, monitor: Monitor) -> int:
        """Total number of cells included in monitor based on simulation grid."""

        def num_cells_in_monitor(monitor: Monitor) -> int:
            """Get the number of measurement cells in a monitor given the simulation grid and
            downsampling."""
            if not self.intersects(monitor):
                # Monitor is outside of simulation domain; can happen e.g. for integration surfaces
                return 0
            num_cells = self.discretize_monitor(monitor).num_cells
            # take monitor downsampling into account
            num_cells = monitor.downsampled_num_cells(num_cells)
            return np.prod(np.array(num_cells, dtype=np.int64))

        if isinstance(monitor, SurfaceIntegrationMonitor):
            return sum(num_cells_in_monitor(mnt) for mnt in monitor.integration_surfaces)
        return num_cells_in_monitor(monitor)

    @cached_property
    def _subpixel(self) -> SubpixelSpec:
        """Subpixel averaging method evaluated based on self.subpixel."""
        if isinstance(self.subpixel, SubpixelSpec):
            return self.subpixel

        # self.subpixel is boolean
        # 1) if it's true, use the default dielectric=True, metal=Staircasing, PEC=Benkler
        if self.subpixel:
            return SubpixelSpec()
        # 2) if it's false, apply staircasing on all material boundaries
        return SubpixelSpec.staircasing()

    @equal_aspect
    @add_ax_if_none
    def plot(
        self,
        x: float = None,
        y: float = None,
        z: float = None,
        ax: Ax = None,
        source_alpha: float = None,
        monitor_alpha: float = None,
        lumped_element_alpha: float = None,
        hlim: Tuple[float, float] = None,
        vlim: Tuple[float, float] = None,
        **patch_kwargs,
    ) -> Ax:
        """Plot each of simulation's components on a plane defined by one nonzero x,y,z coordinate.

        Parameters
        ----------
        x : float = None
            position of plane in x direction, only one of x, y, z must be specified to define plane.
        y : float = None
            position of plane in y direction, only one of x, y, z must be specified to define plane.
        z : float = None
            position of plane in z direction, only one of x, y, z must be specified to define plane.
        source_alpha : float = None
            Opacity of the sources. If ``None``, uses Tidy3d default.
        monitor_alpha : float = None
            Opacity of the monitors. If ``None``, uses Tidy3d default.
        lumped_element_alpha : float = None
            Opacity of the lumped elements. If ``None``, uses Tidy3d default.
        ax : matplotlib.axes._subplots.Axes = None
            Matplotlib axes to plot on, if not specified, one is created.
        hlim : Tuple[float, float] = None
            The x range if plotting on xy or xz planes, y range if plotting on yz plane.
        vlim : Tuple[float, float] = None
            The z range if plotting on xz or yz planes, y plane if plotting on xy plane.

        Returns
        -------
        matplotlib.axes._subplots.Axes
            The supplied or created matplotlib axes.

        See Also
        ---------

        **Notebooks**
            * `Visualizing geometries in Tidy3D: Plotting Materials <../../notebooks/VizSimulation.html#Plotting-Materials>`_

        """
        hlim, vlim = Scene._get_plot_lims(
            bounds=self.simulation_bounds, x=x, y=y, z=z, hlim=hlim, vlim=vlim
        )

        ax = self.plot_structures(ax=ax, x=x, y=y, z=z, hlim=hlim, vlim=vlim)
        ax = self.plot_sources(ax=ax, x=x, y=y, z=z, hlim=hlim, vlim=vlim, alpha=source_alpha)
        ax = self.plot_monitors(ax=ax, x=x, y=y, z=z, hlim=hlim, vlim=vlim, alpha=monitor_alpha)
        ax = self.plot_lumped_elements(
            ax=ax, x=x, y=y, z=z, hlim=hlim, vlim=vlim, alpha=lumped_element_alpha
        )
        ax = self.plot_symmetries(ax=ax, x=x, y=y, z=z, hlim=hlim, vlim=vlim)
        ax = self.plot_pml(ax=ax, x=x, y=y, z=z, hlim=hlim, vlim=vlim)
        ax = Scene._set_plot_bounds(
            bounds=self.simulation_bounds, ax=ax, x=x, y=y, z=z, hlim=hlim, vlim=vlim
        )
        ax = self.plot_boundaries(ax=ax, x=x, y=y, z=z)
        return ax

    @equal_aspect
    @add_ax_if_none
    def plot_eps(
        self,
        x: float = None,
        y: float = None,
        z: float = None,
        freq: float = None,
        alpha: float = None,
        source_alpha: float = None,
        monitor_alpha: float = None,
        lumped_element_alpha: float = None,
        hlim: Tuple[float, float] = None,
        vlim: Tuple[float, float] = None,
        ax: Ax = None,
    ) -> Ax:
        """Plot each of simulation's components on a plane defined by one nonzero x,y,z coordinate.
        The permittivity is plotted in grayscale based on its value at the specified frequency.

        Parameters
        ----------
        x : float = None
            position of plane in x direction, only one of x, y, z must be specified to define plane.
        y : float = None
            position of plane in y direction, only one of x, y, z must be specified to define plane.
        z : float = None
            position of plane in z direction, only one of x, y, z must be specified to define plane.
        freq : float = None
            Frequency to evaluate the relative permittivity of all mediums.
            If not specified, evaluates at infinite frequency.
        alpha : float = None
            Opacity of the structures being plotted.
            Defaults to the structure default alpha.
        source_alpha : float = None
            Opacity of the sources. If ``None``, uses Tidy3d default.
        monitor_alpha : float = None
            Opacity of the monitors. If ``None``, uses Tidy3d default.
        lumped_element_alpha : float = None
            Opacity of the lumped elements. If ``None``, uses Tidy3d default.
        ax : matplotlib.axes._subplots.Axes = None
            Matplotlib axes to plot on, if not specified, one is created.
        hlim : Tuple[float, float] = None
            The x range if plotting on xy or xz planes, y range if plotting on yz plane.
        vlim : Tuple[float, float] = None
            The z range if plotting on xz or yz planes, y plane if plotting on xy plane.

        Returns
        -------
        matplotlib.axes._subplots.Axes
            The supplied or created matplotlib axes.

        See Also
        ---------

        **Notebooks**
            * `Visualizing geometries in Tidy3D: Plotting Permittivity <../../notebooks/VizSimulation.html#Plotting-Permittivity>`_
        """

        hlim, vlim = Scene._get_plot_lims(
            bounds=self.simulation_bounds, x=x, y=y, z=z, hlim=hlim, vlim=vlim
        )

        ax = self.plot_structures_eps(
            freq=freq,
            cbar=True,
            alpha=alpha,
            ax=ax,
            x=x,
            y=y,
            z=z,
            hlim=hlim,
            vlim=vlim,
        )
        ax = self.plot_sources(ax=ax, x=x, y=y, z=z, hlim=hlim, vlim=vlim, alpha=source_alpha)
        ax = self.plot_monitors(ax=ax, x=x, y=y, z=z, hlim=hlim, vlim=vlim, alpha=monitor_alpha)
        ax = self.plot_lumped_elements(
            ax=ax, x=x, y=y, z=z, hlim=hlim, vlim=vlim, alpha=lumped_element_alpha
        )
        ax = self.plot_symmetries(ax=ax, x=x, y=y, z=z, hlim=hlim, vlim=vlim)
        ax = self.plot_pml(ax=ax, x=x, y=y, z=z, hlim=hlim, vlim=vlim)
        ax = Scene._set_plot_bounds(
            bounds=self.simulation_bounds, ax=ax, x=x, y=y, z=z, hlim=hlim, vlim=vlim
        )
        ax = self.plot_boundaries(ax=ax, x=x, y=y, z=z)
        return ax

    @equal_aspect
    @add_ax_if_none
    def plot_structures_eps(
        self,
        x: float = None,
        y: float = None,
        z: float = None,
        freq: float = None,
        alpha: float = None,
        cbar: bool = True,
        reverse: bool = False,
        ax: Ax = None,
        hlim: Tuple[float, float] = None,
        vlim: Tuple[float, float] = None,
    ) -> Ax:
        """Plot each of simulation's structures on a plane defined by one nonzero x,y,z coordinate.
        The permittivity is plotted in grayscale based on its value at the specified frequency.

        Parameters
        ----------
        x : float = None
            position of plane in x direction, only one of x, y, z must be specified to define plane.
        y : float = None
            position of plane in y direction, only one of x, y, z must be specified to define plane.
        z : float = None
            position of plane in z direction, only one of x, y, z must be specified to define plane.
        freq : float = None
            Frequency to evaluate the relative permittivity of all mediums.
            If not specified, evaluates at infinite frequency.
        reverse : bool = False
            If ``False``, the highest permittivity is plotted in black.
            If ``True``, it is plotteed in white (suitable for black backgrounds).
        cbar : bool = True
            Whether to plot a colorbar for the relative permittivity.
        alpha : float = None
            Opacity of the structures being plotted.
            Defaults to the structure default alpha.
        ax : matplotlib.axes._subplots.Axes = None
            Matplotlib axes to plot on, if not specified, one is created.
        hlim : Tuple[float, float] = None
            The x range if plotting on xy or xz planes, y range if plotting on yz plane.
        vlim : Tuple[float, float] = None
            The z range if plotting on xz or yz planes, y plane if plotting on xy plane.

        Returns
        -------
        matplotlib.axes._subplots.Axes
            The supplied or created matplotlib axes.
        """

        hlim, vlim = Scene._get_plot_lims(
            bounds=self.simulation_bounds, x=x, y=y, z=z, hlim=hlim, vlim=vlim
        )

        return self.scene.plot_structures_eps(
            freq=freq,
            cbar=cbar,
            alpha=alpha,
            ax=ax,
            x=x,
            y=y,
            z=z,
            hlim=hlim,
            vlim=vlim,
            grid=self.grid,
            reverse=reverse,
        )

    @equal_aspect
    @add_ax_if_none
    def plot_pml(
        self,
        x: float = None,
        y: float = None,
        z: float = None,
        hlim: Tuple[float, float] = None,
        vlim: Tuple[float, float] = None,
        ax: Ax = None,
    ) -> Ax:
        """Plot each of simulation's absorbing boundaries
        on a plane defined by one nonzero x,y,z coordinate.

        Parameters
        ----------
        x : float = None
            position of plane in x direction, only one of x, y, z must be specified to define plane.
        y : float = None
            position of plane in y direction, only one of x, y, z must be specified to define plane.
        z : float = None
            position of plane in z direction, only one of x, y, z must be specified to define plane
        hlim : Tuple[float, float] = None
            The x range if plotting on xy or xz planes, y range if plotting on yz plane.
        vlim : Tuple[float, float] = None
            The z range if plotting on xz or yz planes, y plane if plotting on xy plane.
        ax : matplotlib.axes._subplots.Axes = None
            Matplotlib axes to plot on, if not specified, one is created.

        Returns
        -------
        matplotlib.axes._subplots.Axes
            The supplied or created matplotlib axes.
        """
        normal_axis, _ = self.parse_xyz_kwargs(x=x, y=y, z=z)
        pml_boxes = self._make_pml_boxes(normal_axis=normal_axis)
        for pml_box in pml_boxes:
            pml_box.plot(x=x, y=y, z=z, ax=ax, **plot_params_pml.to_kwargs())
        ax = Scene._set_plot_bounds(
            bounds=self.simulation_bounds, ax=ax, x=x, y=y, z=z, hlim=hlim, vlim=vlim
        )
        # Add the default axis labels, tick labels, and title
        ax = Box.add_ax_labels_and_title(
            ax=ax, x=x, y=y, z=z, plot_length_units=self.plot_length_units
        )
        return ax

    # candidate for removal in 3.0
    @cached_property
    def bounds_pml(self) -> Tuple[Tuple[float, float, float], Tuple[float, float, float]]:
        """Simulation bounds including the PML regions."""
        log.warning(
            "'Simulation.bounds_pml' will be removed in Tidy3D 3.0. "
            "Use 'Simulation.simulation_bounds' instead."
        )
        return self.simulation_bounds

    @cached_property
    def simulation_bounds(self) -> Tuple[Tuple[float, float, float], Tuple[float, float, float]]:
        """Simulation bounds including the PML regions."""
        pml_thick = self.pml_thicknesses
        bounds_in = self.bounds
        bounds_min = tuple((bmin - pml[0] for bmin, pml in zip(bounds_in[0], pml_thick)))
        bounds_max = tuple((bmax + pml[1] for bmax, pml in zip(bounds_in[1], pml_thick)))

        return (bounds_min, bounds_max)

    def _make_pml_boxes(self, normal_axis: Axis) -> List[Box]:
        """make a list of Box objects representing the pml to plot on plane."""
        pml_boxes = []
        pml_thicks = self.pml_thicknesses
        for pml_axis, num_layers_dim in enumerate(self.num_pml_layers):
            if pml_axis == normal_axis:
                continue
            for sign, pml_height, num_layers in zip((-1, 1), pml_thicks[pml_axis], num_layers_dim):
                if num_layers == 0:
                    continue
                pml_box = self._make_pml_box(pml_axis=pml_axis, pml_height=pml_height, sign=sign)
                pml_boxes.append(pml_box)
        return pml_boxes

    def _make_pml_box(self, pml_axis: Axis, pml_height: float, sign: int) -> Box:
        """Construct a :class:`.Box` representing an arborbing boundary to be plotted."""
        rmin, rmax = (list(bounds) for bounds in self.simulation_bounds)
        if sign == -1:
            rmax[pml_axis] = rmin[pml_axis] + pml_height
        else:
            rmin[pml_axis] = rmax[pml_axis] - pml_height
        pml_box = Box.from_bounds(rmin=rmin, rmax=rmax)

        # if any dimension of the sim has size 0, set the PML to a very small size along that dim
        new_size = list(pml_box.size)
        for dim_index, sim_size in enumerate(self.size):
            if sim_size == 0.0:
                new_size[dim_index] = PML_HEIGHT_FOR_0_DIMS
        pml_box = pml_box.updated_copy(size=new_size)

        return pml_box

    # candidate for removal in 3.0
    def eps_bounds(self, freq: float = None) -> Tuple[float, float]:
        """Compute range of (real) permittivity present in the simulation at frequency "freq"."""

        log.warning(
            "'Simulation.eps_bounds()' will be removed in Tidy3D 3.0. "
            "Use 'Simulation.scene.eps_bounds()' instead."
        )
        return self.scene.eps_bounds(freq=freq)

    @cached_property
    def pml_thicknesses(self) -> List[Tuple[float, float]]:
        """Thicknesses (um) of absorbers in all three axes and directions (-, +)

        Returns
        -------
        List[Tuple[float, float]]
            List containing the absorber thickness (micron) in - and + boundaries.
        """
        num_layers = self.num_pml_layers
        pml_thicknesses = []
        for num_layer, boundaries in zip(num_layers, self.grid.boundaries.to_list):
            thick_l = boundaries[num_layer[0]] - boundaries[0]
            thick_r = boundaries[-1] - boundaries[-1 - num_layer[1]]
            pml_thicknesses.append((thick_l, thick_r))

        return pml_thicknesses

    @equal_aspect
    @add_ax_if_none
    def plot_lumped_elements(
        self,
        x: float = None,
        y: float = None,
        z: float = None,
        hlim: Tuple[float, float] = None,
        vlim: Tuple[float, float] = None,
        alpha: float = None,
        ax: Ax = None,
    ) -> Ax:
        """Plot each of simulation's lumped elements on a plane defined by one
        nonzero x,y,z coordinate.

        Parameters
        ----------
        x : float = None
            position of plane in x direction, only one of x, y, z must be specified to define plane.
        y : float = None
            position of plane in y direction, only one of x, y, z must be specified to define plane.
        z : float = None
            position of plane in z direction, only one of x, y, z must be specified to define plane.
        hlim : Tuple[float, float] = None
            The x range if plotting on xy or xz planes, y range if plotting on yz plane.
        vlim : Tuple[float, float] = None
            The z range if plotting on xz or yz planes, y plane if plotting on xy plane.
        alpha : float = None
            Opacity of the lumped element, If ``None`` uses Tidy3d default.
        ax : matplotlib.axes._subplots.Axes = None
            Matplotlib axes to plot on, if not specified, one is created.

        Returns
        -------
        matplotlib.axes._subplots.Axes
            The supplied or created matplotlib axes.
        """
        bounds = self.bounds
        for element in self.lumped_elements:
            kwargs = element.plot_params.include_kwargs(alpha=alpha).to_kwargs()
            ax = element.to_structure.plot(x=x, y=y, z=z, ax=ax, sim_bounds=bounds, **kwargs)
        ax = Scene._set_plot_bounds(
            bounds=self.simulation_bounds, ax=ax, x=x, y=y, z=z, hlim=hlim, vlim=vlim
        )
        return ax

    @add_ax_if_none
    def plot_grid(
        self,
        x: float = None,
        y: float = None,
        z: float = None,
        ax: Ax = None,
        hlim: Tuple[float, float] = None,
        vlim: Tuple[float, float] = None,
        **kwargs,
    ) -> Ax:
        """Plot the cell boundaries as lines on a plane defined by one nonzero x,y,z coordinate.

        Parameters
        ----------
        x : float = None
            position of plane in x direction, only one of x, y, z must be specified to define plane.
        y : float = None
            position of plane in y direction, only one of x, y, z must be specified to define plane.
        z : float = None
            position of plane in z direction, only one of x, y, z must be specified to define plane.
        hlim : Tuple[float, float] = None
            The x range if plotting on xy or xz planes, y range if plotting on yz plane.
        vlim : Tuple[float, float] = None
            The z range if plotting on xz or yz planes, y plane if plotting on xy plane.
        ax : matplotlib.axes._subplots.Axes = None
            Matplotlib axes to plot on, if not specified, one is created.
        **kwargs
            Optional keyword arguments passed to the matplotlib ``LineCollection``.
            For details on accepted values, refer to
            `Matplotlib's documentation <https://tinyurl.com/2p97z4cn>`_.

        Returns
        -------
        matplotlib.axes._subplots.Axes
            The supplied or created matplotlib axes.
        """
        kwargs.setdefault("linewidth", 0.2)
        kwargs.setdefault("colors", "black")
        cell_boundaries = self.grid.boundaries
        axis, _ = self.parse_xyz_kwargs(x=x, y=y, z=z)
        _, (axis_x, axis_y) = self.pop_axis([0, 1, 2], axis=axis)
        boundaries_x = cell_boundaries.dict()["xyz"[axis_x]]
        boundaries_y = cell_boundaries.dict()["xyz"[axis_y]]
        _, (xmin, ymin) = self.pop_axis(self.simulation_bounds[0], axis=axis)
        _, (xmax, ymax) = self.pop_axis(self.simulation_bounds[1], axis=axis)
        segs_x = [((bound, ymin), (bound, ymax)) for bound in boundaries_x]
        line_segments_x = mpl.collections.LineCollection(segs_x, **kwargs)
        segs_y = [((xmin, bound), (xmax, bound)) for bound in boundaries_y]
        line_segments_y = mpl.collections.LineCollection(segs_y, **kwargs)

        # Plot grid
        ax.add_collection(line_segments_x)
        ax.add_collection(line_segments_y)

        # Plot bounding boxes of override structures
        plot_params = plot_params_override_structures.include_kwargs(
            linewidth=2 * kwargs["linewidth"], edgecolor=kwargs["colors"]
        )
        for structure in self.grid_spec.override_structures:
            bounds = list(zip(*structure.geometry.bounds))
            _, ((xmin, xmax), (ymin, ymax)) = structure.geometry.pop_axis(bounds, axis=axis)
            xmin, xmax, ymin, ymax = (self._evaluate_inf(v) for v in (xmin, xmax, ymin, ymax))
            rect = mpl.patches.Rectangle(
                xy=(xmin, ymin),
                width=(xmax - xmin),
                height=(ymax - ymin),
                **plot_params.to_kwargs(),
            )
            ax.add_patch(rect)

        # Plot snapping points
        for point in self.grid_spec.snapping_points:
            _, (x_point, y_point) = Geometry.pop_axis(point, axis=axis)
            x_point, y_point = (self._evaluate_inf(v) for v in (x_point, y_point))
            ax.scatter(x_point, y_point, color=plot_params.edgecolor)

        ax = Scene._set_plot_bounds(
            bounds=self.simulation_bounds, ax=ax, x=x, y=y, z=z, hlim=hlim, vlim=vlim
        )
        # Add the default axis labels, tick labels, and title
        ax = Box.add_ax_labels_and_title(
            ax=ax, x=x, y=y, z=z, plot_length_units=self.plot_length_units
        )
        return ax

    @equal_aspect
    @add_ax_if_none
    def plot_boundaries(
        self,
        x: float = None,
        y: float = None,
        z: float = None,
        ax: Ax = None,
        **kwargs,
    ) -> Ax:
        """Plot the simulation boundary conditions as lines on a plane
           defined by one nonzero x,y,z coordinate.

        Parameters
        ----------
        x : float = None
            position of plane in x direction, only one of x, y, z must be specified to define plane.
        y : float = None
            position of plane in y direction, only one of x, y, z must be specified to define plane.
        z : float = None
            position of plane in z direction, only one of x, y, z must be specified to define plane.
        ax : matplotlib.axes._subplots.Axes = None
            Matplotlib axes to plot on, if not specified, one is created.
        **kwargs
            Optional keyword arguments passed to the matplotlib ``LineCollection``.
            For details on accepted values, refer to
            `Matplotlib's documentation <https://tinyurl.com/2p97z4cn>`_.

        Returns
        -------
        matplotlib.axes._subplots.Axes
            The supplied or created matplotlib axes.
        """

        def set_plot_params(boundary_edge, lim, side, thickness):
            """Return the line plot properties such as color and opacity based on the boundary"""
            if isinstance(boundary_edge, PECBoundary):
                plot_params = plot_params_pec.copy(deep=True)
            elif isinstance(boundary_edge, PMCBoundary):
                plot_params = plot_params_pmc.copy(deep=True)
            elif isinstance(boundary_edge, BlochBoundary):
                plot_params = plot_params_bloch.copy(deep=True)
            else:
                plot_params = PlotParams(alpha=0)

            # expand axis limit so that the axis ticks and labels aren't covered
            new_lim = lim
            if plot_params.alpha != 0:
                if side == -1:
                    new_lim = lim - thickness
                elif side == 1:
                    new_lim = lim + thickness

            return plot_params, new_lim

        boundaries = self.boundary_spec.to_list

        normal_axis, _ = self.parse_xyz_kwargs(x=x, y=y, z=z)
        _, (dim_u, dim_v) = self.pop_axis([0, 1, 2], axis=normal_axis)

        umin, umax = ax.get_xlim()
        vmin, vmax = ax.get_ylim()

        size_factor = 1.0 / 35.0
        thickness_u = (umax - umin) * size_factor
        thickness_v = (vmax - vmin) * size_factor

        # boundary along the u axis, minus side
        plot_params, ulim_minus = set_plot_params(boundaries[dim_u][0], umin, -1, thickness_u)
        rect = mpl.patches.Rectangle(
            xy=(umin - thickness_u, vmin),
            width=thickness_u,
            height=(vmax - vmin),
            **plot_params.to_kwargs(),
            **kwargs,
        )
        ax.add_patch(rect)

        # boundary along the u axis, plus side
        plot_params, ulim_plus = set_plot_params(boundaries[dim_u][1], umax, 1, thickness_u)
        rect = mpl.patches.Rectangle(
            xy=(umax, vmin),
            width=thickness_u,
            height=(vmax - vmin),
            **plot_params.to_kwargs(),
            **kwargs,
        )
        ax.add_patch(rect)

        # boundary along the v axis, minus side
        plot_params, vlim_minus = set_plot_params(boundaries[dim_v][0], vmin, -1, thickness_v)
        rect = mpl.patches.Rectangle(
            xy=(umin, vmin - thickness_v),
            width=(umax - umin),
            height=thickness_v,
            **plot_params.to_kwargs(),
            **kwargs,
        )
        ax.add_patch(rect)

        # boundary along the v axis, plus side
        plot_params, vlim_plus = set_plot_params(boundaries[dim_v][1], vmax, 1, thickness_v)
        rect = mpl.patches.Rectangle(
            xy=(umin, vmax),
            width=(umax - umin),
            height=thickness_v,
            **plot_params.to_kwargs(),
            **kwargs,
        )
        ax.add_patch(rect)

        # ax = self._set_plot_bounds(ax=ax, x=x, y=y, z=z)
        ax.set_xlim([ulim_minus, ulim_plus])
        ax.set_ylim([vlim_minus, vlim_plus])
        # Add the default axis labels, tick labels, and title
        ax = Box.add_ax_labels_and_title(
            ax=ax, x=x, y=y, z=z, plot_length_units=self.plot_length_units
        )
        return ax

    # TODO: not yet supported
    # def plot_3d(self, width=800, height=800) -> None:
    #    """Render 3D plot of ``Simulation`` (in jupyter notebook only).
    #    Parameters
    #    ----------
    #    width : float = 800
    #        width of the 3d view dom's size
    #    height : float = 800
    #        height of the 3d view dom's size
    #
    #    """
    #    return plot_sim_3d(self, width=width, height=height)

    @cached_property
    def grid(self) -> Grid:
        """FDTD grid spatial locations and information.

        Returns
        -------
        :class:`.Grid`
            :class:`.Grid` storing the spatial locations relevant to the simulation.
        """

        # Add a simulation Box as the first structure
        structures = [Structure(geometry=self.geometry, medium=self.medium)]
        structures += self.structures

        grid = self.grid_spec.make_grid(
            structures=structures,
            symmetry=self.symmetry,
            periodic=self._periodic,
            sources=self.sources,
            num_pml_layers=self.num_pml_layers,
        )

        # This would AutoGrid the in-plane directions of the 2D materials
        # return self._grid_corrections_2dmaterials(grid)
        return grid

    @cached_property
    def num_cells(self) -> int:
        """Number of cells in the simulation.

        Returns
        -------
        int
            Number of yee cells in the simulation.
        """

        return np.prod(self.grid.num_cells, dtype=np.int64)

    def _subgrid(self, span_inds: np.ndarray, grid: Grid = None):
        """Take a subgrid of the simulation grid with cell span defined by ``span_inds`` along the
        three dimensions. Optionally, a grid different from the simulation grid can be provided.
        The ``span_inds`` can also extend beyond the grid, in which case the grid is padded based
        on the boundary conditions of the simulation along the different dimensions."""

        if not grid:
            grid = self.grid

        boundary_dict = {}
        for idim, (dim, periodic) in enumerate(zip("xyz", self._periodic)):
            ind_beg, ind_end = span_inds[idim]
            # ind_end + 1 because we are selecting cell boundaries not cells
            boundary_dict[dim] = grid.extended_subspace(idim, ind_beg, ind_end + 1, periodic)
        return Grid(boundaries=Coords(**boundary_dict))

    @cached_property
    def _periodic(self) -> Tuple[bool, bool, bool]:
        """For each dimension, ``True`` if periodic/Bloch boundaries and ``False`` otherwise.
        We check on both sides but in practice there should be no cases in which a periodic/Bloch
        BC is on one side only. This is explicitly validated for Bloch, and implicitly done for
        periodic, in which case we allow PEC/PMC on the other side, but we replace the periodic
        boundary with another PEC/PMC plane upon initialization."""
        periodic = []
        for bcs_1d in self.boundary_spec.to_list:
            periodic.append(all(isinstance(bcs, (Periodic, BlochBoundary)) for bcs in bcs_1d))
        return periodic

    @cached_property
    def num_pml_layers(self) -> List[Tuple[float, float]]:
        """Number of absorbing layers in all three axes and directions (-, +).

        Returns
        -------
        List[Tuple[float, float]]
            List containing the number of absorber layers in - and + boundaries.
        """
        num_layers = [[0, 0], [0, 0], [0, 0]]

        for idx_i, boundary1d in enumerate(self.boundary_spec.to_list):
            for idx_j, boundary in enumerate(boundary1d):
                if isinstance(boundary, (PML, StablePML, Absorber)):
                    num_layers[idx_i][idx_j] = boundary.num_layers

        return num_layers

    def _snap_zero_dim(self, grid: Grid):
        """Snap a grid to the simulation center along any dimension along which simulation is
        effectively 0D, defined as having a single pixel. This is more general than just checking
        size = 0."""
        size_snapped = [
            size if num_cells > 1 else 0 for num_cells, size in zip(self.grid.num_cells, self.size)
        ]
        return grid.snap_to_box_zero_dim(Box(center=self.center, size=size_snapped))

    def _discretize_grid(self, box: Box, grid: Grid, extend: bool = False) -> Grid:
        """Grid containing only cells that intersect with a :class:`Box`.

        As opposed to ``Simulation.discretize``, this function operates on a ``grid``
        which may not be the grid of the simulation.
        """

        if not self.intersects(box):
            log.error(f"Box {box} is outside simulation, cannot discretize.")

        span_inds = grid.discretize_inds(box=box, extend=extend)
        return self._subgrid(span_inds=span_inds, grid=grid)

    def _discretize_inds_monitor(self, monitor: Monitor):
        """Start and stopping indexes for the cells where data needs to be recorded to fully cover
        a ``monitor``. This is used during the solver run. The final grid on which a monitor data
        lives is computed in ``discretize_monitor``, with the difference being that 0-sized
        dimensions of the monitor or the simulation are snapped in post-processing."""

        # Expand monitor size slightly to break numerical precision in favor of always having
        # enough data to span the full monitor.
        expand_size = [size + fp_eps if size > fp_eps else size for size in monitor.size]
        box_expanded = Box(center=monitor.center, size=expand_size)
        # Discretize without extension for now
        span_inds = np.array(self.grid.discretize_inds(box_expanded, extend=False))

        if any(ind[0] >= ind[1] for ind in span_inds):
            # At least one dimension has no indexes inside the grid, e.g. monitor is entirely
            # outside of the grid
            return span_inds

        # Now add extensions, which are specific for monitors and are determined such that data
        # colocated to grid boundaries can be interpolated anywhere inside the monitor.
        # We always need to expand on the right.
        span_inds[:, 1] += 1
        # Non-colocating monitors also need to expand on the left.
        if not monitor.colocate:
            span_inds[:, 0] -= 1
        return span_inds

    def discretize_monitor(self, monitor: Monitor) -> Grid:
        """Grid on which monitor data corresponding to a given monitor will be computed."""
        span_inds = self._discretize_inds_monitor(monitor)
        grid_snapped = self._subgrid(span_inds=span_inds).snap_to_box_zero_dim(monitor)
        grid_snapped = self._snap_zero_dim(grid=grid_snapped)
        return grid_snapped

    def discretize(self, box: Box, extend: bool = False) -> Grid:
        """Grid containing only cells that intersect with a :class:`.Box`.

        Parameters
        ----------
        box : :class:`.Box`
            Rectangular geometry within simulation to discretize.
        extend : bool = False
            If ``True``, ensure that the returned indexes extend sufficiently in every direction to
            be able to interpolate any field component at any point within the ``box``, for field
            components sampled on the Yee grid.

        Returns
        -------
        :class:`Grid`
            The FDTD subgrid containing simulation points that intersect with ``box``.
        """
        return self._discretize_grid(box=box, grid=self.grid, extend=extend)

    def epsilon(
        self,
        box: Box,
        coord_key: str = "centers",
        freq: float = None,
    ) -> xr.DataArray:
        """Get array of permittivity at volume specified by box and freq.

        Parameters
        ----------
        box : :class:`.Box`
            Rectangular geometry specifying where to measure the permittivity.
        coord_key : str = 'centers'
            Specifies at what part of the grid to return the permittivity at.
            Accepted values are ``{'centers', 'boundaries', 'Ex', 'Ey', 'Ez', 'Exy', 'Exz', 'Eyx',
            'Eyz', 'Ezx', Ezy'}``. The field values (eg. ``'Ex'``) correspond to the corresponding field
            locations on the yee lattice. If field values are selected, the corresponding diagonal
            (eg. ``eps_xx`` in case of ``'Ex'``) or off-diagonal (eg. ``eps_xy`` in case of ``'Exy'``) epsilon
            component from the epsilon tensor is returned. Otherwise, the average of the main
            values is returned.
        freq : float = None
            The frequency to evaluate the mediums at.
            If not specified, evaluates at infinite frequency.

        Returns
        -------
        xarray.DataArray
            Datastructure containing the relative permittivity values and location coordinates.
            For details on xarray DataArray objects,
            refer to `xarray's Documentation <https://tinyurl.com/2zrzsp7b>`_.

        See Also
        --------

        **Notebooks**
            * `First walkthrough: permittivity data <../../notebooks/Simulation.html#Permittivity-data>`_
        """

        sub_grid = self.discretize(box)
        return self.epsilon_on_grid(grid=sub_grid, coord_key=coord_key, freq=freq)

    def epsilon_on_grid(
        self,
        grid: Grid,
        coord_key: str = "centers",
        freq: float = None,
    ) -> xr.DataArray:
        """Get array of permittivity at a given freq on a given grid.

        Parameters
        ----------
        grid : :class:`.Grid`
            Grid specifying where to measure the permittivity.
        coord_key : str = 'centers'
            Specifies at what part of the grid to return the permittivity at.
            Accepted values are ``{'centers', 'boundaries', 'Ex', 'Ey', 'Ez', 'Exy', 'Exz', 'Eyx',
            'Eyz', 'Ezx', Ezy'}``. The field values (eg. ``'Ex'``) correspond to the corresponding field
            locations on the yee lattice. If field values are selected, the corresponding diagonal
            (eg. ``eps_xx`` in case of ``'Ex'``) or off-diagonal (eg. ``eps_xy`` in case of ``'Exy'``) epsilon
            component from the epsilon tensor is returned. Otherwise, the average of the main
            values is returned.
        freq : float = None
            The frequency to evaluate the mediums at.
            If not specified, evaluates at infinite frequency.
        Returns
        -------
        xarray.DataArray
            Datastructure containing the relative permittivity values and location coordinates.
            For details on xarray DataArray objects,
            refer to `xarray's Documentation <https://tinyurl.com/2zrzsp7b>`_.
        """

        grid_cells = np.prod(grid.num_cells)
        num_structures = len(self.structures)
        if grid_cells > NUM_CELLS_WARN_EPSILON:
            log.warning(
                f"Requested grid contains {int(grid_cells):.2e} grid cells. "
                "Epsilon calculation may be slow."
            )
        if num_structures > NUM_STRUCTURES_WARN_EPSILON:
            log.warning(
                f"Simulation contains {num_structures:.2e} structures. "
                "Epsilon calculation may be slow."
            )

        def get_eps(structure: Structure, frequency: float, coords: Coords):
            """Select the correct epsilon component if field locations are requested."""
            if coord_key[0] != "E":
                return np.mean(structure.eps_diagonal(frequency, coords), axis=0)
            row = ["x", "y", "z"].index(coord_key[1])
            if len(coord_key) == 2:  # diagonal component in case of Ex, Ey, and Ez
                col = row
            else:  # off-diagonal component in case of Exy, Exz, Eyx, etc
                col = ["x", "y", "z"].index(coord_key[2])
            return structure.eps_comp(row, col, frequency, coords)

        def make_eps_data(coords: Coords):
            """returns epsilon data on grid of points defined by coords"""
            arrays = (np.array(coords.x), np.array(coords.y), np.array(coords.z))
            eps_background = get_eps(
                structure=self.scene.background_structure, frequency=freq, coords=coords
            )
            shape = tuple(len(array) for array in arrays)
            eps_array = eps_background * np.ones(shape, dtype=complex)
            # replace 2d materials with volumetric equivalents
            with log as consolidated_logger:
                for structure in self.volumetric_structures:
                    # Indexing subset within the bounds of the structure

                    inds = structure.geometry._inds_inside_bounds(*arrays)

                    # Get permittivity on meshgrid over the reduced coordinates
                    coords_reduced = tuple(arr[ind] for arr, ind in zip(arrays, inds))
                    if any(coords.size == 0 for coords in coords_reduced):
                        continue

                    red_coords = Coords(**dict(zip("xyz", coords_reduced)))
                    eps_structure = get_eps(structure=structure, frequency=freq, coords=red_coords)

                    if structure.medium.nonlinear_spec is not None:
                        consolidated_logger.warning(
                            "Evaluating permittivity of a nonlinear "
                            "medium ignores the nonlinearity."
                        )

                    if isinstance(structure.geometry, TriangleMesh):
                        consolidated_logger.warning(
                            "Client-side permittivity of a 'TriangleMesh' may be "
                            "inaccurate if the mesh is not unionized. We recommend unionizing "
                            "all meshes before import. A 'PermittivityMonitor' can be used to "
                            "obtain the true permittivity and check that the surface mesh is "
                            "loaded correctly."
                        )

                    # Update permittivity array at selected indexes within the geometry
                    is_inside = structure.geometry.inside_meshgrid(*coords_reduced)
                    eps_array[inds][is_inside] = (eps_structure * is_inside)[is_inside]

            coords = dict(zip("xyz", arrays))
            return xr.DataArray(eps_array, coords=coords, dims=("x", "y", "z"))

        # combine all data into dictionary
        if coord_key[0] == "E":
            # off-diagonal components are sampled at respective locations (eg. `eps_xy` at `Ex`)
            coords = grid[coord_key[0:2]]
        else:
            coords = grid[coord_key]
        return make_eps_data(coords)

    def _volumetric_structures_grid(self, grid: Grid) -> Tuple[Structure]:
        """Generate a tuple of structures wherein any 2D materials are converted to 3D
        volumetric equivalents, using ``grid`` as the simulation grid."""

        if (
            not any(isinstance(medium, Medium2D) for medium in self.scene.mediums)
            and not self.lumped_elements
        ):
            return self.structures

        def get_dls(geom: Geometry, axis: Axis, num_dls: int) -> List[float]:
            """Get grid size around the 2D material."""
            dls = self._discretize_grid(Box.from_bounds(*geom.bounds), grid=grid).sizes.to_list[
                axis
            ]
            # When 1 dl is requested it is assumed that only an approximate value is needed
            # before the 2D material has been snapped to the grid
            if num_dls == 1:
                return [np.mean(dls)]

            # When 2 dls are requested the 2D geometry should have been snapped to grid,
            # so this represents the exact adjacent grid spacing
            if len(dls) != num_dls:
                raise Tidy3dError(
                    "Failed to detect grid size around the 2D material. "
                    "Can't generate volumetric equivalent for this simulation. "
                    "If you received this error, please create an issue in the Tidy3D "
                    "github repository."
                )
            return dls

        def snap_to_grid(geom: Geometry, axis: Axis) -> Geometry:
            """Snap a 2D material to the Yee grid."""
            center = get_bounds(geom, axis)[0]
            if get_bounds(geom, axis)[0] != get_bounds(geom, axis)[1]:
                raise AssertionError(
                    "Unexpected error encountered while processing 2D material. "
                    "The upper and lower bounds of the geometry in the normal direction are not equal. "
                    "If you encounter this error, please create an issue in the Tidy3D github repository."
                )
            snapped_center = snap_coordinate_to_grid(self.grid, center, axis)
            return geom._update_from_bounds(bounds=(snapped_center, snapped_center), axis=axis)

        # Convert lumped elements into structures
        lumped_structures = []
        for lumped_element in self.lumped_elements:
            lumped_structures.append(lumped_element.to_structure)

        # Begin volumetric structures grid
        all_structures = list(self.structures) + lumped_structures

        # For 1D and 2D simulations, a nonzero size is needed for the polygon operations in subdivide
        placeholder_size = tuple(i if i > 0 else inf for i in self.geometry.size)
        simulation_placeholder_geometry = self.geometry.updated_copy(
            center=self.geometry.center, size=placeholder_size
        )

        simulation_background = Structure(
            geometry=simulation_placeholder_geometry, medium=self.medium
        )
        background_structures = [simulation_background]
        new_structures = []
        for structure in all_structures:
            if not isinstance(structure.medium, Medium2D):
                # found a 3D material; keep it
                background_structures.append(structure)
                new_structures.append(structure)
                continue
            # otherwise, found a 2D material; replace it with volumetric equivalent
            axis = structure.geometry._normal_2dmaterial
            geometry = structure.geometry

            # subdivide
            avg_axis_dl = get_dls(geometry, axis, 1)[0]
            subdivided_geometries = subdivide(geometry, axis, avg_axis_dl, background_structures)
            # Create and add volumetric equivalents
            for subdivided_geometry in subdivided_geometries:
                # Snap to the grid and create volumetric equivalent
                snapped_geometry = snap_to_grid(subdivided_geometry[0], axis)
                snapped_center = get_bounds(snapped_geometry, axis)[0]
                dls = get_dls(get_thickened_geom(snapped_geometry, axis, avg_axis_dl), axis, 2)
                adjacent_media = [subdivided_geometry[1].medium, subdivided_geometry[2].medium]

                # Create the new volumetric medium
                new_medium = structure.medium.volumetric_equivalent(
                    axis=axis, adjacent_media=adjacent_media, adjacent_dls=dls
                )

                new_bounds = (snapped_center, snapped_center)
                new_geometry = snapped_geometry._update_from_bounds(bounds=new_bounds, axis=axis)
                new_structure = structure.updated_copy(geometry=new_geometry, medium=new_medium)

                new_structures.append(new_structure)

        return tuple(new_structures)

    @cached_property
    def volumetric_structures(self) -> Tuple[Structure]:
        """Generate a tuple of structures wherein any 2D materials are converted to 3D
        volumetric equivalents."""
        return self._volumetric_structures_grid(self.grid)

    def suggest_mesh_overrides(self, **kwargs) -> List[MeshOverrideStructure]:
        """Generate a :class:.`MeshOverrideStructure` `List` which is automatically generated
        from structures in the simulation.
        """
        mesh_overrides = []

        # For now we can suggest MeshOverrideStructures for lumped elements.
        for lumped_element in self.lumped_elements:
            mesh_overrides.extend(lumped_element.to_mesh_overrides())

        return mesh_overrides

    def subsection(
        self,
        region: Box,
        boundary_spec: BoundarySpec = None,
        grid_spec: Union[GridSpec, Literal["identical"]] = None,
        symmetry: Tuple[Symmetry, Symmetry, Symmetry] = None,
        sources: Tuple[SourceType, ...] = None,
        monitors: Tuple[MonitorType, ...] = None,
        remove_outside_structures: bool = True,
        remove_outside_custom_mediums: bool = False,
        include_pml_cells: bool = False,
        **kwargs,
    ) -> AbstractYeeGridSimulation:
        """Generate a simulation instance containing only the ``region``.

        Parameters
        ----------
        region : :class:.`Box`
            New simulation domain.
        boundary_spec : :class:.`BoundarySpec` = None
            New boundary specification. If ``None``, then it is inherited from the original
            simulation.
        grid_spec : :class:.`GridSpec` = None
            New grid specification. If ``None``, then it is inherited from the original
            simulation. If ``identical``, then the original grid is transferred directly as a
            :class:.`CustomGrid`. Note that in the latter case the region of the new simulation is
            snapped to the original grid lines.
        symmetry : Tuple[Literal[0, -1, 1], Literal[0, -1, 1], Literal[0, -1, 1]] = None
            New simulation symmetry. If ``None``, then it is inherited from the original
            simulation. Note that in this case the size and placement of new simulation domain
            must be commensurate with the original symmetry.
        sources : Tuple[SourceType, ...] = None
            New list of sources. If ``None``, then the sources intersecting the new simulation
            domain are inherited from the original simulation.
        monitors : Tuple[MonitorType, ...] = None
            New list of monitors. If ``None``, then the monitors intersecting the new simulation
            domain are inherited from the original simulation.
        remove_outside_structures : bool = True
            Remove structures outside of the new simulation domain.
        remove_outside_custom_mediums : bool = True
            Remove custom medium data outside of the new simulation domain.
        include_pml_cells : bool = False
            Keep PML cells in simulation boundaries. Note that retained PML cells will be converted
            to regular cells, and the simulation domain boundary will be moved accordingly.
        **kwargs
            Other arguments passed to new simulation instance.
        """

        # must intersect the original domain
        if not self.intersects(region):
            raise SetupError("Requested region does not intersect simulation domain")

        # restrict to the original simulation domain
        if include_pml_cells:
            new_bounds = Box.bounds_intersection(self.simulation_bounds, region.bounds)
        else:
            new_bounds = Box.bounds_intersection(self.bounds, region.bounds)
        new_bounds = [list(new_bounds[0]), list(new_bounds[1])]

        # grid spec inheritace
        if grid_spec is None:
            grid_spec = self.grid_spec
        elif isinstance(grid_spec, str) and grid_spec == "identical":
            # create a custom grid from existing one
            grids_1d = self.grid.boundaries.to_list
            grid_spec = GridSpec.from_grid(self.grid)

            # adjust region bounds to perfectly coincide with the grid
            # note, sometimes (when a box already seems to perfrecty align with the grid)
            # this causes the new region to expand one more pixel because of numerical roundoffs
            # To help to avoid that we shrink new region by a small amount.
            center = [(bmin + bmax) / 2 for bmin, bmax in zip(*new_bounds)]
            size = [max(0.0, bmax - bmin - 2 * fp_eps) for bmin, bmax in zip(*new_bounds)]
            aux_box = Box(center=center, size=size)
            grid_inds = self.grid.discretize_inds(box=aux_box)

            for dim in range(3):
                # preserve zero size dimensions
                if new_bounds[0][dim] != new_bounds[1][dim]:
                    new_bounds[0][dim] = grids_1d[dim][grid_inds[dim][0]]
                    new_bounds[1][dim] = grids_1d[dim][grid_inds[dim][1]]

        # if symmetry is not overriden we inherit it from the original simulation where is needed
        if symmetry is None:
            # start with no symmetry
            symmetry = [0, 0, 0]

            # now check in each dimension whether we cross symmetry plane
            for dim in range(3):
                if self.symmetry[dim] != 0:
                    crosses_symmetry = (
                        new_bounds[0][dim] < self.center[dim]
                        and new_bounds[1][dim] > self.center[dim]
                    )

                    # inherit symmetry only if we cross symmetry plane, otherwise we don't impose
                    # symmetry even if the original simulation had symmetry
                    if crosses_symmetry:
                        symmetry[dim] = self.symmetry[dim]
                        center = (new_bounds[0][dim] + new_bounds[1][dim]) / 2

                        if not math.isclose(center, self.center[dim]):
                            log.warning(
                                f"The original simulation is symmetric along {'xyz'[dim]} direction. "
                                "The requested new simulation region does cross the symmetry plane but is "
                                "not symmetric with respect to it. To preserve correct symmetry, "
                                "the requested simulation region is expanded symmetrically."
                            )
                            new_bounds[0][dim] = 2 * self.center[dim] - new_bounds[1][dim]

        # symmetry and grid spec treatments could change new simulation bounds
        # thus, recreate a box instance
        new_box = Box.from_bounds(*new_bounds)

        # inheritance of structures, sources, monitors, and boundary specs
        if remove_outside_structures:
            new_structures = [strc for strc in self.structures if new_box.intersects(strc.geometry)]
        else:
            new_structures = self.structures

        if sources is None:
            sources = [src for src in self.sources if new_box.intersects(src)]

        if monitors is None:
            monitors = [mnt for mnt in self.monitors if new_box.intersects(mnt)]

        if boundary_spec is None:
            boundary_spec = self.boundary_spec

        # set boundary conditions in zero-size dimension to periodic
        for dim in range(3):
            if new_bounds[0][dim] == new_bounds[1][dim] and not isinstance(
                boundary_spec.to_list[dim][0], Periodic
            ):
                axis_name = "xyz"[dim]
                log.warning(
                    f"The resulting simulation subsection has size zero along axis '{axis_name}'. "
                    "Periodic boundary conditions are automatically set along this dimension."
                )
                boundary_spec = boundary_spec.updated_copy(**{"xyz"[dim]: Boundary.periodic()})

        # reduction of custom medium data
        new_sim_medium = self.medium
        if remove_outside_custom_mediums:
            # check for special treatment in case of PML
            if any(
                any(isinstance(edge, (PML, StablePML, Absorber)) for edge in boundary)
                for boundary in boundary_spec.to_list
            ):
                # if we need to cut out outside custom medium we have to be careful about PML/Absorber
                # we should include data in PML so that there is no artificial reflection at PML boundaries

                # to do this, we first create an auxiliary simulation
                aux_sim = self.updated_copy(
                    center=new_box.center,
                    size=new_box.size,
                    grid_spec=grid_spec,
                    boundary_spec=boundary_spec,
                    monitors=[],
                    sources=sources,  # need wavelength in case of auto grid
                    symmetry=symmetry,
                    structures=new_structures,
                )

                # then use its bounds as region for data cut off
                new_bounds = aux_sim.simulation_bounds

                # Note that this is not a full proof strategy. For example, if grid_spec is AutoGrid
                # then after outside custom medium data is removed the grid sizes and, thus,
                # pml extents can change as well

            # now cut out custom medium data
            new_structures_reduced_data = []

            for structure in new_structures:
                medium = structure.medium
                if isinstance(medium, AbstractCustomMedium):
                    new_structure_bounds = Box.bounds_intersection(
                        new_bounds, structure.geometry.bounds
                    )
                    new_medium = medium.sel_inside(bounds=new_structure_bounds)
                    new_structure = structure.updated_copy(medium=new_medium)
                    new_structures_reduced_data.append(new_structure)
                else:
                    new_structures_reduced_data.append(structure)

            new_structures = new_structures_reduced_data

            if isinstance(self.medium, AbstractCustomMedium):
                new_sim_medium = self.medium.sel_inside(bounds=new_bounds)

        # finally, create an updated copy with all modifications
        new_sim = self.updated_copy(
            center=new_box.center,
            size=new_box.size,
            medium=new_sim_medium,
            grid_spec=grid_spec,
            boundary_spec=boundary_spec,
            monitors=monitors,
            sources=sources,
            symmetry=symmetry,
            structures=new_structures,
            **kwargs,
        )

        return new_sim


class Simulation(AbstractYeeGridSimulation):
    """
    Custom implementation of Maxwell’s equations which represents the physical model to be solved using the FDTD
    method.

    Notes
    -----

        A ``Simulation`` defines a custom implementation of Maxwell's equations which represents the physical model
        to be solved using `the Finite-Difference Time-Domain (FDTD) method
        <https://www.flexcompute.com/fdtd101/Lecture-1-Introduction-to-FDTD-Simulation/>`_. ``tidy3d`` simulations
        run very quickly in the cloud through GPU parallelization.

        .. image:: ../../_static/img/field_update_fdtd.png
            :width: 50%
            :align: left

        FDTD is a method for simulating the interaction of electromagnetic waves with structures and materials. It is
        the most widely used method in photonics design. The Maxwell's
        equations implemented in the ``Simulation`` are solved per time-step in the order shown in this image.

        The simplified input to FDTD solver consists of the permittivity distribution defined by :attr:`structures`
        which describe the device and :attr:`sources` of electromagnetic excitation. This information is used to
        computate the time dynamics of the electric and magnetic fields in this system. From these time-domain
        results, frequency-domain information of the simulation can also be extracted, and used for device design and
        optimization.

        If you are new to the FDTD method, we recommend you get started with the `FDTD 101 Lecture Series
        <https://www.flexcompute.com/tidy3d/learning-center/fdtd101/>`_

        **Dimensions Selection**

        By default, simulations are defined as 3D. To make the simulation 2D, we can just set the simulation
        :attr:`size` in one of the dimensions to be 0. However, note that we still have to define a grid size (eg.
        ``tidy3d.Simulation(size=[size_x, size_y, 0])``) and specify a periodic boundary condition in that direction.

        .. TODO sort out inheritance problem https://aware-moon.cloudvent.net/tidy3d/examples/notebooks/RingResonator/

        See further parameter explanations below.

    Example
    -------
    >>> from tidy3d import Sphere, Cylinder, PolySlab
    >>> from tidy3d import UniformCurrentSource, GaussianPulse
    >>> from tidy3d import FieldMonitor, FluxMonitor
    >>> from tidy3d import GridSpec, AutoGrid
    >>> from tidy3d import BoundarySpec, Boundary
    >>> from tidy3d import Medium
    >>> sim = Simulation(
    ...     size=(3.0, 3.0, 3.0),
    ...     grid_spec=GridSpec(
    ...         grid_x = AutoGrid(min_steps_per_wvl = 20),
    ...         grid_y = AutoGrid(min_steps_per_wvl = 20),
    ...         grid_z = AutoGrid(min_steps_per_wvl = 20)
    ...     ),
    ...     run_time=40e-11,
    ...     structures=[
    ...         Structure(
    ...             geometry=Box(size=(1, 1, 1), center=(0, 0, 0)),
    ...             medium=Medium(permittivity=2.0),
    ...         ),
    ...     ],
    ...     sources=[
    ...         UniformCurrentSource(
    ...             size=(0, 0, 0),
    ...             center=(0, 0.5, 0),
    ...             polarization="Hx",
    ...             source_time=GaussianPulse(
    ...                 freq0=2e14,
    ...                 fwidth=4e13,
    ...             ),
    ...         )
    ...     ],
    ...     monitors=[
    ...         FluxMonitor(size=(1, 1, 0), center=(0, 0, 0), freqs=[2e14, 2.5e14], name='flux'),
    ...     ],
    ...     symmetry=(0, 0, 0),
    ...     boundary_spec=BoundarySpec(
    ...         x = Boundary.pml(num_layers=20),
    ...         y = Boundary.pml(num_layers=30),
    ...         z = Boundary.periodic(),
    ...     ),
    ...     shutoff=1e-6,
    ...     courant=0.8,
    ...     subpixel=False,
    ... )

    See Also
    --------

    **Notebooks:**
        * `Quickstart <../../notebooks/StartHere.html>`_: Usage in a basic simulation flow.
        * `Using automatic nonuniform meshing <../../notebooks/AutoGrid.html>`_
        * See nearly all notebooks for :class:`Simulation` applications.

    **Lectures:**
        * `Introduction to FDTD Simulation <https://www.flexcompute.com/fdtd101/Lecture-1-Introduction-to-FDTD-Simulation/#presentation-slides>`_: Usage in a basic simulation flow.
        * `Prelude to Integrated Photonics Simulation: Mode Injection <https://www.flexcompute.com/fdtd101/Lecture-4-Prelude-to-Integrated-Photonics-Simulation-Mode-Injection/>`_

    **GUI:**
        * `FDTD Walkthrough <https://www.flexcompute.com/tidy3d/learning-center/tidy3d-gui/Lecture-1-FDTD-Walkthrough/#presentation-slides>`_
    """

    boundary_spec: BoundarySpec = pydantic.Field(
        BoundarySpec(),
        title="Boundaries",
        description="Specification of boundary conditions along each dimension. If ``None``, "
        "PML boundary conditions are applied on all sides.",
    )
    """Specification of boundary conditions along each dimension. If ``None``, :class:`PML` boundary conditions are
    applied on all sides.

    Example
    -------
    Simple application reference:

    .. code-block:: python

         Simulation(
            ...
             boundary_spec=BoundarySpec(
                x = Boundary.pml(num_layers=20),
                y = Boundary.pml(num_layers=30),
                z = Boundary.periodic(),
            ),
            ...
         )

    See Also
    --------

    :class:`PML`:
        A perfectly matched layer model.

    :class:`BoundarySpec`:
        Specifies boundary conditions on each side of the domain and along each dimension.

    `Index <../boundary_conditions.html>`_
        All boundary condition models.

    **Notebooks**
        * `How to troubleshoot a diverged FDTD simulation <../../notebooks/DivergedFDTDSimulation.html>`_

    **Lectures**
        * `Using FDTD to Compute a Transmission Spectrum <https://www.flexcompute.com/fdtd101/Lecture-2-Using-FDTD-to-Compute-a-Transmission-Spectrum/>`__
    """

    courant: float = pydantic.Field(
        0.99,
        title="Normalized Courant Factor",
        description="Normalized Courant stability factor that is no larger than 1 when CFL "
        "stability condition is met. It controls time step to spatial step ratio. "
        "Lower values lead to more stable simulations for dispersive materials, "
        "but result in longer simulation times.",
        gt=0.0,
        le=1.0,
    )
    """The Courant-Friedrichs-Lewy (CFL) stability factor :math:`C`, controls time step to spatial step ratio.  A
    physical wave has to propagate slower than the numerical information propagation in a Yee-cell grid. This is
    because in this spatially-discrete grid, information propagates over 1 spatial step :math:`\\Delta x`
    over a time step :math:`\\Delta t`. This constraint enables the correct physics to be captured by the simulation.

    **1D Illustration**

    In a 1D model:

    .. image:: ../../_static/img/courant_instability.png

    Lower values lead to more stable simulations for dispersive materials, but result in longer simulation times. This
    factor is normalized to no larger than 1 when CFL stability condition is met in 3D.

    .. TODO finish this section for 1D, 2D and 3D references.

    For a 1D grid:

    .. math::

        C_{\\text{1D}} = \\frac{c \\Delta t}{\\Delta x} \\leq 1

    **2D Illustration**

    In a 2D uniform grid, where the :math:`E_z` field is at the red dot center surrounded by four green magnetic edge components
    in a square Yee cell grid:

    .. image:: ../../_static/img/courant_instability_2d.png

    .. math::

        C_{\\text{2D}} = \\frac{c\\Delta t}{\\Delta x} \\leq \\frac{1}{\\sqrt{2}}

    Hence, for the same spatial grid, the time step in 2D grid needs to be smaller than the time step in a 1D grid. Note we use
    a normalized Courant number in our simulation, which in 2D is :math:`\\sqrt{2}C_{\\text{2D}}`. CFL stability condition
    is met when the normalized Courant number is no larger than 1.

    **3D Illustration**

    For an isotropic medium with refractive index :math:`n`, the 3D time step condition can be derived to be:

    .. math::

        \\Delta t \\le \\frac{n}{c \\sqrt{\\frac{1}{\\Delta x^2} + \\frac{1}{\\Delta y^2} + \\frac{1}{\\Delta z^2}}}

    In this case, the number of spatial grid points scale by :math:`\\sim \\frac{1}{\\Delta x^3}` where :math:`\\Delta x`
    is the spatial discretization in the :math:`x` dimension. If the total simulation time is kept the same whilst
    maintaining the CFL condition, then the number of time steps required scale by :math:`\\sim \\frac{1}{\\Delta x}`.
    Hence, the spatial grid discretization influences the total time-steps required. The total simulation scaling per
    spatial grid size in this case is by :math:`\\sim \\frac{1}{\\Delta x^4}.`

    As an example, in this case, refining the mesh by a factor or 2 (reducing the spatial step size by half)
    :math:`\\Delta x \\to \\frac{\\Delta x}{2}` will increase the total simulation computational cost by 16.

    **Divergence Caveats**

    ``tidy3d`` uses a default Courant factor of 0.99. When a dispersive material with ``eps_inf < 1`` is used,
    the Courant factor will be automatically adjusted to be smaller than ``sqrt(eps_inf)`` to ensure stability. If
    your simulation still diverges despite addressing any other issues discussed above, reducing the Courant
    factor may help.

    See Also
    --------

    :attr:`grid_spec`
        Specifications for the simulation grid along each of the three directions.

    **Lectures:**
        *  `Time step size and CFL condition in FDTD <https://www.flexcompute.com/fdtd101/Lecture-7-Time-step-size-and-CFL-condition-in-FDTD/>`_
        *  `Numerical dispersion in FDTD <https://www.flexcompute.com/fdtd101/Lecture-8-Numerical-dispersion-in-FDTD/>`_
    """

    lumped_elements: Tuple[LumpedElementType, ...] = pydantic.Field(
        (),
        title="Lumped Elements",
        description="Tuple of lumped elements in the simulation. "
        "Note: only :class:`tidy3d.LumpedResistor` is supported currently.",
    )
    """
    Tuple of lumped elements in the simulation.

    Example
    -------
    Simple application reference:

    .. code-block:: python

         Simulation(
            ...
            lumped_elements=[
                LumpedResistor(
                    size=(0, 3, 1),
                    center=(0, 0, 0),
                    voltage_axis=2,
                    resistance=50,
                    name="resistor_1",
                )
            ],
            ...
         )

    See Also
    --------

    `Index <../lumped_elements.html>`_:
        Available lumped element types.
    """

    grid_spec: GridSpec = pydantic.Field(
        GridSpec(),
        title="Grid Specification",
        description="Specifications for the simulation grid along each of the three directions.",
    )
    """
    Specifications for the simulation grid along each of the three directions.

    Example
    -------
    Simple application reference:

    .. code-block:: python

         Simulation(
            ...
             grid_spec=GridSpec(
                grid_x = AutoGrid(min_steps_per_wvl = 20),
                grid_y = AutoGrid(min_steps_per_wvl = 20),
                grid_z = AutoGrid(min_steps_per_wvl = 20)
            ),
            ...
         )

    **Usage Recommendations**

    In the *finite-difference* time domain method, the computational domain is discretized by a little cubes called
    the Yee cell. A discrete lattice formed by this Yee cell is used to describe the fields. In 3D, the electric
    fields are distributed on the edge of the Yee cell and the magnetic fields are distributed on the surface of the
    Yee cell.

    .. image:: ../../_static/img/yee_grid_illustration.png

    Note
    ----

        A typical rule of thumb is to choose the discretization to be about :math:`\\frac{\\lambda_m}{20}` where
        :math:`\\lambda_m` is the field wavelength.

    **Numerical Dispersion - 1D Illustration**

    Numerical dispersion is a form of numerical error dependent on the spatial and temporal discretization of the
    fields. In order to reduce it, it is necessary to improve the discretization of the simulation for particular
    frequencies and spatial features. This is an important aspect of defining the grid.

    Consider a standard 1D wave equation in vacuum:

    .. math::

        \\left( \\frac{\\delta ^2 }{\\delta x^2} - \\frac{1}{c^2} \\frac{\\delta^2}{\\delta t^2} \\right) E = 0

    which is ideally solved into a monochromatic travelling wave:

    .. math::

        E(x) = e^{j (kx - \\omega t)}

    This physical wave is described with a wavevector :math:`k` for the spatial field variations and the angular
    frequency :math:`\\omega` for temporal field variations. The spatial and temporal field variations are related by
    a dispersion relation.

    .. TODO explain the above more

    The ideal dispersion relation is:

    .. math::

        \\left( \\frac{\\omega}{c} \\right)^2 = k^2

    However, in the FDTD simulation, the spatial and temporal fields are discrete.

    .. TODO improve the ways figures are represented.

    .. image:: ../../_static/img/numerical_dispersion_grid_1d.png
        :width: 30%
        :align: right

    The same 1D monochromatic wave can be solved using the FDTD method where :math:`m` is the index in the grid:

    .. math::

        \\frac{\\delta^2}{\\delta x^2} E(x_i) \\approx \\frac{1}{\\Delta x^2} \\left[ E(x_i + \\Delta x) + E(x_i -
        \\Delta x) - 2 E(x_i) \\right]

    .. math::

        \\frac{\\delta^2}{\\delta t^2} E(t_{\\alpha}) \\approx \\frac{1}{\\Delta t^2} \\left[ E(t_{\\alpha} + \\Delta
        t) + E(t_{\\alpha} - \\Delta t) - 2 E(t_{\\alpha}) \\right]

    .. TODO define the alpha

    Hence, these discrete fields have this new dispersion relation:

    .. math::

        \\left( \\frac{1}{c \\Delta t} \\text{sin} \\left( \\frac{\\omega \\Delta t}{2} \\right)^2 \\right) = \\left(
        \\frac{1}{\\Delta x} \\text{sin} \\left( \\frac{k \\Delta x}{2} \\right) \\right)^2

    The ideal wave solution and the discrete solution have a mismatch illustrated below as a result of the numerical
    error introduced by numerical dispersion. This plot illustrates the angular frequency as a function of wavevector
    for both the physical ideal wave and the numerical discrete wave implemented in FDTD.

    .. image:: ../../_static/img/numerical_dispersion_discretization_1d.png

    .. TODO improve these images positions

    At lower frequencies, when the discretization of :math:`\\Delta x` is small compared to the wavelength the error
    between the solutions is very low. When this proportionality increases between the spatial step size and the
    angular wavelength, this introduces numerical dispersion errors.

    .. math::

        k \\Delta x = \\frac{2 \\pi}{\\lambda_k} \\Delta x


    **Usage Recommendations**

    *   It is important to understand the relationship between the time-step :math:`\\Delta t` defined by the
        :attr:`courant` factor, and the spatial grid distribution to guarantee simulation stability.

    *   If your structure has small features, consider using a spatially nonuniform grid. This guarantees finer
        spatial resolution near the features, but away from it you use have a larger (and computationally faster) grid.
        In this case, the time step :math:`\\Delta t` is defined by the smallest spatial grid size.

    See Also
    --------

    :attr:`courant`
        The Courant-Friedrichs-Lewy (CFL) stability factor

    :class:`GridSpec`
        Collective grid specification for all three dimensions.

    :class:`UniformGrid`
        Uniform 1D grid.

    :class:`AutoGrid`
        Specification for non-uniform grid along a given dimension.

    **Notebooks:**
        * `Using automatic nonuniform meshing <../../notebooks/AutoGrid.html>`_

    **Lectures:**
        *  `Time step size and CFL condition in FDTD <https://www.flexcompute.com/fdtd101/Lecture-7-Time-step-size-and-CFL-condition-in-FDTD/>`_
        *  `Numerical dispersion in FDTD <https://www.flexcompute.com/fdtd101/Lecture-8-Numerical-dispersion-in-FDTD/>`_
    """

    medium: MediumType3D = pydantic.Field(
        Medium(),
        title="Background Medium",
        description="Background medium of simulation, defaults to vacuum if not specified.",
        discriminator=TYPE_TAG_STR,
    )
    """
    Background medium of simulation, defaults to vacuum if not specified.

    See Also
    --------

    `Material Library <../material_library.html>`_:
        The material library is a dictionary containing various dispersive models from real world materials.

    `Index <../mediums.html>`_:
        Dispersive and dispersionless Mediums models.

    **Notebooks:**

    * `Fitting dispersive material models <../../notebooks/Fitting.html>`_

    **Lectures:**

    * `Modeling dispersive material in FDTD <https://www.flexcompute.com/fdtd101/Lecture-5-Modeling-dispersive-material-in-FDTD/>`_

    **GUI:**

    * `Mediums <https://www.flexcompute.com/tidy3d/learning-center/tidy3d-gui/Lecture-2-Mediums/>`_

    """

    normalize_index: Union[pydantic.NonNegativeInt, None] = pydantic.Field(
        0,
        title="Normalization index",
        description="Index of the source in the tuple of sources whose spectrum will be used to "
        "normalize the frequency-dependent data. If ``None``, the raw field data is returned "
        "unnormalized.",
    )
    """
    Index of the source in the tuple of sources whose spectrum will be used to normalize the frequency-dependent
    data. If ``None``, the raw field data is returned. If ``None``, the raw field data is returned unnormalized.
    """

    monitors: Tuple[annotate_type(MonitorType), ...] = pydantic.Field(
        (),
        title="Monitors",
        description="Tuple of monitors in the simulation. "
        "Note: monitor names are used to access data after simulation is run.",
    )
    """
    Tuple of monitors in the simulation. Monitor names are used to access data after simulation is run.

    See Also
    --------

    `Index <../monitors.html>`_
        All the monitor implementations.
    """

    sources: Tuple[annotate_type(SourceType), ...] = pydantic.Field(
        (),
        title="Sources",
        description="Tuple of electric current sources injecting fields into the simulation.",
    )
    """
    Tuple of electric current sources injecting fields into the simulation.

    Example
    -------
    Simple application reference:

    .. code-block:: python

         Simulation(
            ...
            sources=[
                UniformCurrentSource(
                    size=(0, 0, 0),
                    center=(0, 0.5, 0),
                    polarization="Hx",
                    source_time=GaussianPulse(
                        freq0=2e14,
                        fwidth=4e13,
                    ),
                )
            ],
            ...
         )

    See Also
    --------

    `Index <../sources.html>`_:
        Frequency and time domain source models.
    """

    shutoff: pydantic.NonNegativeFloat = pydantic.Field(
        1e-5,
        title="Shutoff Condition",
        description="Ratio of the instantaneous integrated E-field intensity to the maximum value "
        "at which the simulation will automatically terminate time stepping. "
        "Used to prevent extraneous run time of simulations with fully decayed fields. "
        "Set to ``0`` to disable this feature.",
    )
    """
    Ratio of the instantaneous integrated E-field intensity to the maximum value
    at which the simulation will automatically terminate time stepping.
    Used to prevent extraneous run time of simulations with fully decayed fields.
    Set to ``0`` to disable this feature.
    """

    structures: Tuple[Structure, ...] = pydantic.Field(
        (),
        title="Structures",
        description="Tuple of structures present in simulation. "
        "Note: Structures defined later in this list override the "
        "simulation material properties in regions of spatial overlap.",
    )
    """
    Tuple of structures present in simulation. Structures defined later in this list override the simulation
    material properties in regions of spatial overlap.

    Example
    -------
    Simple application reference:

    .. code-block:: python

        Simulation(
            ...
            structures=[
                 Structure(
                 geometry=Box(size=(1, 1, 1), center=(0, 0, 0)),
                 medium=Medium(permittivity=2.0),
                 ),
            ],
            ...
        )

    **Usage Caveats**

    It is very important to understand the way the dielectric permittivity of the :class:`Structure` list is resolved
    by the simulation grid. Without :attr:`subpixel` averaging, the structure geometry in relation to the
    grid points can lead to its features permittivity not being fully resolved by the
    simulation.

    For example, in the image below, two silicon slabs with thicknesses 150nm and 175nm centered in a grid with
    spatial discretization :math:`\\Delta z = 25\\text{nm}` will compute equivalently because that grid does
    not resolve the feature permittivity in between grid points without :attr:`subpixel` averaging.

    .. image:: ../../_static/img/permittivity_on_yee_grid.png

    See Also
    --------

    :class:`Structure`:
        Defines a physical object that interacts with the electromagnetic fields.

    :attr:`subpixel`
        Subpixel averaging of the permittivity based on structure definition, resulting in much higher
        accuracy for a given grid size.

    **Notebooks:**

    * `Visualizing geometries in Tidy3D <../../notebooks/VizSimulation.html>`_

    **Lectures:**

    * `Using FDTD to Compute a Transmission Spectrum <https://www.flexcompute.com/fdtd101/Lecture-2-Using-FDTD-to-Compute-a-Transmission-Spectrum/>`_
    *  `Dielectric constant assignment on Yee grids <https://www.flexcompute.com/fdtd101/Lecture-9-Dielectric-constant-assignment-on-Yee-grids/>`_

    **GUI:**

    * `Structures <https://www.flexcompute.com/tidy3d/learning-center/tidy3d-gui/Lecture-3-Structures/#presentation-slides>`_
    """

    symmetry: Tuple[Symmetry, Symmetry, Symmetry] = pydantic.Field(
        (0, 0, 0),
        title="Symmetries",
        description="Tuple of integers defining reflection symmetry across a plane "
        "bisecting the simulation domain normal to the x-, y-, and z-axis "
        "at the simulation center of each axis, respectively. "
        "Each element can be ``0`` (no symmetry), ``1`` (even, i.e. 'PMC' symmetry) or "
        "``-1`` (odd, i.e. 'PEC' symmetry). "
        "Note that the vectorial nature of the fields must be taken into account to correctly "
        "determine the symmetry value.",
    )
    """
    You should set the ``symmetry`` parameter in your :class:`Simulation` object using a tuple of integers
    defining reflection symmetry across a plane bisecting the simulation domain normal to the x-, y-, and z-axis.
    Each element can be 0 (no symmetry), 1 (even, i.e. :class:`PMC` symmetry) or -1 (odd, i.e. :class:`PEC`
    symmetry). Note that the vectorial nature of the fields must be considered to determine the symmetry value
    correctly.

    The figure below illustrates how the electric and magnetic field components transform under :class:`PEC`- and
    :class:`PMC`-like symmetry planes. You can refer to this figure when considering whether a source field conforms
    to a :class:`PEC`- or :class:`PMC`-like symmetry axis. This would be helpful, especially when dealing with
    optical waveguide modes.

    .. image:: ../../notebooks/img/pec_pmc.png


    .. TODO maybe resize?
    """

    # TODO: at a later time (once well tested) we could consider making default of RunTimeSpec()
    run_time: Union[pydantic.PositiveFloat, RunTimeSpec] = pydantic.Field(
        ...,
        title="Run Time",
        description="Total electromagnetic evolution time in seconds. "
        "Note: If simulation 'shutoff' is specified, "
        "simulation will terminate early when shutoff condition met. "
        "Alternatively, user may supply a :class:`RunTimeSpec` to this field, which will auto-"
        "compute the ``run_time`` based on the contents of the spec. If this option is used, "
        "the evaluated ``run_time`` value is available in the ``Simulation._run_time`` property.",
        units=SECOND,
    )
    """
    Total electromagnetic evolution time in seconds. If simulation 'shutoff' is specified, simulation will
    terminate early when shutoff condition met.

    **How long to run a simulation?**

    The frequency-domain response obtained in the FDTD simulation only accurately represents the continuous-wave
    response of the system if the fields at the beginning and at the end of the time stepping are (very close to)
    zero. So, you should run the simulation for a time enough to allow the electromagnetic fields decay to negligible
    values within the simulation domain.

    When dealing with light propagation in a NON-RESONANT device, like a simple optical waveguide, a good initial
    guess to simulation run_time would be the a few times the largest domain dimension (:math:`L`) multiplied by the
    waveguide mode group index (:math:`n_g`), divided by the speed of light in a vacuum (:math:`c_0`),
    plus the ``source_time``:

    .. math::

        t_{sim} \\approx \\frac{n_g L}{c_0} + t_{source}

    By default, ``tidy3d`` checks periodically the total field intensity left in the simulation, and compares that to
    the maximum total field intensity recorded at previous times. If it is found that the ratio of these two values
    is smaller than the default :attr:`shutoff` value :math:`10^{-5}`, the simulation is terminated as the fields
    remaining in the simulation are deemed negligible. The shutoff value can be controlled using the :attr:`shutoff`
    parameter, or completely turned off by setting it to zero. In most cases, the default behavior ensures that
    results are correct, while avoiding unnecessarily long run times. The Flex Unit cost of the simulation is also
    proportionally scaled down when early termination is encountered.

    **Resonant Caveats**

    Should I make sure that fields have fully decayed by the end of the simulation?

    The main use case in which you may want to ignore the field decay warning is when you have high-Q modes in your
    simulation that would require an extremely long run time to decay. In that case, you can use the the
    :class:`tidy3d.plugins.resonance.ResonanceFinder` plugin to analyze the modes, as well as field monitors with
    vaporization to capture the modal profiles. The only thing to note is that the normalization of these modal
    profiles would be arbitrary, and would depend on the exact run time and apodization definition. An example of
    such a use case is presented in our case study.

    .. TODO add links to resonant plugins.

    See Also
    --------

    **Notebooks**

    *   `High-Q silicon resonator <../../notebooks/HighQSi.html>`_

    """

    """ Validating setup """

    @pydantic.root_validator(pre=True)
    def _update_simulation(cls, values):
        """Update the simulation if it is an earlier version."""

        # if no version, assume it's already updated
        if "version" not in values:
            return values

        # otherwise, call the updator to update the values dictionary
        updater = Updater(sim_dict=values)
        return updater.update_to_current()

    @pydantic.validator("grid_spec", always=True)
    @skip_if_fields_missing(["sources"])
    def _validate_auto_grid_wavelength(cls, val, values):
        """Check that wavelength can be defined if there is auto grid spec."""
        if val.wavelength is None and val.auto_grid_used:
            _ = val.wavelength_from_sources(sources=values.get("sources"))
        return val

    _sources_in_bounds = assert_objects_in_sim_bounds("sources", strict_inequality=True)
    _mode_sources_symmetries = validate_mode_objects_symmetry("sources")
    _mode_monitors_symmetries = validate_mode_objects_symmetry("monitors")

    # _few_enough_mediums = validate_num_mediums()
    # _structures_not_at_edges = validate_structure_bounds_not_at_edges()
    # _gap_size_ok = validate_pml_gap_size()
    # _medium_freq_range_ok = validate_medium_frequency_range()
    # _resolution_fine_enough = validate_resolution()
    # _plane_waves_in_homo = validate_plane_wave_intersections()

    @pydantic.validator("boundary_spec", always=True)
    @skip_if_fields_missing(["symmetry"])
    def bloch_with_symmetry(cls, val, values):
        """Error if a Bloch boundary is applied with symmetry"""
        boundaries = val.to_list
        symmetry = values.get("symmetry")
        for dim, boundary in enumerate(boundaries):
            num_bloch = sum(isinstance(bnd, BlochBoundary) for bnd in boundary)
            if num_bloch > 0 and symmetry[dim] != 0:
                raise SetupError(
                    f"Bloch boundaries cannot be used with a symmetry along dimension {dim}."
                )
        return val

    @pydantic.validator("boundary_spec", always=True)
    @skip_if_fields_missing(["medium", "size", "structures", "sources"])
    def plane_wave_boundaries(cls, val, values):
        """Error if there are plane wave sources incompatible with boundary conditions."""
        boundaries = val.to_list
        sources = values.get("sources")
        size = values.get("size")
        sim_medium = values.get("medium")
        structures = values.get("structures")
        for source_ind, source in enumerate(sources):
            if not isinstance(source, PlaneWave):
                continue

            _, tan_dirs = cls.pop_axis([0, 1, 2], axis=source.injection_axis)
            medium_set = Scene.intersecting_media(source, structures)
            medium = medium_set.pop() if medium_set else sim_medium

            for tan_dir in tan_dirs:
                boundary = boundaries[tan_dir]

                # check the PML/absorber + angled plane wave case
                num_pml = sum(isinstance(bnd, AbsorberSpec) for bnd in boundary)
                if num_pml > 0 and source.angle_theta != 0:
                    raise SetupError(
                        "Angled plane wave sources are not compatible with the absorbing boundary "
                        f"along dimension {tan_dir}. Either set the source ``angle_theta`` to "
                        "``0``, or use Bloch boundaries that match the source angle."
                    )

                # check the Bloch boundary + angled plane wave case
                num_bloch = sum(isinstance(bnd, (Periodic, BlochBoundary)) for bnd in boundary)
                if num_bloch > 0:
                    cls._check_bloch_vec(
                        source=source,
                        source_ind=source_ind,
                        bloch_vec=boundary[0].bloch_vec,
                        dim=tan_dir,
                        medium=medium,
                        domain_size=size[tan_dir],
                    )
        return val

    @pydantic.validator("boundary_spec", always=True)
    @skip_if_fields_missing(["medium", "center", "size", "structures", "sources"])
    def tfsf_boundaries(cls, val, values):
        """Error if the boundary conditions are compatible with TFSF sources, if any."""
        boundaries = val.to_list
        sources = values.get("sources")
        size = values.get("size")
        center = values.get("center")
        sim_medium = values.get("medium")
        structures = values.get("structures")
        sim_bounds = [
            [c - s / 2.0 for c, s in zip(center, size)],
            [c + s / 2.0 for c, s in zip(center, size)],
        ]
        for src_idx, source in enumerate(sources):
            if not isinstance(source, TFSF):
                continue

            norm_dir, tan_dirs = cls.pop_axis([0, 1, 2], axis=source.injection_axis)
            src_bounds = source.bounds

            # make a dummy source that represents the injection surface to get the intersecting
            # medium, which is later used to test the Bloch vector for correctness
            temp_size = list(source.size)
            temp_size[source.injection_axis] = 0
            temp_src = Source(
                center=source.injection_plane_center,
                size=temp_size,
                source_time=source.source_time,
            )
            medium_set = Scene.intersecting_media(temp_src, structures)
            medium = medium_set.pop() if medium_set else sim_medium

            # the source shouldn't touch or cross any boundary in the direction of injection
            if (
                src_bounds[0][norm_dir] <= sim_bounds[0][norm_dir]
                or src_bounds[1][norm_dir] >= sim_bounds[1][norm_dir]
            ):
                raise SetupError(
                    f"The TFSF source at index '{src_idx}' must not touch or cross the "
                    f"simulation boundary along its injection axis, '{['x', 'y', 'z'][norm_dir]}'."
                )

            for tan_dir in tan_dirs:
                boundary = boundaries[tan_dir]

                # crossing may be allowed for periodic or Bloch boundaries, but not others
                if (
                    src_bounds[0][tan_dir] <= sim_bounds[0][tan_dir]
                    or src_bounds[1][tan_dir] >= sim_bounds[1][tan_dir]
                ):
                    # if the boundary is Bloch periodic, crossing is allowed, but check that the
                    # Bloch vector has been correctly set, similar to the check for plane waves
                    num_bloch = sum(isinstance(bnd, (Periodic, BlochBoundary)) for bnd in boundary)
                    if num_bloch == 2:
                        cls._check_bloch_vec(
                            source=source,
                            source_ind=src_idx,
                            bloch_vec=boundary[0].bloch_vec,
                            dim=tan_dir,
                            medium=medium,
                            domain_size=size[tan_dir],
                        )
                        continue

                    # for any other boundary, the source must not cross the boundary
                    raise SetupError(
                        f"The TFSF source at index '{src_idx}' must not touch or cross the "
                        f"simulation boundary in the '{['x', 'y', 'z'][tan_dir]}' direction, "
                        "unless that boundary is 'Periodic' or 'BlochBoundary'."
                    )

        return val

    @pydantic.validator("sources", always=True)
    @skip_if_fields_missing(["symmetry"])
    def tfsf_with_symmetry(cls, val, values):
        """Error if a TFSF source is applied with symmetry"""
        symmetry = values.get("symmetry")
        for source in val:
            if isinstance(source, TFSF) and not all(sym == 0 for sym in symmetry):
                raise SetupError("TFSF sources cannot be used with symmetries.")
        return val

    @pydantic.validator("boundary_spec", always=True)
    @skip_if_fields_missing(["size", "symmetry"])
    def boundaries_for_zero_dims(cls, val, values):
        """Error if absorbing boundaries, unmatching pec/pmc, or symmetry is used along a zero dimension."""
        boundaries = val.to_list
        size = values.get("size")
        symmetry = values.get("symmetry")
        axis_names = "xyz"

        for dim, (boundary, symmetry_dim, size_dim) in enumerate(zip(boundaries, symmetry, size)):
            if size_dim == 0:
                axis = axis_names[dim]
                num_absorbing_bdries = sum(isinstance(bnd, AbsorberSpec) for bnd in boundary)

                if num_absorbing_bdries > 0:
                    raise SetupError(
                        f"The simulation has zero size along the {axis} axis, so "
                        "using a PML or absorbing boundary along that axis is incorrect. "
                        f"Use either 'Periodic' or 'BlochBoundary' along {axis}."
                    )

                if symmetry_dim != 0:
                    raise SetupError(
                        f"The simulation has zero size along the {axis} axis, so "
                        "using symmetry along that axis is incorrect. Use 'PECBoundary' "
                        "or 'PMCBoundary' to select source polarization if needed and set "
                        f"Simulation.symmetry to 0 along {axis}."
                    )

                if boundary[0] != boundary[1]:
                    raise SetupError(
                        f"The simulation has zero size along the {axis} axis. "
                        f"The boundary condition for {axis} plus and {axis} "
                        "minus must be the same."
                    )

        return val

    @pydantic.validator("sources", always=True)
    def _validate_num_sources(cls, val):
        """Error if too many sources present."""

        if val is None:
            return val

        if len(val) > MAX_NUM_SOURCES:
            raise SetupError(
                f"Number of distinct sources exceeds the maximum allowed {MAX_NUM_SOURCES}. "
                "For a complex source setup, consider using 'CustomFieldSource' or "
                "'CustomCurrentSource' to combine multiple sources into one object."
            )

        return val

    @pydantic.validator("structures", always=True)
    def _validate_2d_geometry_has_2d_medium(cls, val, values):
        """Warn if a geometry bounding box has zero size in a certain dimension."""

        if val is None:
            return val

        for i, structure in enumerate(val):
            if isinstance(structure.medium, Medium2D):
                continue
            for geom in flatten_groups(structure.geometry):
                zero_dims = geom.zero_dims
                if len(zero_dims) > 0:
                    log.warning(
                        f"Structure at 'structures[{i}]' has geometry with zero size along "
                        f"dimensions {zero_dims}, and with a medium that is not a 'Medium2D'. "
                        "This is probably not correct, since the resulting simulation will "
                        "depend on the details of the numerical grid. Consider either "
                        "giving the geometry a nonzero thickness or using a 'Medium2D'."
                    )

        return val

    @pydantic.validator("structures", always=True)
    def _validate_incompatible_material_intersections(cls, val, values):
        """Check for intersections of incompatible materials."""
        structures = val
        incompatible_indices = []
        incompatible_structures = []
        # first just isolate the incompatible structures, to avoid unnecessary double looping
        # keep track of indices to give helpful error message
        for i, structure in enumerate(structures):
            if structure.medium._has_incompatibilities:
                incompatible_indices.append(i)
                incompatible_structures.append(structure)
        for i, (ind1, structure_ind1) in enumerate(
            zip(incompatible_indices, incompatible_structures)
        ):
            for ind2, structure_ind2 in zip(
                incompatible_indices[i + 1 :], incompatible_structures[i + 1 :]
            ):
                if not structure_ind1._compatible_with(structure_ind2):
                    raise ValidationError(
                        f"The structure at 'structures[{ind1}]' and the structure at "
                        f"'structures[{ind2}]' have incompatible medium types "
                        f"{structure_ind1.medium._incompatible_material_types} and "
                        f"{structure_ind2.medium._incompatible_material_types} "
                        "respectively, and so are not allowed to intersect. "
                        "Please ensure that the bounding boxes of the two geometries "
                        "do not intersect."
                    )
        return val

    @pydantic.validator("boundary_spec", always=True)
    @skip_if_fields_missing(["sources", "center", "size", "structures"])
    def _structures_not_close_pml(cls, val, values):
        """Warn if any structures lie at the simulation boundaries."""

        sim_box = Box(size=values.get("size"), center=values.get("center"))
        sim_bound_min, sim_bound_max = sim_box.bounds

        boundaries = val.to_list
        structures = values.get("structures")
        sources = values.get("sources")

        if (not structures) or (not sources):
            return val

        with log as consolidated_logger:

            def warn(istruct, side):
                """Warning message for a structure too close to PML."""
                consolidated_logger.warning(
                    f"Structure at structures[{istruct}] was detected as being less "
                    f"than half of a central wavelength from a PML on side {side}. "
                    "To avoid inaccurate results or divergence, please increase gap between "
                    "any structures and PML or fully extend structure through the pml.",
                    custom_loc=["structures", istruct],
                )

            for istruct, structure in enumerate(structures):
                struct_bound_min, struct_bound_max = structure.geometry.bounds

                for source in sources:
                    lambda0 = C_0 / source.source_time.freq0

                    zipped = zip(["x", "y", "z"], sim_bound_min, struct_bound_min, boundaries)
                    for axis, sim_val, struct_val, boundary in zipped:
                        # The test is required only for PML and stable PML
                        if not isinstance(boundary[0], (PML, StablePML)):
                            continue
                        if (
                            boundary[0].num_layers > 0
                            and struct_val > sim_val
                            and abs(sim_val - struct_val) < lambda0 / 2
                        ):
                            warn(istruct, axis + "-min")

                    zipped = zip(["x", "y", "z"], sim_bound_max, struct_bound_max, boundaries)
                    for axis, sim_val, struct_val, boundary in zipped:
                        # The test is required only for PML and stable PML
                        if not isinstance(boundary[1], (PML, StablePML)):
                            continue
                        if (
                            boundary[1].num_layers > 0
                            and struct_val < sim_val
                            and abs(sim_val - struct_val) < lambda0 / 2
                        ):
                            warn(istruct, axis + "-max")

        return val

    @pydantic.validator("monitors", always=True)
    @skip_if_fields_missing(["medium", "structures"])
    def _warn_monitor_mediums_frequency_range(cls, val, values):
        """Warn user if any DFT monitors have frequencies outside of medium frequency range."""

        if val is None:
            return val

        structures = values.get("structures")
        structures = structures or []
        medium_bg = values.get("medium")
        mediums = [medium_bg] + [structure.medium for structure in structures]

        with log as consolidated_logger:
            for monitor_index, monitor in enumerate(val):
                if not isinstance(monitor, FreqMonitor):
                    continue

                freqs = np.array(monitor.freqs)
                fmin_mon = freqs.min()
                fmax_mon = freqs.max()
                for medium_index, medium in enumerate(mediums):
                    # skip mediums that have no freq range (all freqs valid)
                    if medium.frequency_range is None:
                        continue

                    # make sure medium frequency range includes all monitor frequencies
                    fmin_med, fmax_med = medium.frequency_range
                    if fmin_mon < fmin_med or fmax_mon > fmax_med:
                        if medium_index == 0:
                            medium_str = "The simulation background medium"
                            custom_loc = ["medium", "frequency_range"]
                        else:
                            medium_str = (
                                f"The medium associated with structures[{medium_index - 1}]"
                            )
                            custom_loc = [
                                "structures",
                                medium_index - 1,
                                "medium",
                                "frequency_range",
                            ]

                        consolidated_logger.warning(
                            f"{medium_str} has a frequency range: ({fmin_med:2e}, {fmax_med:2e}) "
                            "(Hz) that does not fully cover the frequencies contained in "
                            f"monitors[{monitor_index}]. "
                            "This can cause inaccuracies in the recorded results.",
                            custom_loc=custom_loc,
                        )

        return val

    @pydantic.validator("monitors", always=True)
    @skip_if_fields_missing(["sources"])
    def _warn_monitor_simulation_frequency_range(cls, val, values):
        """Warn if any DFT monitors have frequencies outside of the simulation frequency range."""

        if val is None:
            return val

        source_ranges = [source.source_time.frequency_range() for source in values["sources"]]
        if not source_ranges:
            # Commented out to eliminate this message from Mode real time log in GUI
            # TODO: Bring it back when it doesn't interfere with mode solver
            # log.info("No sources in simulation.")
            return val

        freq_min = min((freq_range[0] for freq_range in source_ranges), default=0.0)
        freq_max = max((freq_range[1] for freq_range in source_ranges), default=0.0)

        with log as consolidated_logger:
            for monitor_index, monitor in enumerate(val):
                if not isinstance(monitor, FreqMonitor):
                    continue

                freqs = np.array(monitor.freqs)
                if freqs.min() < freq_min or freqs.max() > freq_max:
                    consolidated_logger.warning(
                        f"monitors[{monitor_index}] contains frequencies "
                        f"outside of the simulation frequency range ({freq_min:2e}, {freq_max:2e})"
                        "(Hz) as defined by the sources.",
                        custom_loc=["monitors", monitor_index, "freqs"],
                    )
        return val

    @pydantic.validator("monitors", always=True)
    @skip_if_fields_missing(["boundary_spec"])
    def diffraction_monitor_boundaries(cls, val, values):
        """If any :class:`.DiffractionMonitor` exists, ensure boundary conditions in the
        transverse directions are periodic or Bloch."""
        monitors = val
        boundary_spec = values.get("boundary_spec")
        for monitor in monitors:
            if isinstance(monitor, DiffractionMonitor):
                _, (n_x, n_y) = monitor.pop_axis(["x", "y", "z"], axis=monitor.normal_axis)
                boundaries = [
                    boundary_spec[n_x].plus,
                    boundary_spec[n_x].minus,
                    boundary_spec[n_y].plus,
                    boundary_spec[n_y].minus,
                ]
                # make sure the transverse boundaries are either periodic or Bloch
                for boundary in boundaries:
                    if not isinstance(boundary, (Periodic, BlochBoundary)):
                        raise SetupError(
                            f"The 'DiffractionMonitor' {monitor.name} requires periodic "
                            f"or Bloch boundaries along dimensions {n_x} and {n_y}."
                        )
        return val

    @pydantic.validator("monitors", always=True)
    @skip_if_fields_missing(["medium", "center", "size", "structures"])
    def _projection_monitors_homogeneous(cls, val, values):
        """Error if any field projection monitor is not in a homogeneous region."""

        if val is None:
            return val

        # list of structures including background as a Box()
        structure_bg = Structure(
            geometry=Box(
                size=values.get("size"),
                center=values.get("center"),
            ),
            medium=values.get("medium"),
        )

        structures = values.get("structures") or []
        total_structures = [structure_bg] + list(structures)

        with log as consolidated_logger:
            for monitor_ind, monitor in enumerate(val):
                if isinstance(monitor, (AbstractFieldProjectionMonitor, DiffractionMonitor)):
                    mediums = Scene.intersecting_media(monitor, total_structures)
                    # make sure there is no more than one medium in the returned list
                    if len(mediums) > 1:
                        raise SetupError(
                            f"{len(mediums)} different mediums detected on plane "
                            f"intersecting a {monitor.type}. Plane must be homogeneous."
                        )
                    # 0 medium, something is wrong
                    if len(mediums) < 1:
                        raise SetupError(
                            f"No medium detected on plane intersecting a {monitor.type}, "
                            "indicating an unexpected error. Please create a github issue so "
                            "that the problem can be investigated."
                        )
                    # 1 medium, check if the medium is spatially uniform
                    if not list(mediums)[0].is_spatially_uniform:
                        consolidated_logger.warning(
                            f"Nonuniform custom medium detected on plane intersecting a {monitor.type}. "
                            "Plane must be homogeneous. Make sure custom medium is uniform on the plane.",
                            custom_loc=["monitors", monitor_ind],
                        )

        return val

    @pydantic.validator("monitors", always=True)
    def _projection_direction(cls, val, values):
        """Warn if field projection observation points are behind surface projection monitors."""
        # This validator is in simulation.py rather than monitor.py because volume monitors are
        # eventually converted to their bounding surface projection monitors, in which case we
        # do not want this validator to be triggered.

        if val is None:
            return val

        with log as consolidated_logger:
            for monitor_ind, monitor in enumerate(val):
                if isinstance(monitor, AbstractFieldProjectionMonitor):
                    if monitor.size.count(0.0) != 1:
                        continue

                    normal_dir = monitor.projection_surfaces[0].normal_dir
                    normal_ind = monitor.size.index(0.0)

                    projecting_backwards = False
                    if isinstance(monitor, FieldProjectionAngleMonitor):
                        r, theta, phi = np.meshgrid(
                            monitor.proj_distance,
                            monitor.theta,
                            monitor.phi,
                            indexing="ij",
                        )
                        x, y, z = Geometry.sph_2_car(r=r, theta=theta, phi=phi)
                    elif isinstance(monitor, FieldProjectionKSpaceMonitor):
                        uxs, uys, _ = np.meshgrid(
                            monitor.ux,
                            monitor.uy,
                            monitor.proj_distance,
                            indexing="ij",
                        )
                        theta, phi = monitor.kspace_2_sph(uxs, uys, monitor.proj_axis)
                        x, y, z = Geometry.sph_2_car(r=monitor.proj_distance, theta=theta, phi=phi)
                    else:
                        pts = monitor.unpop_axis(
                            monitor.proj_distance, (monitor.x, monitor.y), axis=normal_ind
                        )
                        x, y, z = pts

                    center = np.array(monitor.center) - np.array(monitor.local_origin)
                    pts = [np.array(i) for i in [x, y, z]]
                    normal_displacement = pts[normal_ind] - center[normal_ind]
                    if np.any(normal_displacement < 0) and normal_dir == "+":
                        projecting_backwards = True
                    elif np.any(normal_displacement > 0) and normal_dir == "-":
                        projecting_backwards = True

                    if projecting_backwards:
                        consolidated_logger.warning(
                            f"Field projection monitor '{monitor.name}' has observation points set "
                            "up such that the monitor is projecting backwards with respect to its "
                            "'normal_dir'. If this was not intentional, please take a look at the "
                            "documentation associated with this type of projection monitor to "
                            "check how the observation point coordinate system is defined.",
                            custom_loc=["monitors", monitor_ind],
                        )

        return val

    @pydantic.validator("monitors", always=True)
    @skip_if_fields_missing(["size"])
    def proj_distance_for_approx(cls, val, values):
        """Warn if projection distance for projection monitors is not large compared to monitor or,
        simulation size, yet far_field_approx is True."""
        if val is None:
            return val

        sim_size = values.get("size")

        with log as consolidated_logger:
            for monitor_ind, monitor in enumerate(val):
                if not isinstance(monitor, AbstractFieldProjectionMonitor):
                    continue

                name = monitor.name
                max_size = min(np.max(monitor.size), np.max(sim_size))

                if monitor.far_field_approx and np.abs(monitor.proj_distance) < 10 * max_size:
                    consolidated_logger.warning(
                        f"Monitor {name} projects to a distance comparable to the size of the "
                        "monitor; we recommend setting ``far_field_approx=False`` to disable "
                        "far-field approximations for this monitor, because the approximations "
                        "are valid only when the observation points are very far compared to the "
                        "size of the monitor that records near fields.",
                        custom_loc=["monitors", monitor_ind],
                    )
        return val

    @pydantic.validator("monitors", always=True)
    @skip_if_fields_missing(["center", "size"])
    def _integration_surfaces_in_bounds(cls, val, values):
        """Error if all of the integration surfaces are outside of the simulation domain."""

        if val is None:
            return val

        sim_center = values.get("center")
        sim_size = values.get("size")
        sim_box = Box(size=sim_size, center=sim_center)

        for mnt in (mnt for mnt in val if isinstance(mnt, SurfaceIntegrationMonitor)):
            if not any(sim_box.intersects(surf) for surf in mnt.integration_surfaces):
                raise SetupError(
                    f"All integration surfaces of monitor '{mnt.name}' are outside of the "
                    "simulation bounds."
                )

        return val

    @pydantic.validator("monitors", always=True)
    @skip_if_fields_missing(["size"])
    def _projection_monitors_distance(cls, val, values):
        """Warn if the projection distance is large for exact projections."""

        if val is None:
            return val

        sim_size = values.get("size")

        with log as consolidated_logger:
            for idx, monitor in enumerate(val):
                if isinstance(monitor, AbstractFieldProjectionMonitor):
                    if (
                        np.abs(monitor.proj_distance) > 1.0e4 * np.max(sim_size)
                        and not monitor.far_field_approx
                    ):
                        monitor = monitor.copy(update={"far_field_approx": True})
                        val = list(val)
                        val[idx] = monitor
                        val = tuple(val)
                        consolidated_logger.warning(
                            "A very large projection distance was set for the field projection "
                            f"monitor '{monitor.name}'. Using exact field projections may result "
                            "in precision loss for large distances; automatically enabling "
                            "far-field approximations ('far_field_approx = True') for better "
                            "precision. To insist on exact projections, consider using client-side "
                            "projections via the 'FieldProjector' class, where higher precision is "
                            "available.",
                            custom_loc=["monitors", idx, "proj_distance"],
                        )
        return val

    @pydantic.validator("monitors", always=True)
    @skip_if_fields_missing(["size"])
    def _projection_monitors_2d(cls, val, values):
        """
        Validate if the field projection monitor is set up for a 2D simulation and
<<<<<<< HEAD
        ensure the observation angle is configured correctly.

        - For a 2D simulation in the x-y plane, 'theta' should be set to 'pi/2'.
        - For a 2D simulation in the y-z plane, 'phi' should be set to 'pi/2'.
        - For a 2D simulation in the x-z plane, 'phi' should be set to '0'.
=======
        ensure the observation parameters are configured correctly.

        - For a 2D simulation in the x-y plane, 'theta' should be set to 'pi/2'.
        - For a 2D simulation in the y-z plane, 'phi' should be set to 'pi/2' or '2*pi/3'.
        - For a 2D simulation in the x-z plane, 'phi' should be set to '0' or 'pi'.
>>>>>>> 526f04f6

        Note: Exact far field projection is not available yet. Currently, only
        'far_field_approx = True' is supported.
        """

        if val is None:
            return val

        sim_size = values.get("size")

        # Validation if is 3D simulation
        non_zero_dims = sum(1 for size in sim_size if size != 0)
        if non_zero_dims == 3:
            return val

        plane = None
<<<<<<< HEAD
        phi_value = None
        theta_value = None

        if sim_size[0] == 0:
            plane = "y-z"
            phi_value = np.pi / 2
        elif sim_size[1] == 0:
            plane = "x-z"
            phi_value = 0
        elif sim_size[2] == 0:
            plane = "x-y"
            theta_value = np.pi / 2
=======

        if sim_size[0] == 0:
            plane = "y-z"
        elif sim_size[1] == 0:
            plane = "x-z"
        elif sim_size[2] == 0:
            plane = "x-y"
>>>>>>> 526f04f6

        for monitor in val:
            if isinstance(monitor, AbstractFieldProjectionMonitor):
                if non_zero_dims == 1:
                    raise SetupError(
                        f"Monitor '{monitor.name}' is not supported in 1D simulations."
                    )

<<<<<<< HEAD
                if isinstance(
                    monitor, (FieldProjectionCartesianMonitor, FieldProjectionKSpaceMonitor)
                ):
                    raise SetupError(
                        f"Monitor '{monitor.name}' in 2D simulations is coming soon. "
                        "Please use 'FieldProjectionAngleMonitor' instead."
                    )

                if isinstance(monitor, FieldProjectionAngleMonitor):
                    if not monitor.far_field_approx:
                        raise SetupError(
                            "Exact far field projection in 2D simulations is coming soon."
                            "Please set 'far_field_approx = True'."
                        )
                    if plane == "y-z" and (len(monitor.phi) != 1 or monitor.phi[0] != phi_value):
                        raise SetupError(
                            "For a 2D simulation in the y-z plane, the observation angle 'phi' "
                            f"of monitor '{monitor.name}' should be set to 'np.pi/2'."
                        )
                    elif plane == "x-z" and (len(monitor.phi) != 1 or monitor.phi[0] != phi_value):
                        raise SetupError(
                            "For a 2D simulation in the x-z plane, the observation angle 'phi' "
                            f"of monitor '{monitor.name}' should be set to '0'."
                        )
                    elif plane == "x-y" and (
                        len(monitor.theta) != 1 or monitor.theta[0] != theta_value
                    ):
                        raise SetupError(
                            "For a 2D simulation in the x-y plane, the observation angle 'theta' "
                            f"of monitor '{monitor.name}' should be set to 'np.pi/2'."
                        )
=======
                if isinstance(monitor, (FieldProjectionKSpaceMonitor)):
                    raise SetupError(
                        f"Monitor '{monitor.name}' in 2D simulations is coming soon. "
                        "Please use 'FieldProjectionAngleMonitor' instead."
                        "Please use 'FieldProjectionAngleMonitor' or 'FieldProjectionCartesianMonitor' instead."
                    )

                if isinstance(monitor, (FieldProjectionCartesianMonitor)):
                    config = {
                        "y-z": {"valid_proj_axes": [1, 2], "coord": ["x", "x"]},
                        "x-z": {"valid_proj_axes": [0, 2], "coord": ["x", "y"]},
                        "x-y": {"valid_proj_axes": [0, 1], "coord": ["y", "y"]},
                    }[plane]

                    valid_proj_axes = config["valid_proj_axes"]
                    invalid_proj_axis = [i for i in range(3) if i not in valid_proj_axes]

                    if monitor.proj_axis in invalid_proj_axis:
                        raise SetupError(
                            f"For a 2D simulation in the {plane} plane, the 'proj_axis' of "
                            f"monitor '{monitor.name}' should be set to one of {valid_proj_axes}."
                        )

                    for idx, axis in enumerate(valid_proj_axes):
                        coord = getattr(monitor, config["coord"][idx])
                        if monitor.proj_axis == axis and not all(value in [0] for value in coord):
                            raise SetupError(
                                f"For a 2D simulation in the {plane} plane with "
                                f"'proj_axis = {monitor.proj_axis}', '{config['coord'][idx]}' of monitor "
                                f"'{monitor.name}' should be set to '[0]'."
                            )

                if isinstance(monitor, FieldProjectionAngleMonitor):
                    config = {
                        "y-z": {"valid_value": [np.pi / 2, 3 * np.pi / 2], "coord": "phi"},
                        "x-z": {"valid_value": [0, np.pi], "coord": "phi"},
                        "x-y": {"valid_value": [np.pi / 2], "coord": "theta"},
                    }[plane]

                    coord = getattr(monitor, config["coord"])
                    if not all(value in config["valid_value"] for value in coord):
                        replacements = {
                            np.pi: "np.pi",
                            np.pi / 2: "np.pi/2",
                            3 * np.pi / 2: "3*np.pi/2",
                            0: "0",
                        }
                        valid_values_str = ", ".join(
                            replacements.get(val) for val in config["valid_value"]
                        )
                        raise SetupError(
                            f"For a 2D simulation in the {plane} plane, the observation "
                            f"angle '{config['coord']}' of monitor "
                            f"'{monitor.name}' should be set to "
                            f"'{valid_values_str}'"
                        )

>>>>>>> 526f04f6
        return val

    @pydantic.validator("monitors", always=True)
    @skip_if_fields_missing(["medium", "structures"])
    def diffraction_monitor_medium(cls, val, values):
        """If any :class:`.DiffractionMonitor` exists, ensure is does not lie in a lossy medium."""
        monitors = val
        structures = values.get("structures")
        medium = values.get("medium")
        for monitor in monitors:
            if isinstance(monitor, DiffractionMonitor):
                medium_set = Scene.intersecting_media(monitor, structures)
                medium = medium_set.pop() if medium_set else medium
                freqs = np.array(monitor.freqs)
                if isinstance(medium, AbstractCustomMedium) and len(freqs) > 1:
                    freqs = 0.5 * (np.min(freqs) + np.max(freqs))
                _, index_k = medium.nk_model(frequency=freqs)
                if not np.all(index_k == 0):
                    raise SetupError("Diffraction monitors must not lie in a lossy medium.")
        return val

    @pydantic.validator("grid_spec", always=True)
    @skip_if_fields_missing(["medium", "sources", "structures"])
    def _warn_grid_size_too_small(cls, val, values):
        """Warn user if any grid size is too large compared to minimum wavelength in material."""

        if val is None:
            return val

        structures = values.get("structures")
        structures = structures or []
        medium_bg = values.get("medium")
        mediums = [medium_bg] + [structure.to_static().medium for structure in structures]

        with log as consolidated_logger:
            for source_index, source in enumerate(values.get("sources")):
                freq0 = source.source_time.freq0

                for medium_index, medium in enumerate(mediums):
                    # min wavelength in PEC is meaningless and we'll get divide by inf errors
                    if medium.is_pec:
                        continue
                    # min wavelength in Medium2D is meaningless
                    if isinstance(medium, Medium2D):
                        continue

                    eps_material = medium.eps_model(freq0)
                    n_material, _ = medium.eps_complex_to_nk(eps_material)

                    for comp, (key, grid_spec) in enumerate(
                        zip("xyz", (val.grid_x, val.grid_y, val.grid_z))
                    ):
                        if medium.is_pec or (
                            isinstance(medium, AnisotropicMedium) and medium.is_comp_pec(comp)
                        ):
                            n_material = 1.0
                        lambda_min = C_0 / freq0 / n_material

                        if (
                            isinstance(grid_spec, UniformGrid)
                            and grid_spec.dl > lambda_min / MIN_GRIDS_PER_WVL
                        ):
                            if medium_index == 0:
                                medium_str = "the simulation background medium"
                            else:
                                medium_str = (
                                    f"the medium associated with structures[{medium_index - 1}]"
                                )

                            consolidated_logger.warning(
                                f"The grid step in {key} has a value of {grid_spec.dl:.4f} (um)"
                                ", which was detected as being large when compared to the "
                                f"central wavelength of sources[{source_index}] "
                                f"within {medium_str}, given by "
                                f"{lambda_min:.4f} (um). To avoid inaccuracies, "
                                "it is recommended the grid size is reduced. ",
                                custom_loc=["grid_spec", f"grid_{key}", "dl"],
                            )
                            # TODO: warn about custom grid spec

        return val

    @pydantic.validator("sources", always=True)
    @skip_if_fields_missing(["medium", "center", "size", "structures"])
    def _source_homogeneous_isotropic(cls, val, values):
        """Error if a plane wave or gaussian beam source is not in a homogeneous and isotropic
        region.
        """

        if val is None:
            return val

        # list of structures including background as a Box()
        structure_bg = Structure(
            geometry=Box(
                size=values.get("size"),
                center=values.get("center"),
            ),
            medium=values.get("medium"),
        )

        structures = values.get("structures") or []
        total_structures = [structure_bg] + list(structures)

        # for each plane wave in the sources list
        with log as consolidated_logger:
            for source_id, source in enumerate(val):
                if isinstance(source, (PlaneWave, GaussianBeam, AstigmaticGaussianBeam)):
                    mediums = Scene.intersecting_media(source, total_structures)
                    # make sure there is no more than one medium in the returned list
                    if len(mediums) > 1:
                        raise SetupError(
                            f"{len(mediums)} different mediums detected on plane "
                            f"intersecting a {source.type} source. Plane must be homogeneous."
                        )
                    # 0 medium, something is wrong
                    if len(mediums) < 1:
                        raise SetupError(
                            f"No medium detected on plane intersecting a {source.type}, "
                            "indicating an unexpected error. Please create a github issue so "
                            "that the problem can be investigated."
                        )
                    if isinstance(list(mediums)[0], (AnisotropicMedium, FullyAnisotropicMedium)):
                        raise SetupError(
                            f"An anisotropic medium is detected on plane intersecting a {source.type} "
                            f"source. Injection of {source.type} into anisotropic media currently is "
                            "not supported."
                        )

                    # check if the medium is spatially uniform
                    if not list(mediums)[0].is_spatially_uniform:
                        consolidated_logger.warning(
                            f"Nonuniform custom medium detected on plane intersecting a {source.type}. "
                            "Plane must be homogeneous. Make sure custom medium is uniform on the plane.",
                            custom_loc=["sources", source_id],
                        )

        return val

    @pydantic.validator("normalize_index", always=True)
    @skip_if_fields_missing(["sources"])
    def _check_normalize_index(cls, val, values):
        """Check validity of normalize index in context of simulation.sources."""

        # not normalizing
        if val is None:
            return val

        sources = values.get("sources")
        num_sources = len(sources)
        if num_sources > 0:
            # No check if no sources, but it should be irrelevant anyway
            if val >= num_sources:
                raise ValidationError(
                    f"'normalize_index' {val} out of bounds for number of sources {num_sources}."
                )

            # Also error if normalizing by a zero-amplitude source
            if sources[val].source_time.amplitude == 0:
                raise ValidationError("Cannot set 'normalize_index' to source with zero amplitude.")

            # Warn if normalizing by a ContinuousWave or CustomSourceTime source, if frequency-domain monitors are present.
            if isinstance(sources[val].source_time, ContinuousWave):
                log.warning(
                    f"'normalize_index' {val} is a source with 'ContinuousWave' "
                    "time dependence. Normalizing frequency-domain monitors by this "
                    "source is not meaningful because field decay does not occur. "
                    "Consider setting 'normalize_index' to 'None' instead."
                )
            if isinstance(sources[val].source_time, CustomSourceTime):
                log.warning(
                    f"'normalize_index' {val} is a source with 'CustomSourceTime' "
                    "time dependence. Normalizing frequency-domain monitors by this "
                    "source is only meaningful if field decay occurs."
                )

        return val

    """ Post-init validators """

    def _post_init_validators(self) -> None:
        """Call validators taking z`self` that get run after init."""
        _ = self.scene
        self._validate_no_structures_pml()
        self._validate_tfsf_nonuniform_grid()
        self._validate_nonlinear_specs()
        self._validate_custom_source_time()

    def _validate_custom_source_time(self):
        """Warn if all simulation times are outside CustomSourceTime definition range."""
        run_time = self._run_time
        for idx, source in enumerate(self.sources):
            if isinstance(source.source_time, CustomSourceTime):
                if source.source_time._all_outside_range(run_time=run_time):
                    data_times = source.source_time.data_times
                    mint = np.min(data_times)
                    maxt = np.max(data_times)
                    log.warning(
                        f"'CustomSourceTime' at 'sources[{idx}]' is defined over a time range "
                        f"'({mint}, {maxt})' which does not include any of the 'Simulation' "
                        f"times '({0, run_time})'. The envelope will be constant extrapolated "
                        "from the first or last value in the 'CustomSourceTime', which may not "
                        "be the desired outcome."
                    )

    def _validate_no_structures_pml(self) -> None:
        """Ensure no structures terminate / have bounds inside of PML."""

        pml_thicks = np.array(self.pml_thicknesses).T
        sim_bounds = self.bounds
        bound_spec = self.boundary_spec.to_list

        with log as consolidated_logger:
            for i, structure in enumerate(self.structures):
                geo_bounds = structure.geometry.bounds
                for sim_bound, geo_bound, pml_thick, bound_dim, pm_val in zip(
                    sim_bounds, geo_bounds, pml_thicks, bound_spec, (-1, 1)
                ):
                    for sim_pos, geo_pos, pml, bound_edge in zip(
                        sim_bound, geo_bound, pml_thick, bound_dim
                    ):
                        sim_pos_pml = sim_pos + pm_val * pml
                        in_pml_plus = (pm_val > 0) and (sim_pos < geo_pos <= sim_pos_pml)
                        in_pml_mnus = (pm_val < 0) and (sim_pos > geo_pos >= sim_pos_pml)
                        if not isinstance(bound_edge, Absorber) and (in_pml_plus or in_pml_mnus):
                            consolidated_logger.warning(
                                f"A bound of Simulation.structures[{i}] was detected as being "
                                "within the simulation PML. We recommend extending structures to "
                                "infinity or completely outside of the simulation PML to avoid "
                                "unexpected effects when the structures are not translationally "
                                "invariant within the PML.",
                                custom_loc=["structures", i],
                            )

    def _validate_tfsf_nonuniform_grid(self) -> None:
        """Warn if the grid is nonuniform along the directions tangential to the injection plane,
        inside the TFSF box.
        """
        # if the grid is uniform in all directions, there's no need to proceed
        if not (self.grid_spec.auto_grid_used or self.grid_spec.custom_grid_used):
            return

        with log as consolidated_logger:
            for source_ind, source in enumerate(self.sources):
                if not isinstance(source, TFSF):
                    continue

                centers = self.grid.centers.to_list
                sizes = self.grid.sizes.to_list
                tfsf_bounds = source.bounds
                _, plane_inds = source.pop_axis([0, 1, 2], axis=source.injection_axis)
                grid_list = [self.grid_spec.grid_x, self.grid_spec.grid_y, self.grid_spec.grid_z]
                for ind in plane_inds:
                    grid_type = grid_list[ind]
                    if isinstance(grid_type, UniformGrid):
                        continue

                    sizes_in_tfsf = [
                        size
                        for size, center in zip(sizes[ind], centers[ind])
                        if tfsf_bounds[0][ind] <= center <= tfsf_bounds[1][ind]
                    ]

                    # check if all the grid sizes are sufficiently unequal
                    if not np.all(np.isclose(sizes_in_tfsf, sizes_in_tfsf[0])):
                        consolidated_logger.warning(
                            f"The grid is nonuniform along the '{'xyz'[ind]}' axis, which may lead "
                            "to sub-optimal cancellation of the incident field in the "
                            "scattered-field region for the total-field scattered-field (TFSF) "
                            f"source '{source.name}'. For best results, we recommended ensuring a "
                            "uniform grid in both directions tangential to the TFSF injection "
                            f"axis, '{'xyz'[source.injection_axis]}'.",
                            custom_loc=["sources", source_ind],
                        )

    def _validate_nonlinear_specs(self) -> None:
        """Run :class:`.NonlinearSpec` validators that depend on knowing the central
        frequencies of the sources."""
        freqs = np.array([source.source_time.freq0 for source in self.sources])
        for medium in self.scene.mediums:
            if medium.nonlinear_spec is not None:
                for model in medium._nonlinear_models:
                    model._validate_medium_freqs(medium, freqs)

    """ Pre submit validation (before web.upload()) """

    def validate_pre_upload(self, source_required: bool = True) -> None:
        """Validate the fully initialized simulation is ok for upload to our servers.

        Parameters
        ----------
        source_required: bool = True
            If ``True``, validation will fail in case no sources are found in the simulation.
        """
        log.begin_capture()
        self._validate_size()
        self._validate_monitor_size()
        self._validate_modes_size()
        self._validate_num_cells_in_mode_objects()
        self._validate_datasets_not_none()
        self._validate_tfsf_structure_intersections()
        self._warn_time_monitors_outside_run_time()
        self._validate_time_monitors_num_steps()
        _ = self.volumetric_structures
        log.end_capture(self)
        if source_required and len(self.sources) == 0:
            raise SetupError("No sources in simulation.")

    def _validate_size(self) -> None:
        """Ensures the simulation is within size limits before simulation is uploaded."""

        num_comp_cells = self.num_cells / 2 ** (np.sum(np.abs(self.symmetry)))
        if num_comp_cells > MAX_GRID_CELLS:
            raise SetupError(
                f"Simulation has {num_comp_cells:.2e} computational cells, "
                f"a maximum of {MAX_GRID_CELLS:.2e} are allowed."
            )

        num_time_steps = self.num_time_steps
        if num_time_steps > MAX_TIME_STEPS:
            raise SetupError(
                f"Simulation has {num_time_steps:.2e} time steps, "
                f"a maximum of {MAX_TIME_STEPS:.2e} are allowed."
            )
        if num_time_steps > WARN_TIME_STEPS:
            log.warning(
                f"Simulation has {num_time_steps:.2e} time steps. The 'run_time' may be "
                "unnecessarily large, unless there are very long-lived resonances.",
                custom_loc=["run_time"],
            )

        num_cells_times_steps = num_time_steps * num_comp_cells
        if num_cells_times_steps > MAX_CELLS_TIMES_STEPS:
            raise SetupError(
                f"Simulation has {num_cells_times_steps:.2e} grid cells * time steps, "
                f"a maximum of {MAX_CELLS_TIMES_STEPS:.2e} are allowed."
            )

    def _validate_monitor_size(self) -> None:
        """Ensures the monitors aren't storing too much data before simulation is uploaded."""

        total_size_gb = 0
        with log as consolidated_logger:
            datas = self.monitors_data_size
            for monitor_ind, (monitor_name, monitor_size) in enumerate(datas.items()):
                monitor_size_gb = monitor_size / 1e9
                if monitor_size_gb > WARN_MONITOR_DATA_SIZE_GB:
                    consolidated_logger.warning(
                        f"Monitor '{monitor_name}' estimated storage is {monitor_size_gb:1.2f}GB. "
                        "Consider making it smaller, using fewer frequencies, or spatial or "
                        "temporal downsampling using 'interval_space' and 'interval', respectively.",
                        custom_loc=["monitors", monitor_ind],
                    )

                total_size_gb += monitor_size_gb

        if total_size_gb > MAX_SIMULATION_DATA_SIZE_GB:
            raise SetupError(
                f"Simulation's monitors have {total_size_gb:.2f}GB of estimated storage, "
                f"a maximum of {MAX_SIMULATION_DATA_SIZE_GB:.2f}GB are allowed."
            )

        # Some monitors store much less data than what is needed internally. Make sure that the
        # internal storage also does not exceed the limit.
        for monitor in self.monitors:
            num_cells = self._monitor_num_cells(monitor)
            # intermediate storage needed, in GB
            solver_data = monitor._storage_size_solver(num_cells=num_cells, tmesh=self.tmesh) / 1e9
            if solver_data > MAX_MONITOR_INTERNAL_DATA_SIZE_GB:
                raise SetupError(
                    f"Estimated internal storage of monitor '{monitor.name}' is "
                    f"{solver_data:1.2f}GB, which is larger than the maximum allowed "
                    f"{MAX_MONITOR_INTERNAL_DATA_SIZE_GB:.2f}GB. Consider making it smaller, "
                    "using fewer frequencies, or spatial or temporal downsampling using "
                    "'interval_space' and 'interval', respectively."
                )

    def _validate_modes_size(self) -> None:
        """Warn if mode sources or monitors have a large number of points."""

        def warn_mode_size(monitor: AbstractModeMonitor, msg_header: str, custom_loc: List):
            """Warn if a mode component has a large number of points."""
            num_cells = np.prod(self.discretize_monitor(monitor).num_cells)
            if num_cells > WARN_MODE_NUM_CELLS:
                consolidated_logger.warning(
                    msg_header + f"has a large number ({num_cells:1.2e}) of grid points. "
                    "This can lead to solver slow-down and increased cost. "
                    "Consider making the size of the component smaller, as long as the modes "
                    "of interest decay by the plane boundaries.",
                    custom_loc=custom_loc,
                )

        with log as consolidated_logger:
            for src_ind, source in enumerate(self.sources):
                if isinstance(source, ModeSource):
                    # Make a monitor so we can call ``discretize_monitor``
                    monitor = FieldMonitor(
                        center=source.center,
                        size=source.size,
                        name="tmp",
                        freqs=[source.source_time.freq0],
                        colocate=False,
                    )
                    msg_header = f"Mode source at sources[{src_ind}] "
                    custom_loc = ["sources", src_ind]
                    warn_mode_size(monitor=monitor, msg_header=msg_header, custom_loc=custom_loc)

        with log as consolidated_logger:
            for mnt_ind, monitor in enumerate(self.monitors):
                if isinstance(monitor, AbstractModeMonitor):
                    msg_header = f"Mode monitor '{monitor.name}' "
                    custom_loc = ["monitors", mnt_ind]
                    warn_mode_size(monitor=monitor, msg_header=msg_header, custom_loc=custom_loc)

    def _validate_num_cells_in_mode_objects(self) -> None:
        """Raise an error if mode sources or monitors intersect with a very small number
        of grid cells in their transverse dimensions."""

        def check_num_cells(
            mode_object: Tuple[ModeSource, ModeMonitor], normal_axis: Axis, msg_header: str
        ):
            disc_grid = self.discretize(mode_object)
            _, check_axes = Box.pop_axis([0, 1, 2], axis=normal_axis)
            for axis in check_axes:
                sim_size = self.size[axis]
                dim_cells = disc_grid.num_cells[axis]
                if sim_size > 0 and dim_cells <= 2:
                    small_dim = "xyz"[axis]
                    raise SetupError(
                        msg_header + f"is too small along the "
                        f"'{small_dim}' axis. Less than '3' grid cells were detected. "
                        f"Increase the size of the object along '{small_dim}'."
                    )

        for source in self.sources:
            if isinstance(source, ModeSource):
                msg_header = f"Mode source '{source.name}' "
                check_num_cells(source, source.injection_axis, msg_header)

        for monitor in self.monitors:
            if isinstance(monitor, ModeMonitor):
                msg_header = f"Mode monitor '{monitor.name}' "
                check_num_cells(monitor, monitor.normal_axis, msg_header)

    def _validate_time_monitors_num_steps(self) -> None:
        """Raise an error if non-0D time monitors have too many time steps."""
        for monitor in self.monitors:
            if not isinstance(monitor, FieldTimeMonitor) or len(monitor.zero_dims) == 3:
                continue
            num_time_steps = monitor.num_steps(self.tmesh)
            if num_time_steps > MAX_TIME_MONITOR_STEPS:
                raise SetupError(
                    f"Time monitor '{monitor.name}' records at {num_time_steps} time steps, which "
                    f"is larger than the maximum allowed value of {MAX_TIME_MONITOR_STEPS} when "
                    "the monitor is not zero-dimensional. Change the geometry to a point monitor, "
                    "or use 'start', 'stop', and 'interval' to reduce the number of time steps "
                    "at which the monitor stores data."
                )

    @cached_property
    def static_structures(self) -> list[Structure]:
        """Structures in simulation with all autograd tracers removed."""
        return [structure.to_static() for structure in self.structures]

    @cached_property
    def monitors_data_size(self) -> Dict[str, float]:
        """Dictionary mapping monitor names to their estimated storage size in bytes."""
        data_size = {}
        for monitor in self.monitors:
            num_cells = self._monitor_num_cells(monitor)
            storage_size = float(monitor.storage_size(num_cells=num_cells, tmesh=self.tmesh))
            data_size[monitor.name] = storage_size
        return data_size

    def _validate_datasets_not_none(self) -> None:
        """Ensures that all custom datasets are defined."""
        if any(dataset is None for dataset in self.custom_datasets):
            raise SetupError(
                "Data for a custom data component is missing. This can happen for example if the "
                "Simulation has been loaded from json. To save and load simulations with custom "
                "data, use hdf5 format instead."
            )

    def _validate_tfsf_structure_intersections(self) -> None:
        """Error if the 4 sidewalls of a TFSF box don't all intersect the same structures.
        This validator may need to compute permittivities on the grid, so it is called
        pre-upload rather than at the time of definition. Also errors if any side wall
        intersects with a custom medium or a fully anisotropic media.
        """
        for source in self.sources:
            if not isinstance(source, TFSF):
                continue
            # get all TFSF surfaces
            tfsf_surfaces = Source.surfaces(
                center=source.center, size=source.size, source_time=source.source_time
            )
            sidewall_surfaces = []
            sidewall_structs = []
            # get the structures that intersect each sidewall
            for surface in tfsf_surfaces:
                # ignore the sidewall surface if it falls outside the simulation domain
                if not self.intersects(surface):
                    continue

                if surface.name[-2] != "xyz"[source.injection_axis]:
                    sidewall_surfaces.append(surface)
                    intersecting_structs = Scene.intersecting_structures(
                        test_object=surface, structures=self.structures
                    )

                    if any(
                        isinstance(struct.medium, (AbstractCustomMedium, FullyAnisotropicMedium))
                        for struct in intersecting_structs
                    ):
                        raise SetupError(
                            f"The surfaces of TFSF source '{source.name}' must not intersect any "
                            "structures containing a 'CustomMedium' or a 'FullyAnisotropicMedium'."
                        )

                    # if no structures intersect, just add a phantom associated with the simulation
                    # background, to prevent false positives below
                    if not intersecting_structs:
                        sidewall_structs.append(
                            [
                                Structure(
                                    geometry=Box(center=self.center, size=self.size),
                                    medium=self.medium,
                                )
                            ]
                        )
                    else:
                        sidewall_structs.append(intersecting_structs)

            # let the first wall be a reference, and compare the rest of them to the structures
            # intersected by that reference wall
            if len(sidewall_structs) > 1:
                ref_structs = sidewall_structs[0]
                test_structs = sidewall_structs[1:]
                if all(structs == ref_structs for structs in test_structs):
                    continue

                # if the == test doesn't pass, that doesn't mean the materials are necessarily
                # different, because it's possible that the sidewalls encounter different
                # `Structure` objects but with an identical material profile, which is still
                # a valid setup; in this case, compute the epsilon profile on the grid for each
                # side wall - the profiles must be the same along the injection axis, so we take
                # a single "stripe" of epsilon as the reference and subtract it from all other
                # stripes, which should result in zero if all the epsilon profiles are the same
                freq0 = source.source_time.freq0
                _, plane_axs = source.pop_axis("xyz", axis=source.injection_axis)
                ref_eps = self.epsilon(box=sidewall_surfaces[0], coord_key="centers", freq=freq0)
                kwargs = {plane_axs[0]: 0, plane_axs[1]: 0}
                ref_eps = ref_eps.isel(**kwargs)
                for surface in sidewall_surfaces:
                    test_eps = self.epsilon(box=surface, coord_key="centers", freq=freq0) - ref_eps
                    if not np.allclose(test_eps.to_numpy(), 0):
                        raise SetupError(
                            f"All sidewalls of the TFSF source '{source.name}' must intersect "
                            "the same media along the injection axis "
                            f" '{'xyz'[source.injection_axis]}'."
                        )

    def _warn_time_monitors_outside_run_time(self) -> None:
        """Warn if time monitors start after the simulation run_time.
        TODO: (remove this comment later) this is done as a pre-upload validator in view of a
        planned change to allow ``run_time`` to accept a ``RunTimeSpec`` which would automatically
        determine a run time based on simulation details. Then, we would have to access the
        dynamically computed run_time e.g. through a ``_run_time`` cached property.
        """
        with log as consolidated_logger:
            for monitor in self.monitors:
                if isinstance(monitor, TimeMonitor) and monitor.start > self._run_time:
                    consolidated_logger.warning(
                        f"Monitor {monitor.name} has a start time {monitor.start:1.2e}s exceeding"
                        f"the simulation run time {self._run_time:1.2e}s. No data will be recorded."
                    )

    """ Autograd adjoint support """

    def with_adjoint_monitors(self, sim_fields_keys: list) -> Simulation:
        """Copy of self with adjoint field and permittivity monitors for every traced structure."""

        # set of indices in the structures needing adjoint monitors
        structure_indices = {index for (_, index, *_) in sim_fields_keys}

        mnts_fld, mnts_eps = self.make_adjoint_monitors(structure_indices=structure_indices)
        monitors = list(self.monitors) + list(mnts_fld) + list(mnts_eps)
        return self.copy(update=dict(monitors=monitors))

    def make_adjoint_monitors(self, structure_indices: set[int]) -> tuple[list, list]:
        """Get lists of field and permittivity monitors for this simulation."""

        freqs = self.freqs_adjoint

        adjoint_monitors_fld = []
        adjoint_monitors_eps = []

        # make a field and permittivity monitor for every structure needing one
        for i in structure_indices:
            structure = self.structures[i]

            mnt_fld, mnt_eps = structure.make_adjoint_monitors(freqs=freqs, index=i)

            adjoint_monitors_fld.append(mnt_fld)
            adjoint_monitors_eps.append(mnt_eps)

        return adjoint_monitors_fld, adjoint_monitors_eps

    @property
    def freqs_adjoint(self) -> list[float]:
        """Unique list of all frequencies. For now should be only one."""

        freqs = set()
        for mnt in self.monitors:
            if isinstance(mnt, FreqMonitor):
                freqs.update(mnt.freqs)
        freqs = sorted(freqs)
        return freqs

    """ Accounting """

    @cached_property
    def _run_time(self) -> float:
        """Run time evaluated based on self.run_time."""

        if not isinstance(self.run_time, RunTimeSpec):
            return self.run_time

        run_time_spec = self.run_time

        # contribution from the time of of the source pulses
        if not self.sources:
            source_time = 0.0
        else:
            source_times = [src.source_time.end_time() for src in self.sources]
            source_times = [x for x in source_times if x is not None]
            if not source_times:
                raise SetupError(
                    "Could not compute source contributions to run time from 'RunTimeSpec'."
                    "Please check all of your 'Source.source_time' and ensure that at least one "
                    "has a decaying (non-DC) pulse profile to be able to compute the 'run_time'."
                )
            source_time_max = np.max(source_times)
            source_time = run_time_spec.source_factor * source_time_max

        # contribution from field decay out of the simulation
        propagation_lengths = np.array(self.bounds[1]) - np.array(self.bounds[0])
        max_propagation_length = np.max(propagation_lengths)

        # get the maximum refractive index evaluated over each of all the source central frequencies
        all_ref_inds = [self.get_refractive_indices(src.source_time.freq0) for src in self.sources]
        avg_ref_inds = [np.mean(np.array(n)) for n in all_ref_inds]
        max_ref_ind = np.max(avg_ref_inds)

        propagation_time = run_time_spec.quality_factor * max_ref_ind * max_propagation_length / C_0

        return source_time + propagation_time

    # candidate for removal in 3.0
    @cached_property
    def mediums(self) -> Set[MediumType]:
        """Returns set of distinct :class:`.AbstractMedium` in simulation.

        Returns
        -------
        List[:class:`.AbstractMedium`]
            Set of distinct mediums in the simulation.
        """
        log.warning(
            "'Simulation.mediums' will be removed in Tidy3D 3.0. "
            "Use 'Simulation.scene.mediums' instead."
        )
        return self.scene.mediums

    # candidate for removal in 3.0
    @cached_property
    def medium_map(self) -> Dict[MediumType, pydantic.NonNegativeInt]:
        """Returns dict mapping medium to index in material.
        ``medium_map[medium]`` returns unique global index of :class:`.AbstractMedium`
        in simulation.

        Returns
        -------
        Dict[:class:`.AbstractMedium`, int]
            Mapping between distinct mediums to index in simulation.
        """

        log.warning(
            "'Simulation.medium_map' will be removed in Tidy3D 3.0. "
            "Use 'Simulation.scene.medium_map' instead."
        )
        return self.scene.medium_map

    # candidate for removal in 3.0
    @cached_property
    def background_structure(self) -> Structure:
        """Returns structure representing the background of the :class:`.Simulation`."""

        log.warning(
            "'Simulation.background_structure' will be removed in Tidy3D 3.0. "
            "Use 'Simulation.scene.background_structure' instead."
        )
        return self.scene.background_structure

    # candidate for removal in 3.0
    @staticmethod
    def intersecting_media(
        test_object: Box, structures: Tuple[Structure, ...]
    ) -> Tuple[MediumType, ...]:
        """From a given list of structures, returns a list of :class:`.AbstractMedium` associated
        with those structures that intersect with the ``test_object``, if it is a surface, or its
        surfaces, if it is a volume.

        Parameters
        -------
        test_object : :class:`.Box`
            Object for which intersecting media are to be detected.
        structures : List[:class:`.AbstractMedium`]
            List of structures whose media will be tested.

        Returns
        -------
        List[:class:`.AbstractMedium`]
            Set of distinct mediums that intersect with the given planar object.
        """

        log.warning(
            "'Simulation.intersecting_media()' will be removed in Tidy3D 3.0. "
            "Use 'Scene.intersecting_media()' instead."
        )
        return Scene.intersecting_media(test_object=test_object, structures=structures)

    # candidate for removal in 3.0
    @staticmethod
    def intersecting_structures(
        test_object: Box, structures: Tuple[Structure, ...]
    ) -> Tuple[Structure, ...]:
        """From a given list of structures, returns a list of :class:`.Structure` that intersect
        with the ``test_object``, if it is a surface, or its surfaces, if it is a volume.

        Parameters
        -------
        test_object : :class:`.Box`
            Object for which intersecting media are to be detected.
        structures : List[:class:`.AbstractMedium`]
            List of structures whose media will be tested.

        Returns
        -------
        List[:class:`.Structure`]
            Set of distinct structures that intersect with the given surface, or with the surfaces
            of the given volume.
        """

        log.warning(
            "'Simulation.intersecting_structures()' will be removed in Tidy3D 3.0. "
            "Use 'Scene.intersecting_structures()' instead."
        )
        return Scene.intersecting_structures(test_object=test_object, structures=structures)

    def monitor_medium(self, monitor: MonitorType):
        """Return the medium in which the given monitor resides.

        Parameters
        -------
        monitor : :class:`.Monitor`
            Monitor whose associated medium is to be returned.

        Returns
        -------
        :class:`.AbstractMedium`
            Medium associated with the given :class:`.Monitor`.
        """
        medium_set = Scene.intersecting_media(monitor, self.structures)
        if len(medium_set) > 1:
            raise SetupError(f"Monitor '{monitor.name}' intersects more than one medium.")
        medium = medium_set.pop() if medium_set else self.medium
        return medium

    @staticmethod
    def _check_bloch_vec(
        source: SourceType,
        source_ind: int,
        bloch_vec: float,
        dim: Axis,
        medium: MediumType,
        domain_size: float,
    ):
        """Helper to check if a given Bloch vector is consistent with a given source."""

        # make a dummy Bloch boundary to check for correctness
        dummy_bnd = BlochBoundary.from_source(
            source=source, domain_size=domain_size, axis=dim, medium=medium
        )
        expected_bloch_vec = dummy_bnd.bloch_vec

        if bloch_vec != expected_bloch_vec:
            test_val = np.real(expected_bloch_vec - bloch_vec)

            if np.isclose(test_val % 1, 0) and not np.isclose(test_val, 0):
                # the given Bloch vector is offset by an integer
                log.warning(
                    f"The wave vector of source '{source.name}' along dimension "
                    f"'{dim}' is equal to the Bloch vector of the simulation "
                    "boundaries along that dimension plus an integer reciprocal "
                    "lattice vector. If using a 'DiffractionMonitor', diffraction "
                    "order 0 will not correspond to the angle of propagation "
                    "of the source. Consider using 'BlochBoundary.from_source()'.",
                    custom_loc=["boundary_spec", "xyz"[dim]],
                )
            elif not np.isclose(test_val % 1, 0):
                # the given Bloch vector is neither equal to the expected value, nor
                # off by an integer
                log.warning(
                    f"The Bloch vector along dimension '{dim}' may be incorrectly "
                    f"set with respect to the source '{source.name}'. The absolute "
                    "difference between the expected and provided values in "
                    "bandstructure units, up to an integer offset, is greater than "
                    "1e-6. Consider using ``BlochBoundary.from_source()``, or "
                    "double-check that it was defined correctly.",
                    custom_loc=["boundary_spec", "xyz"[dim]],
                )

    def to_gdstk(
        self,
        x: float = None,
        y: float = None,
        z: float = None,
        permittivity_threshold: pydantic.NonNegativeFloat = 1,
        frequency: pydantic.PositiveFloat = 0,
        gds_layer_dtype_map: Dict[
            AbstractMedium, Tuple[pydantic.NonNegativeInt, pydantic.NonNegativeInt]
        ] = None,
    ) -> List:
        """Convert a simulation's planar slice to a .gds type polygon list.

        Parameters
        ----------
        x : float = None
            Position of plane in x direction, only one of x,y,z can be specified to define plane.
        y : float = None
            Position of plane in y direction, only one of x,y,z can be specified to define plane.
        z : float = None
            Position of plane in z direction, only one of x,y,z can be specified to define plane.
        permittivity_threshold : float = 1
            Permittivity value used to define the shape boundaries for structures with custom
            medim
        frequency : float = 0
            Frequency for permittivity evaluation in case of custom medium (Hz).
        gds_layer_dtype_map : Dict
            Dictionary mapping mediums to GDSII layer and data type tuples.

        Return
        ------
        List
            List of `gdstk.Polygon`.
        """
        if gds_layer_dtype_map is None:
            gds_layer_dtype_map = {}

        axis, _ = self.geometry.parse_xyz_kwargs(x=x, y=y, z=z)
        _, bmin = self.pop_axis(self.bounds[0], axis)
        _, bmax = self.pop_axis(self.bounds[1], axis)

        _, symmetry = self.pop_axis(self.symmetry, axis)
        if symmetry[0] != 0:
            bmin = (0, bmin[1])
        if symmetry[1] != 0:
            bmin = (bmin[0], 0)
        clip = gdstk.rectangle(bmin, bmax)

        polygons = []
        for structure in self.structures:
            gds_layer, gds_dtype = gds_layer_dtype_map.get(structure.medium, (0, 0))
            for polygon in structure.to_gdstk(
                x=x,
                y=y,
                z=z,
                permittivity_threshold=permittivity_threshold,
                frequency=frequency,
                gds_layer=gds_layer,
                gds_dtype=gds_dtype,
            ):
                pmin, pmax = polygon.bounding_box()
                if pmin[0] < bmin[0] or pmin[1] < bmin[1] or pmax[0] > bmax[0] or pmax[1] > bmax[1]:
                    polygons.extend(
                        gdstk.boolean(clip, polygon, "and", layer=gds_layer, datatype=gds_dtype)
                    )
                else:
                    polygons.append(polygon)

        return polygons

    def to_gdspy(
        self,
        x: float = None,
        y: float = None,
        z: float = None,
        gds_layer_dtype_map: Dict[
            AbstractMedium, Tuple[pydantic.NonNegativeInt, pydantic.NonNegativeInt]
        ] = None,
    ) -> List:
        """Convert a simulation's planar slice to a .gds type polygon list.

        Parameters
        ----------
        x : float = None
            Position of plane in x direction, only one of x,y,z can be specified to define plane.
        y : float = None
            Position of plane in y direction, only one of x,y,z can be specified to define plane.
        z : float = None
            Position of plane in z direction, only one of x,y,z can be specified to define plane.
        gds_layer_dtype_map : Dict
            Dictionary mapping mediums to GDSII layer and data type tuples.

        Return
        ------
        List
            List of `gdspy.Polygon` and `gdspy.PolygonSet`.
        """
        if gds_layer_dtype_map is None:
            gds_layer_dtype_map = {}

        axis, _ = self.geometry.parse_xyz_kwargs(x=x, y=y, z=z)
        _, bmin = self.pop_axis(self.bounds[0], axis)
        _, bmax = self.pop_axis(self.bounds[1], axis)

        _, symmetry = self.pop_axis(self.symmetry, axis)
        if symmetry[0] != 0:
            bmin = (0, bmin[1])
        if symmetry[1] != 0:
            bmin = (bmin[0], 0)
        clip = gdspy.Rectangle(bmin, bmax)

        polygons = []
        for structure in self.structures:
            gds_layer, gds_dtype = gds_layer_dtype_map.get(structure.medium, (0, 0))
            for polygon in structure.to_gdspy(
                x=x,
                y=y,
                z=z,
                gds_layer=gds_layer,
                gds_dtype=gds_dtype,
            ):
                pmin, pmax = polygon.get_bounding_box()
                if pmin[0] < bmin[0] or pmin[1] < bmin[1] or pmax[0] > bmax[0] or pmax[1] > bmax[1]:
                    polygon = gdspy.boolean(
                        clip, polygon, "and", layer=gds_layer, datatype=gds_dtype
                    )
                polygons.append(polygon)
        return polygons

    def to_gds(
        self,
        cell,
        x: float = None,
        y: float = None,
        z: float = None,
        permittivity_threshold: pydantic.NonNegativeFloat = 1,
        frequency: pydantic.PositiveFloat = 0,
        gds_layer_dtype_map: Dict[
            AbstractMedium, Tuple[pydantic.NonNegativeInt, pydantic.NonNegativeInt]
        ] = None,
    ) -> None:
        """Append the simulation structures to a .gds cell.

        Parameters
        ----------
        cell : ``gdstk.Cell`` or ``gdspy.Cell``
            Cell object to which the generated polygons are added.
        x : float = None
            Position of plane in x direction, only one of x,y,z can be specified to define plane.
        y : float = None
            Position of plane in y direction, only one of x,y,z can be specified to define plane.
        z : float = None
            Position of plane in z direction, only one of x,y,z can be specified to define plane.
        permittivity_threshold : float = 1
            Permittivity value used to define the shape boundaries for structures with custom
            medim
        frequency : float = 0
            Frequency for permittivity evaluation in case of custom medium (Hz).
        gds_layer_dtype_map : Dict
            Dictionary mapping mediums to GDSII layer and data type tuples.
        """
        if gds_layer_dtype_map is None:
            gds_layer_dtype_map = {}

        if gdstk_available and isinstance(cell, gdstk.Cell):
            polygons = self.to_gdstk(
                x=x,
                y=y,
                z=z,
                permittivity_threshold=permittivity_threshold,
                frequency=frequency,
                gds_layer_dtype_map=gds_layer_dtype_map,
            )
            if len(polygons) > 0:
                cell.add(*polygons)

        elif gdspy_available and isinstance(cell, gdspy.Cell):
            polygons = self.to_gdspy(x=x, y=y, z=z, gds_layer_dtype_map=gds_layer_dtype_map)
            if len(polygons) > 0:
                cell.add(polygons)

        elif "gdstk" in cell.__class__ and not gdstk_available:
            raise Tidy3dImportError(
                "Module 'gdstk' not found. It is required to export shapes to gdstk cells."
            )
        elif "gdspy" in cell.__class__ and not gdspy_available:
            raise Tidy3dImportError(
                "Module 'gdspy' not found. It is required to export shapes to gdspy cells."
            )
        else:
            raise Tidy3dError(
                "Argument 'cell' must be an instance of 'gdstk.Cell' or 'gdspy.Cell'."
            )

    def to_gds_file(
        self,
        fname: str,
        x: float = None,
        y: float = None,
        z: float = None,
        permittivity_threshold: pydantic.NonNegativeFloat = 1,
        frequency: pydantic.PositiveFloat = 0,
        gds_layer_dtype_map: Dict[
            AbstractMedium, Tuple[pydantic.NonNegativeInt, pydantic.NonNegativeInt]
        ] = None,
        gds_cell_name: str = "MAIN",
    ) -> None:
        """Append the simulation structures to a .gds cell.

        Parameters
        ----------
        fname : str
            Full path to the .gds file to save the :class:`Simulation` slice to.
        x : float = None
            Position of plane in x direction, only one of x,y,z can be specified to define plane.
        y : float = None
            Position of plane in y direction, only one of x,y,z can be specified to define plane.
        z : float = None
            Position of plane in z direction, only one of x,y,z can be specified to define plane.
        permittivity_threshold : float = 1
            Permittivity value used to define the shape boundaries for structures with custom
            medim
        frequency : float = 0
            Frequency for permittivity evaluation in case of custom medium (Hz).
        gds_layer_dtype_map : Dict
            Dictionary mapping mediums to GDSII layer and data type tuples.
        gds_cell_name : str = 'MAIN'
            Name of the cell created in the .gds file to store the geometry.
        """
        if gdstk_available:
            library = gdstk.Library()
            reference = gdstk.Reference
            rotation = np.pi
        elif gdspy_available:
            library = gdspy.GdsLibrary()
            reference = gdspy.CellReference
            rotation = 180
        else:
            raise Tidy3dImportError(
                "Python modules 'gdspy' and 'gdstk' not found. To export geometries to .gds "
                "files, please install one of those those modules."
            )
        cell = library.new_cell(gds_cell_name)

        axis, _ = self.geometry.parse_xyz_kwargs(x=x, y=y, z=z)
        _, symmetry = self.pop_axis(self.symmetry, axis)
        if symmetry[0] != 0:
            outer_cell = cell
            cell = library.new_cell(gds_cell_name + "_X")
            outer_cell.add(reference(cell))
            outer_cell.add(reference(cell, rotation=rotation, x_reflection=True))
        if symmetry[1] != 0:
            outer_cell = cell
            cell = library.new_cell(gds_cell_name + "_Y")
            outer_cell.add(reference(cell))
            outer_cell.add(reference(cell, x_reflection=True))

        self.to_gds(
            cell,
            x=x,
            y=y,
            z=z,
            permittivity_threshold=permittivity_threshold,
            frequency=frequency,
            gds_layer_dtype_map=gds_layer_dtype_map,
        )
        pathlib.Path(fname).parent.mkdir(parents=True, exist_ok=True)
        library.write_gds(fname)

    """ Plotting """

    @cached_property
    def frequency_range(self) -> FreqBound:
        """Range of frequencies spanning all sources' frequency dependence.

        Returns
        -------
        Tuple[float, float]
            Minimum and maximum frequencies of the power spectrum of the sources.
        """
        source_ranges = [source.source_time.frequency_range() for source in self.sources]
        freq_min = min((freq_range[0] for freq_range in source_ranges), default=0.0)
        freq_max = max((freq_range[1] for freq_range in source_ranges), default=0.0)

        return (freq_min, freq_max)

    def plot_3d(self, width=800, height=800) -> None:
        """Render 3D plot of ``Simulation`` (in jupyter notebook only).
        Parameters
        ----------
        width : float = 800
            width of the 3d view dom's size
        height : float = 800
            height of the 3d view dom's size

        """
        return plot_sim_3d(self, width=width, height=height)

    """ Discretization """

    @cached_property
    def scaled_courant(self) -> float:
        """When conformal mesh is applied, courant number is scaled down depending on `conformal_mesh_spec`."""

        mediums = self.scene.mediums
        contain_pec_structures = any(medium.is_pec for medium in mediums)
        return self.courant * self._subpixel.courant_ratio(
            contain_pec_structures=contain_pec_structures
        )

    @cached_property
    def dt(self) -> float:
        """Simulation time step (distance).

        Returns
        -------
        float
            Time step (seconds).
        """
        dl_mins = [
            np.min(sizes)
            for dim, sizes in enumerate(self.grid.sizes.to_list)
            if self.grid.num_cells[dim] > 1
        ]
        dl_sum_inv_sq = sum(1 / dl**2 for dl in dl_mins)
        dl_avg = 1 / np.sqrt(dl_sum_inv_sq)
        # material factor
        n_cfl = min(min(mat.n_cfl for mat in self.scene.mediums), 1)
        return n_cfl * self.scaled_courant * dl_avg / C_0

    @cached_property
    def tmesh(self) -> Coords1D:
        """FDTD time stepping points.

        Returns
        -------
        np.ndarray
            Times (seconds) that the simulation time steps through.
        """
        dt = self.dt
        return np.arange(0.0, self._run_time + dt, dt)

    @cached_property
    def num_time_steps(self) -> int:
        """Number of time steps in simulation."""

        return len(self.tmesh)

    @cached_property
    def self_structure(self) -> Structure:
        """The simulation background as a ``Structure``."""
        geometry = Box(size=(inf, inf, inf), center=self.center)
        return Structure(geometry=geometry, medium=self.medium)

    @cached_property
    def all_structures(self) -> List[Structure]:
        """List of all structures in the simulation (including the ``Simulation.medium``)."""
        return [self.self_structure] + list(self.structures)

    def _grid_corrections_2dmaterials(self, grid: Grid) -> Grid:
        """Correct the grid if 2d materials are present, using their volumetric equivalents."""
        if not any(isinstance(structure.medium, Medium2D) for structure in self.structures):
            return grid

        # when there are 2D materials, need to make grid again with volumetric_structures
        # generated using the first grid

        volumetric_structures = [Structure(geometry=self.geometry, medium=self.medium)]
        volumetric_structures += self._volumetric_structures_grid(grid)

        volumetric_grid = self.grid_spec.make_grid(
            structures=volumetric_structures,
            symmetry=self.symmetry,
            sources=self.sources,
            num_pml_layers=self.num_pml_layers,
        )

        # Handle 2D materials if ``AutoGrid`` is used for in-plane directions
        # must use original grid for the normal directions of all 2d materials
        grid_axes = [False, False, False]
        # must use volumetric grid for the ``AutoGrid`` in-plane directions of 2d materials
        volumetric_grid_axes = [False, False, False]
        with log as consolidated_logger:
            for structure in self.structures:
                if isinstance(structure.medium, Medium2D):
                    normal = structure.geometry._normal_2dmaterial
                    grid_axes[normal] = True
                    for axis, grid_axis in enumerate(
                        [self.grid_spec.grid_x, self.grid_spec.grid_y, self.grid_spec.grid_z]
                    ):
                        if isinstance(grid_axis, AutoGrid):
                            if axis != normal:
                                volumetric_grid_axes[axis] = True
                            else:
                                consolidated_logger.warning(
                                    "Using 'AutoGrid' for the normal direction of a 2D material "
                                    "may generate a grid that is not sufficiently fine."
                                )
        coords_all = [None, None, None]
        for axis in range(3):
            if grid_axes[axis] and volumetric_grid_axes[axis]:
                raise ValidationError(
                    "Unable to generate grid. Cannot use 'AutoGrid' for "
                    "an axis that is in-plane to one 2D material and normal to another."
                )
            if volumetric_grid_axes[axis]:
                coords_all[axis] = volumetric_grid.boundaries.to_list[axis]
            else:
                coords_all[axis] = grid.boundaries.to_list[axis]

        return Grid(boundaries=Coords(**dict(zip("xyz", coords_all))))

    @cached_property
    def grid(self) -> Grid:
        """FDTD grid spatial locations and information.

        Returns
        -------
        :class:`.Grid`
            :class:`.Grid` storing the spatial locations relevant to the simulation.
        """

        # Add a simulation Box as the first structure
        structures = [Structure(geometry=self.geometry, medium=self.medium)]

        structures += self.static_structures

        grid = self.grid_spec.make_grid(
            structures=structures,
            symmetry=self.symmetry,
            periodic=self._periodic,
            sources=self.sources,
            num_pml_layers=self.num_pml_layers,
        )

        # This would AutoGrid the in-plane directions of the 2D materials
        # return self._grid_corrections_2dmaterials(grid)
        return grid

    @cached_property
    def num_cells(self) -> int:
        """Number of cells in the simulation.

        Returns
        -------
        int
            Number of yee cells in the simulation.
        """

        return np.prod(self.grid.num_cells, dtype=np.int64)

    def get_refractive_indices(self, freq: float) -> list[float]:
        """List of refractive indices in the simulation at a given frequency."""

        eps_values = [structure.medium.eps_model(freq) for structure in self.structures]
        eps_values.append(self.medium.eps_model(freq))

        return [AbstractMedium.eps_complex_to_nk(eps)[0] for eps in eps_values]

    @cached_property
    def n_max(self) -> float:
        """Maximum refractive index in the ``Simulation``."""
        eps_max = max(abs(struct.medium.eps_model(self.freq_max)) for struct in self.all_structures)
        n_max, _ = AbstractMedium.eps_complex_to_nk(eps_max)
        return n_max

    @cached_property
    def wvl_mat_min(self) -> float:
        """Minimum wavelength in the materials present throughout the simulation.

        Returns
        -------
        float
            Minimum wavelength in the material (microns).
        """
        freq_max = max(source.source_time.freq0 for source in self.sources)
        wvl_min = C_0 / freq_max

        n_values = self.get_refractive_indices(freq_max)
        n_max = max(n_values)
        return wvl_min / n_max

    @cached_property
    def complex_fields(self) -> bool:
        """Whether complex fields are used in the simulation. Currently this only happens when there
        are Bloch boundaries.

        Returns
        -------
        bool
            Whether the time-stepping fields are real or complex.
        """
        if any(isinstance(boundary[0], BlochBoundary) for boundary in self.boundary_spec.to_list):
            return True
        for medium in self.scene.mediums:
            if medium.nonlinear_spec is not None:
                if any(model.complex_fields for model in medium._nonlinear_models):
                    return True
        return False

    @cached_property
    def nyquist_step(self) -> int:
        """Maximum number of discrete time steps to keep sampling below Nyquist limit.

        Returns
        -------
        int
            The largest ``N`` such that ``N * self.dt`` is below the Nyquist limit.
        """

        # source frequency upper bound
        freq_source_max = self.frequency_range[1]
        # monitor frequency upper bound
        freq_monitor_max = max(
            (
                monitor.frequency_range[1]
                for monitor in self.monitors
                if isinstance(monitor, FreqMonitor) and not isinstance(monitor, PermittivityMonitor)
            ),
            default=0.0,
        )
        # combined frequency upper bound
        freq_max = max(freq_source_max, freq_monitor_max)

        if freq_max > 0:
            nyquist_step = int(1 / (2 * freq_max) / self.dt) - 1
            nyquist_step = max(1, nyquist_step)
        else:
            nyquist_step = 1

        return nyquist_step

    @property
    def custom_datasets(self) -> List[Dataset]:
        """List of custom datasets for verification purposes. If the list is not empty, then
        the simulation needs to be exported to hdf5 to store the data.
        """
        datasets_source_time = [
            src.source_time.source_time_dataset
            for src in self.sources
            if isinstance(src.source_time, CustomSourceTime)
        ]
        datasets_field_source = [
            src.field_dataset for src in self.sources if isinstance(src, CustomFieldSource)
        ]
        datasets_current_source = [
            src.current_dataset for src in self.sources if isinstance(src, CustomCurrentSource)
        ]
        datasets_medium = [
            mat
            for mat in self.scene.mediums
            if isinstance(mat, AbstractCustomMedium) or mat.is_time_modulated
        ]
        datasets_geometry = []

        for struct in self.structures:
            for geometry in traverse_geometries(struct.geometry):
                if isinstance(geometry, TriangleMesh):
                    datasets_geometry += [geometry.mesh_dataset]

        return (
            datasets_source_time
            + datasets_field_source
            + datasets_current_source
            + datasets_medium
            + datasets_geometry
        )

    @cached_property
    def allow_gain(self) -> bool:
        """``True`` if any of the mediums in the simulation allows gain."""

        for medium in self.scene.mediums:
            if isinstance(medium, AnisotropicMedium):
                if np.any([med.allow_gain for med in [medium.xx, medium.yy, medium.zz]]):
                    return True
            elif medium.allow_gain:
                return True
        return False

    def perturbed_mediums_copy(
        self,
        temperature: CustomSpatialDataType = None,
        electron_density: CustomSpatialDataType = None,
        hole_density: CustomSpatialDataType = None,
        interp_method: InterpMethod = "linear",
    ) -> Simulation:
        """Return a copy of the simulation with heat and/or charge data applied to all mediums
        that have perturbation models specified. That is, such mediums will be replaced with
        spatially dependent custom mediums that reflect perturbation effects. Any of temperature,
        electron_density, and hole_density can be ``None``. All provided fields must have identical
        coords.

        Parameters
        ----------
        temperature : Union[
                :class:`.SpatialDataArray`,
                :class:`.TriangularGridDataset`,
                :class:`.TetrahedralGridDataset`,
            ] = None
            Temperature field data.
        electron_density : Union[
                :class:`.SpatialDataArray`,
                :class:`.TriangularGridDataset`,
                :class:`.TetrahedralGridDataset`,
            ] = None
            Electron density field data.
        hole_density : Union[
                :class:`.SpatialDataArray`,
                :class:`.TriangularGridDataset`,
                :class:`.TetrahedralGridDataset`,
            ] = None
            Hole density field data.
        interp_method : :class:`.InterpMethod`, optional
            Interpolation method to obtain heat and/or charge values that are not supplied
            at the Yee grids.

        Returns
        -------
        Simulation
            Simulation after application of heat and/or charge data.
        """

        sim_dict = self.dict()
        structures = self.structures
        sim_bounds = self.simulation_bounds
        array_dict = {
            "temperature": temperature,
            "electron_density": electron_density,
            "hole_density": hole_density,
        }

        # For each structure made of mediums with perturbation models, convert those mediums into
        # spatially dependent mediums by selecting minimal amount of heat and charge data points
        # covering the structure, and create a new structure containing the resulting custom medium
        new_structures = []
        for s_ind, structure in enumerate(structures):
            med = structure.medium
            if isinstance(med, AbstractPerturbationMedium):
                # get structure's bounding box
                s_bounds = np.array(structure.geometry.bounds)

                bounds = [
                    np.max([sim_bounds[0], s_bounds[0]], axis=0),
                    np.min([sim_bounds[1], s_bounds[1]], axis=0),
                ]

                # skip structure if it's completely outside of sim box
                if any(bmin > bmax for bmin, bmax in zip(*bounds)):
                    new_structures.append(structure)
                else:
                    # for each structure select a minimal subset of data that covers it
                    restricted_arrays = {}

                    for name, array in array_dict.items():
                        if array is not None:
                            restricted_arrays[name] = array.sel_inside(bounds)

                            # check provided data fully cover structure
                            if not array.does_cover(bounds):
                                log.warning(
                                    f"Provided '{name}' does not fully cover structures[{s_ind}]."
                                )

                    new_medium = med.perturbed_copy(
                        **restricted_arrays, interp_method=interp_method
                    )
                    new_structure = structure.updated_copy(medium=new_medium)
                    new_structures.append(new_structure)
            else:
                new_structures.append(structure)

        sim_dict["structures"] = new_structures

        # do the same for background medium if it a medium with perturbation models.
        med = self.medium
        if isinstance(med, AbstractPerturbationMedium):
            # get simulation's bounding box
            bounds = sim_bounds

            # for each structure select a minimal subset of data that covers it
            restricted_arrays = {}

            for name, array in array_dict.items():
                if array is not None:
                    restricted_arrays[name] = array.sel_inside(bounds)

                    # check provided data fully cover simulation
                    if not array.does_cover(bounds):
                        log.warning(f"Provided '{name}' does not fully cover simulation domain.")

            sim_dict["medium"] = med.perturbed_copy(
                **restricted_arrays, interp_method=interp_method
            )

        return Simulation.parse_obj(sim_dict)

    @classmethod
    def from_scene(cls, scene: Scene, **kwargs) -> Simulation:
        """Create a simulation from a :class:`.Scene` instance. Must provide additional parameters
        to define a valid simulation (for example, ``run_time``, ``grid_spec``, etc).

        Parameters
        ----------
        scene : :class:`.Scene`
            Size of object in x, y, and z directions.
        **kwargs
            Other arguments passed to new simulation instance.

        Example
        -------
        >>> from tidy3d import Scene, Medium, Box, Structure, GridSpec
        >>> box = Structure(
        ...     geometry=Box(center=(0, 0, 0), size=(1, 2, 3)),
        ...     medium=Medium(permittivity=5),
        ... )
        >>> scene = Scene(
        ...     structures=[box],
        ...     medium=Medium(permittivity=3),
        ... )
        >>> sim = Simulation.from_scene(
        ...     scene=scene,
        ...     center=(0, 0, 0),
        ...     size=(5, 6, 7),
        ...     run_time=1e-12,
        ...     grid_spec=GridSpec.uniform(dl=0.4),
        ... )
        """
        return Simulation(
            structures=scene.structures,
            medium=scene.medium,
            **kwargs,
        )<|MERGE_RESOLUTION|>--- conflicted
+++ resolved
@@ -2892,22 +2892,14 @@
     def _projection_monitors_2d(cls, val, values):
         """
         Validate if the field projection monitor is set up for a 2D simulation and
-<<<<<<< HEAD
-        ensure the observation angle is configured correctly.
-
-        - For a 2D simulation in the x-y plane, 'theta' should be set to 'pi/2'.
-        - For a 2D simulation in the y-z plane, 'phi' should be set to 'pi/2'.
-        - For a 2D simulation in the x-z plane, 'phi' should be set to '0'.
-=======
         ensure the observation parameters are configured correctly.
 
-        - For a 2D simulation in the x-y plane, 'theta' should be set to 'pi/2'.
-        - For a 2D simulation in the y-z plane, 'phi' should be set to 'pi/2' or '2*pi/3'.
-        - For a 2D simulation in the x-z plane, 'phi' should be set to '0' or 'pi'.
->>>>>>> 526f04f6
+        - For a 2D simulation in the x-y plane, ``theta`` should be set to ``pi/2``.
+        - For a 2D simulation in the y-z plane, ``phi`` should be set to ``pi/2`` or ``3*pi/2``.
+        - For a 2D simulation in the x-z plane, ``phi`` should be set to ``0`` or ``pi``.
 
         Note: Exact far field projection is not available yet. Currently, only
-        'far_field_approx = True' is supported.
+        ``far_field_approx = True`` is supported.
         """
 
         if val is None:
@@ -2919,22 +2911,6 @@
         non_zero_dims = sum(1 for size in sim_size if size != 0)
         if non_zero_dims == 3:
             return val
-
-        plane = None
-<<<<<<< HEAD
-        phi_value = None
-        theta_value = None
-
-        if sim_size[0] == 0:
-            plane = "y-z"
-            phi_value = np.pi / 2
-        elif sim_size[1] == 0:
-            plane = "x-z"
-            phi_value = 0
-        elif sim_size[2] == 0:
-            plane = "x-y"
-            theta_value = np.pi / 2
-=======
 
         if sim_size[0] == 0:
             plane = "y-z"
@@ -2942,7 +2918,6 @@
             plane = "x-z"
         elif sim_size[2] == 0:
             plane = "x-y"
->>>>>>> 526f04f6
 
         for monitor in val:
             if isinstance(monitor, AbstractFieldProjectionMonitor):
@@ -2951,39 +2926,6 @@
                         f"Monitor '{monitor.name}' is not supported in 1D simulations."
                     )
 
-<<<<<<< HEAD
-                if isinstance(
-                    monitor, (FieldProjectionCartesianMonitor, FieldProjectionKSpaceMonitor)
-                ):
-                    raise SetupError(
-                        f"Monitor '{monitor.name}' in 2D simulations is coming soon. "
-                        "Please use 'FieldProjectionAngleMonitor' instead."
-                    )
-
-                if isinstance(monitor, FieldProjectionAngleMonitor):
-                    if not monitor.far_field_approx:
-                        raise SetupError(
-                            "Exact far field projection in 2D simulations is coming soon."
-                            "Please set 'far_field_approx = True'."
-                        )
-                    if plane == "y-z" and (len(monitor.phi) != 1 or monitor.phi[0] != phi_value):
-                        raise SetupError(
-                            "For a 2D simulation in the y-z plane, the observation angle 'phi' "
-                            f"of monitor '{monitor.name}' should be set to 'np.pi/2'."
-                        )
-                    elif plane == "x-z" and (len(monitor.phi) != 1 or monitor.phi[0] != phi_value):
-                        raise SetupError(
-                            "For a 2D simulation in the x-z plane, the observation angle 'phi' "
-                            f"of monitor '{monitor.name}' should be set to '0'."
-                        )
-                    elif plane == "x-y" and (
-                        len(monitor.theta) != 1 or monitor.theta[0] != theta_value
-                    ):
-                        raise SetupError(
-                            "For a 2D simulation in the x-y plane, the observation angle 'theta' "
-                            f"of monitor '{monitor.name}' should be set to 'np.pi/2'."
-                        )
-=======
                 if isinstance(monitor, (FieldProjectionKSpaceMonitor)):
                     raise SetupError(
                         f"Monitor '{monitor.name}' in 2D simulations is coming soon. "
@@ -3041,7 +2983,6 @@
                             f"'{valid_values_str}'"
                         )
 
->>>>>>> 526f04f6
         return val
 
     @pydantic.validator("monitors", always=True)
