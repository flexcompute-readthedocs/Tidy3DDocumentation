"""Defines specification for apodization."""

import pydantic as pd
import numpy as np

from .base import Tidy3dBaseModel
from ..constants import SECOND
from ..exceptions import SetupError
<<<<<<< HEAD
from .types import ArrayLike, Ax
=======
from .types import ArrayFloat1D, Ax
>>>>>>> f097761f
from .viz import add_ax_if_none


class ApodizationSpec(Tidy3dBaseModel):
    """Stores specifications for the apodizaton of frequency-domain monitors.

    Example
    -------
    >>> apod_spec = ApodizationSpec(start=1, end=2, width=0.5)
    """

    start: pd.NonNegativeFloat = pd.Field(
        None,
        title="Start Interval",
        description="Defines the time at which the start apodization ends.",
        units=SECOND,
    )

    end: pd.NonNegativeFloat = pd.Field(
        None,
        title="End Interval",
        description="Defines the time at which the end apodization begins.",
        units=SECOND,
    )

    width: pd.PositiveFloat = pd.Field(
        None,
        title="Apodization Width",
        description="Characteristic decay length of the apodization function.",
        units=SECOND,
    )

    @pd.validator("end", always=True, allow_reuse=True)
    def end_greater_than_start(cls, val, values):
        """Ensure end is greater than or equal to start."""
        start = values.get("start")
        if val is not None and start is not None and val < start:
            raise SetupError("End apodization begins before start apodization ends.")
        return val

    @pd.validator("width", always=True, allow_reuse=True)
    def width_provided(cls, val, values):
        """Check that width is provided if either start or end apodization is requested."""
        start = values.get("start")
        end = values.get("end")
        if (start is not None or end is not None) and val is None:
            raise SetupError("Apodization width must be set.")
        return val

    @add_ax_if_none
    def plot(self, times: ArrayFloat1D, ax: Ax = None) -> Ax:
        """Plot the apodization function.

        Parameters
        ----------
        times : np.ndarray
            Array of times (seconds) to plot source at.
            To see source time amplitude for a specific :class:`Simulation`,
            pass ``simulation.tmesh``.
        ax : matplotlib.axes._subplots.Axes = None
            Matplotlib axes to plot on, if not specified, one is created.

        Returns
        -------
        matplotlib.axes._subplots.Axes
            The supplied or created matplotlib axes.
        """
        times = np.array(times)
        amp = np.ones_like(times)

        if self.start is not None:
            start_ind = times < self.start
            time_scaled = (times[start_ind] - self.start) / self.width
            amp[start_ind] *= np.exp(-0.5 * time_scaled**2)

        if self.end is not None:
            end_ind = times > self.end
            time_scaled = (times[end_ind] - self.end) / self.width
            amp[end_ind] *= np.exp(-0.5 * time_scaled**2)

        ax.plot(times, amp, color="blueviolet")
        ax.set_xlabel("time (s)")
        ax.set_title("apodization function")
        ax.set_aspect("auto")
        return ax<|MERGE_RESOLUTION|>--- conflicted
+++ resolved
@@ -6,11 +6,7 @@
 from .base import Tidy3dBaseModel
 from ..constants import SECOND
 from ..exceptions import SetupError
-<<<<<<< HEAD
-from .types import ArrayLike, Ax
-=======
 from .types import ArrayFloat1D, Ax
->>>>>>> f097761f
 from .viz import add_ax_if_none
 
 
