"""Defines the front end version of tidy3d"""

<<<<<<< HEAD
__version__ = "2.1.1"
=======
__version__ = "2.2.0"
>>>>>>> 23b23d6d
<|MERGE_RESOLUTION|>--- conflicted
+++ resolved
@@ -1,7 +1,3 @@
 """Defines the front end version of tidy3d"""
 
-<<<<<<< HEAD
-__version__ = "2.1.1"
-=======
-__version__ = "2.2.0"
->>>>>>> 23b23d6d
+__version__ = "2.2.0"