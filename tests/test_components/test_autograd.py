# test autograd integration into tidy3d

import copy
import cProfile
import typing
import warnings
from importlib import reload
from os.path import join

import autograd as ag
import autograd.numpy as anp
import matplotlib.pylab as plt
import numpy as np
import numpy.testing as npt
import pytest
import tidy3d as td
import tidy3d.web as web
import xarray as xr
from autograd.test_util import check_grads
from tidy3d.components.autograd.derivative_utils import DerivativeInfo
<<<<<<< HEAD
from tidy3d.components.data.sim_data import AdjointSourceInfo
from tidy3d.plugins.polyslab import ComplexPolySlab
=======
from tidy3d.components.autograd.utils import is_tidy_box
from tidy3d.components.data.data_array import DataArray
>>>>>>> efdc698e
from tidy3d.web import run, run_async
from tidy3d.web.api.autograd.utils import FieldMap

from ..utils import SIM_FULL, AssertLogLevel, run_emulated, tracer_arr

""" Test configuration """

"""Test modes
    pipeline: just run with emulated data, make sure gradient is not 0.0
    adjoint: run pipeline with real data through web API
    numerical: adjoint with an extra numerical derivative test after
    speed: pipeline with cProfile to analyze performance
"""

# make it faster to toggle this
TEST_CUSTOM_MEDIUM_SPEED = False
TEST_POLYSLAB_SPEED = False

# whether to run numerical gradient tests, off by default because it runs real simulations
RUN_NUMERICAL = False
_NUMERICAL_COMBINATION = ("size_element", "mode")

TEST_MODES = ("pipeline", "adjoint", "speed")
TEST_MODE = "speed" if TEST_POLYSLAB_SPEED else "pipeline"

# number of elements in the parameters / input to the objective function
N_PARAMS = 10

# default starting args
np.random.seed(1)
params0 = np.random.random(N_PARAMS) - 0.5
params0 /= np.linalg.norm(params0)

# whether to plot the simulation within the objective function
PLOT_SIM = False

# whether to include a call to `objective(params)` in addition to gradient
CALL_OBJECTIVE = False

""" simulation configuration """

WVL = 1.0
FREQ0 = td.C_0 / WVL
FREQS = [FREQ0]
FWIDTH = FREQ0 / 10

# sim sizes
LZ = 7.0 * WVL

IS_3D = False

# TODO: test 2D and 3D parameterized

LX = 0.5 * WVL if IS_3D else 0.0
PML_X = True if IS_3D else False


# shape of the custom medium
DA_SHAPE_X = 1 if IS_3D else 1
DA_SHAPE = (DA_SHAPE_X, 1_000, 1_000) if TEST_CUSTOM_MEDIUM_SPEED else (DA_SHAPE_X, 12, 12)

# number of vertices in the polyslab
NUM_VERTICES = 100_000 if TEST_POLYSLAB_SPEED else 110

PNT_DIPOLE = td.PointDipole(
    center=(0, 0, -LZ / 2 + WVL),
    polarization="Ey",
    source_time=td.GaussianPulse(
        freq0=FREQ0,
        fwidth=FWIDTH,
        amplitude=1.0,
    ),
)

PLANE_WAVE = td.PlaneWave(
    center=(0, 0, -LZ / 2 + WVL),
    size=(td.inf, td.inf, 0),
    direction="+",
    source_time=td.GaussianPulse(
        freq0=FREQ0,
        fwidth=FWIDTH,
        amplitude=1.0,
    ),
)

# sim that we add traced structures and monitors to
SIM_BASE = td.Simulation(
    size=(LX, 3.15, LZ),
    run_time=200 / FWIDTH,
    sources=[PLANE_WAVE],
    structures=[
        td.Structure(
            geometry=td.Box(
                size=(0.5, 0.5, LZ / 2),
                center=(0, 0, LZ / 2),
            ),
            medium=td.Medium(permittivity=2.0),
        )
    ],
    monitors=[
        td.FieldMonitor(
            center=(0, 0, 0),
            size=(0, 0, 0),
            freqs=[FREQ0],
            name="extraneous",
        )
    ],
    boundary_spec=td.BoundarySpec.pml(x=False, y=True, z=True),
    grid_spec=td.GridSpec.uniform(dl=0.01 * td.C_0 / FREQ0),
)

# variable to store whether the emulated run as used
_run_was_emulated = [False]


@pytest.fixture
def use_emulated_run(monkeypatch):
    """If this fixture is used, the `tests.utils.run_emulated` function is used for simulation."""

    import tidy3d

    if TEST_MODE in ("pipeline", "speed"):
        task_id_fwd = "task_fwd"
        AUX_KEY_SIM_FIELDS_KEYS = "sim_fields_keys"

        cache = {}

        import tidy3d.web.api.webapi as webapi

        # reload(tidy3d.web.api.autograd.autograd)
        from tidy3d.web.api.autograd.autograd import (
            AUX_KEY_SIM_DATA_FWD,
            AUX_KEY_SIM_DATA_ORIGINAL,
            postprocess_adj,
            postprocess_fwd,
        )

        def emulated_run_fwd(simulation, task_name, **run_kwargs) -> td.SimulationData:
            """What gets called instead of ``web/api/autograd/autograd.py::_run_tidy3d``."""
            task_id_fwd = task_name
            if run_kwargs.get("simulation_type") == "autograd_fwd":
                sim_original = simulation
                sim_fields_keys = run_kwargs["sim_fields_keys"]
                # add gradient monitors and make combined simulation
                sim_combined = sim_original.with_adjoint_monitors(sim_fields_keys)
                sim_data_combined = run_emulated(sim_combined, task_name=task_name)

                # store both original and fwd data aux_data
                aux_data = {}

                _ = postprocess_fwd(
                    sim_data_combined=sim_data_combined,
                    sim_original=sim_original,
                    aux_data=aux_data,
                )

                # cache original and fwd data locally for test
                cache[task_id_fwd] = copy.copy(aux_data)
                cache[task_id_fwd][AUX_KEY_SIM_FIELDS_KEYS] = sim_fields_keys
                # return original data only
                return aux_data[AUX_KEY_SIM_DATA_ORIGINAL], task_id_fwd
            else:
                return run_emulated(simulation, task_name=task_name), task_id_fwd

        def emulated_run_bwd(simulation, task_name, **run_kwargs) -> td.SimulationData:
            """What gets called instead of ``web/api/autograd/autograd.py::_run_tidy3d_bwd``."""

            task_id_fwd = task_name[:-8]

            # run the adjoint sim
            sim_data_adj = run_emulated(simulation, task_name="task_name")

            # grab the fwd and original data from the cache
            aux_data_fwd = cache[task_id_fwd]
            sim_data_orig = aux_data_fwd[AUX_KEY_SIM_DATA_ORIGINAL]
            sim_data_fwd = aux_data_fwd[AUX_KEY_SIM_DATA_FWD]

            # get the original traced fields
            sim_fields_keys = cache[task_id_fwd][AUX_KEY_SIM_FIELDS_KEYS]

            # postprocess (compute adjoint gradients)
            traced_fields_vjp = postprocess_adj(
                sim_data_adj=sim_data_adj,
                sim_data_orig=sim_data_orig,
                sim_data_fwd=sim_data_fwd,
                sim_fields_keys=sim_fields_keys,
            )

            return traced_fields_vjp

        def emulated_run_async_fwd(simulations, **run_kwargs) -> td.SimulationData:
            batch_data_orig, task_ids_fwd = {}, {}
            sim_fields_keys_dict = run_kwargs.pop("sim_fields_keys_dict", None)
            for task_name, simulation in simulations.items():
                if sim_fields_keys_dict is not None:
                    run_kwargs["sim_fields_keys"] = sim_fields_keys_dict[task_name]
                sim_data_orig, task_id_fwd = emulated_run_fwd(simulation, task_name, **run_kwargs)
                batch_data_orig[task_name] = sim_data_orig
                task_ids_fwd[task_name] = task_id_fwd

            return batch_data_orig, task_ids_fwd

        def emulated_run_async_bwd(simulations, **run_kwargs) -> td.SimulationData:
            vjp_dict = {}
            for task_name, simulation in simulations.items():
                task_id_fwd = task_name[:-8]
                vjp_dict[task_name] = emulated_run_bwd(simulation, task_name, **run_kwargs)
            return vjp_dict

        monkeypatch.setattr(webapi, "run", run_emulated)
        monkeypatch.setattr(tidy3d.web.api.autograd.autograd, "_run_tidy3d", emulated_run_fwd)
        monkeypatch.setattr(tidy3d.web.api.autograd.autograd, "_run_tidy3d_bwd", emulated_run_bwd)
        monkeypatch.setattr(
            tidy3d.web.api.autograd.autograd, "_run_async_tidy3d", emulated_run_async_fwd
        )
        monkeypatch.setattr(
            tidy3d.web.api.autograd.autograd, "_run_async_tidy3d_bwd", emulated_run_async_bwd
        )

        _run_was_emulated[0] = True
        return emulated_run_fwd, emulated_run_bwd


def make_structures(params: anp.ndarray) -> dict[str, td.Structure]:
    """Make a dictionary of the structures given the parameters."""

    np.random.seed(0)

    vector = np.random.random(N_PARAMS) - 0.5
    vector = vector / np.linalg.norm(vector)

    # static components
    box = td.Box(center=(0, 0, 0), size=(1, 1, 1))
    med = td.Medium(permittivity=3.0)

    # Structure with variable .medium
    eps = 1 + anp.abs(vector @ params)
    sigma = 0.1 * (anp.tanh(vector @ params) + 1)

    permittivity, conductivity = eps, sigma

    medium = td.Structure(
        geometry=box,
        medium=td.Medium(permittivity=permittivity, conductivity=conductivity),
    )

    # Structure with variable Box.center
    matrix = np.random.random((3, N_PARAMS)) - 0.5
    matrix /= np.linalg.norm(matrix)
    center = anp.tanh(matrix @ params)
    x0, y0, z0 = center
    center_list = td.Structure(
        geometry=td.Box(center=(x0, y0, z0), size=(1, 1, 1)),
        medium=med,
    )

    # Structure with variable Box.center
    size_y = anp.abs(vector @ params)
    size_element = td.Structure(
        geometry=td.Box(center=(0, 0, 0), size=(1, size_y, 1)),
        medium=med,
<<<<<<< HEAD
        background_permittivity=5.0,
=======
        background_medium=td.Medium(permittivity=5.0),
>>>>>>> efdc698e
    )

    # custom medium with variable permittivity data
    len_arr = np.prod(DA_SHAPE)
    matrix = np.random.random((len_arr, N_PARAMS))
    # matrix /= np.linalg.norm(matrix)

    eps_arr = 1.01 + 0.5 * (anp.tanh(matrix @ params).reshape(DA_SHAPE) + 1)

    nx, ny, nz = eps_arr.shape

    custom_med = td.Structure(
        geometry=box,
        medium=td.CustomMedium(
            permittivity=td.SpatialDataArray(
                eps_arr,
                coords=dict(
                    x=np.linspace(-0.5, 0.5, nx),
                    y=np.linspace(-0.5, 0.5, ny),
                    z=np.linspace(-0.5, 0.5, nz),
                ),
            ),
        ),
    )

    # custom medium with vector valued permittivity data
    eps_ii = td.ScalarFieldDataArray(
        eps_arr.reshape(nx, ny, nz, 1),
        coords=dict(
            x=np.linspace(-0.5, 0.5, nx),
            y=np.linspace(-0.5, 0.5, ny),
            z=np.linspace(-0.5, 0.5, nz),
            f=[td.C_0],
        ),
    )

    custom_med_vec = td.Structure(
        geometry=box,
        medium=td.CustomMedium(
            eps_dataset=td.PermittivityDataset(eps_xx=eps_ii, eps_yy=eps_ii, eps_zz=eps_ii)
        ),
    )

    # Polyslab with variable radius about origin
    # matrix = np.random.random((NUM_VERTICES, N_PARAMS)) - 0.5
    # params_01 = 0.5 * (anp.tanh(matrix @ params / 3) + 1)
    matrix = np.random.random((N_PARAMS,)) - 0.5
    params_01 = 0.5 * (anp.tanh(matrix @ params / 3) + 1)

    radii = 1.0 + 0.5 * params_01

    phis = 2 * anp.pi * anp.linspace(0, 1, NUM_VERTICES + 1)[:NUM_VERTICES]
    xs = radii * anp.cos(phis)
    ys = radii * anp.sin(phis)
    vertices = anp.stack((xs, ys), axis=-1)
    polyslab = td.Structure(
        geometry=td.PolySlab(
            vertices=vertices,
            slab_bounds=(-0.5, 0.5),
            axis=0,
            sidewall_angle=0.01,
            dilation=0.01,
        ),
        medium=med,
    )

    # geometry group
    geo_group = td.Structure(
        geometry=td.GeometryGroup(
            geometries=[
                medium.geometry,
                center_list.geometry,
                size_element.geometry,
            ],
        ),
        medium=td.Medium(permittivity=eps, conductivity=conductivity),
    )

    # complex polyslab
    polyslab_combined = ComplexPolySlab(
        vertices=(
            (-eps, 0),
            (-eps, eps),
            (0, eps / 10),
            (eps, eps),
            (eps, 0),
        ),
        slab_bounds=(-0.5, 0.5),
        axis=1,
        sidewall_angle=np.pi / 100,
    )

    polyslab_geometries = []
    for sub_polyslab in polyslab_combined.sub_polyslabs:
        polyslab_geometries.append(sub_polyslab)

    assert len(polyslab_geometries) >= 2, "need more polyslabs for a proper test of ComplexPolySlab"

    complex_polyslab_geo_group = td.Structure(
        geometry=td.GeometryGroup(geometries=polyslab_geometries),
        medium=td.Medium(permittivity=eps, conductivity=conductivity),
    )

    # dispersive medium
    eps_inf = 1 + anp.abs(vector @ params)
    box = td.Box(center=(0, 0, 0), size=(1, 1, 1))

    a0 = -FREQ0 * eps_inf + 1j * FREQ0 * eps_inf
    c0 = FREQ0 * eps_inf + 1j * FREQ0 * eps_inf
    a1 = -2 * FREQ0 * eps_inf + 1j * FREQ0 * eps_inf
    c1 = 2 * FREQ0 * eps_inf + 1j * FREQ0 * eps_inf

    med = td.PoleResidue(eps_inf=eps_inf, poles=[(a0, c0), (a1, c1)])
    pole_res = td.Structure(geometry=box, medium=med)

    # custom dispersive medium
    len_arr = np.prod(DA_SHAPE)
    matrix = np.random.random((len_arr, N_PARAMS))
    matrix /= np.linalg.norm(matrix)

    eps_arr = 1.01 + 0.5 * (anp.tanh(matrix @ params).reshape(DA_SHAPE) + 1)
    custom_disp_values = 1.01 + (0.5 + 0.5j) * (anp.tanh(matrix @ params).reshape(DA_SHAPE) + 1)

    nx, ny, nz = custom_disp_values.shape
    x = np.linspace(-0.5, 0.5, nx)
    y = np.linspace(-0.5, 0.5, ny)
    z = np.linspace(-0.5, 0.5, nz)
    coords = dict(x=x, y=y, z=z)

    eps_inf = td.SpatialDataArray(anp.real(custom_disp_values), coords=coords)
    a1 = td.SpatialDataArray(-custom_disp_values, coords=coords)
    c1 = td.SpatialDataArray(custom_disp_values, coords=coords)
    a2 = td.SpatialDataArray(-custom_disp_values, coords=coords)
    c2 = td.SpatialDataArray(custom_disp_values, coords=coords)
    custom_med_pole_res = td.CustomPoleResidue(eps_inf=eps_inf, poles=[(a1, c1), (a2, c2)])
    custom_pole_res = td.Structure(geometry=box, medium=custom_med_pole_res)

    radius = 0.4 * (1 + anp.abs(vector @ params))
    cyl_center_y = vector @ params
    cyl_center_z = -vector @ params
    cylinder_geo = td.Cylinder(
        radius=anp.mean(radii) * 0.5,
        center=(0, cyl_center_y, cyl_center_z),
        axis=0,
        length=LX / 2 if IS_3D else td.inf,
    )
    cylinder = td.Structure(geometry=cylinder_geo, medium=polyslab.medium)

    return dict(
        medium=medium,
        center_list=center_list,
        size_element=size_element,
        custom_med=custom_med,
        custom_med_vec=custom_med_vec,
        polyslab=polyslab,
        geo_group=geo_group,
        complex_polyslab=complex_polyslab_geo_group,
        pole_res=pole_res,
        custom_pole_res=custom_pole_res,
        cylinder=cylinder,
    )


def make_monitors() -> dict[str, tuple[td.Monitor, typing.Callable[[td.SimulationData], float]]]:
    """Make a dictionary of all the possible monitors in the simulation."""

    X = 0.75

    mode_mnt = td.ModeMonitor(
        size=(2, 2, 0),
        center=(0, 0, +LZ / 2 - X * WVL),
        mode_spec=td.ModeSpec(),
        freqs=[FREQ0],
        name="mode",
    )

    def mode_postprocess_fn(sim_data, mnt_data):
        return anp.sum(abs(mnt_data.amps.values) ** 2)

    diff_mnt = td.DiffractionMonitor(
        size=(td.inf, td.inf, 0),
        center=(0, 0, +LZ / 2 - 2 * WVL),
        freqs=[FREQ0],
        normal_dir="+",
        name="diff",
    )

    def diff_postprocess_fn(sim_data, mnt_data):
        return anp.sum(abs(mnt_data.amps.sel(polarization=["s", "p"]).values) ** 2)

    field_vol = td.FieldMonitor(
        size=(1, 1, 0),
        center=(0, 0, +LZ / 2 - X * WVL),
        freqs=[FREQ0],
        name="field_vol",
    )

    def field_vol_postprocess_fn(sim_data, mnt_data):
        value = 0.0
        for _, val in mnt_data.field_components.items():
            value = value + abs(anp.sum(val.values))
        intensity = anp.nan_to_num(anp.sum(sim_data.get_intensity(mnt_data.monitor.name).values))
        value += intensity
        value += anp.sum(mnt_data.flux.values)
        return value

    field_point = td.FieldMonitor(
        size=(0, 0, 0),
        center=(0, 0, LZ / 2 - WVL),
        freqs=[FREQ0],
        name="field_point",
    )

    def field_point_postprocess_fn(sim_data, mnt_data):
        value = 0.0
        for _, val in mnt_data.field_components.items():
            value += abs(anp.sum(abs(val.values)))
        value += anp.sum(sim_data.get_intensity(mnt_data.monitor.name).values)
        return value

    return dict(
        mode=(mode_mnt, mode_postprocess_fn),
        diff=(diff_mnt, diff_postprocess_fn),
        field_vol=(field_vol, field_vol_postprocess_fn),
        field_point=(field_point, field_point_postprocess_fn),
    )


def plot_sim(sim: td.Simulation, plot_eps: bool = True) -> None:
    """Plot the simulation."""

    sim = sim.to_static()

    plot_fn = sim.plot_eps if plot_eps else sim.plot

    f, (ax1, ax2, ax3) = plt.subplots(1, 3, tight_layout=True)
    plot_fn(x=0, ax=ax1)
    plot_fn(y=0, ax=ax2)
    plot_fn(z=0, ax=ax3)
    plt.show()


# TODO: grab these automatically
structure_keys_ = (
    "medium",
    "center_list",
    "size_element",
    "custom_med",
    "custom_med_vec",
    "polyslab",
    "complex_polyslab",
    "geo_group",
    "pole_res",
    "custom_pole_res",
    "cylinder",
)
monitor_keys_ = ("mode", "diff", "field_vol", "field_point")

# generate combos of all structures with each monitor and all monitors with each structure
ALL_KEY = "<ALL>"
args = []
for s in structure_keys_:
    args.append((s, ALL_KEY))

for m in monitor_keys_:
    args.append((ALL_KEY, m))

# or just set args manually to test certain things
if TEST_CUSTOM_MEDIUM_SPEED:
    args = [("custom_med", "mode")]

if TEST_POLYSLAB_SPEED:
    args = [("polyslab", "mode")]


# args = [("size_element", "mode")]


def get_functions(structure_key: str, monitor_key: str) -> typing.Callable:
    if structure_key == ALL_KEY:
        structure_keys = structure_keys_
    else:
        structure_keys = [structure_key]

    if monitor_key == ALL_KEY:
        monitor_keys = monitor_keys_
    else:
        monitor_keys = [monitor_key]

    monitor_dict = make_monitors()

    monitors = list(SIM_BASE.monitors)
    monitor_pp_fns = {}
    for monitor_key in monitor_keys:
        monitor_traced, monitor_pp_fn = monitor_dict[monitor_key]
        monitors.append(monitor_traced)
        monitor_pp_fns[monitor_key] = monitor_pp_fn

    def make_sim(*args) -> td.Simulation:
        """Make the simulation with all of the fields."""

        structures_traced_dict = make_structures(*args)

        structures = list(SIM_BASE.structures)
        for structure_key in structure_keys:
            structures.append(structures_traced_dict[structure_key])

        sim = SIM_BASE
        if "diff" in monitor_dict:
            sim = sim.updated_copy(boundary_spec=td.BoundarySpec.pml(x=False, y=False, z=True))
        sim = sim.updated_copy(structures=structures, monitors=monitors)

        return sim

    def postprocess(data: td.SimulationData) -> float:
        """Postprocess the dataset."""
        mnt_data = data[monitor_key]
        return monitor_pp_fn(data, mnt_data)

    return dict(sim=make_sim, postprocess=postprocess)


@pytest.mark.parametrize("axis", (0, 1, 2))
def test_polyslab_axis_ops(axis):
    vertices = ((0, 0), (0, 1), (1, 1), (1, 0))
    p = td.PolySlab(vertices=vertices, axis=axis, slab_bounds=(0, 1))

    ax_coords = np.array([0, 1, 2, 3])
    plane_coords = np.array([[4, 5], [6, 7], [8, 9], [10, 11]])
    coord = p.unpop_axis_vect(ax_coords=ax_coords, plane_coords=plane_coords)

    assert np.all(coord[:, axis] == ax_coords)

    _ax_coords, _plane_coords = p.pop_axis_vect(coord=coord)

    assert np.all(_ax_coords == ax_coords)
    assert np.all(_plane_coords == plane_coords)

    vertices_next = np.roll(vertices, axis=0, shift=-1)
    edges = vertices_next - vertices

    basis_vecs = p.edge_basis_vectors(edges=edges)


@pytest.mark.skipif(not RUN_NUMERICAL, reason="Numerical gradient tests runs through web API.")
@pytest.mark.parametrize("structure_key, monitor_key", (_NUMERICAL_COMBINATION,))
def test_autograd_numerical(structure_key, monitor_key):
    """Test an objective function through tidy3d autograd."""

    import tidy3d.web as web

    fn_dict = get_functions(structure_key, monitor_key)
    make_sim = fn_dict["sim"]
    postprocess = fn_dict["postprocess"]

    def objective(*args):
        """Objective function."""
        sim = make_sim(*args)
        if PLOT_SIM:
            plot_sim(sim, plot_eps=True)
        data = web.run(sim, task_name="autograd_test_numerical", verbose=False)
        value = postprocess(data)
        return value

    val, grad = ag.value_and_grad(objective)(params0)
    print(val, grad)
    assert anp.all(grad != 0.0), "some gradients are 0"

    # numerical gradients
    delta = 1e-3
    sims_numerical = {}

    params_num = np.zeros((N_PARAMS, N_PARAMS))

    def task_name_fn(i: int, sign: int) -> str:
        """Task name for a given index into grad num and sign."""
        pm_string = "+" if sign > 0 else "-"
        return f"{i}_{pm_string}"

    for i in range(N_PARAMS):
        for j, sign in enumerate((-1, 1)):
            task_name = task_name_fn(i, sign)
            params_i = np.copy(params0)
            params_i[i] += sign * delta
            params_num[:, j] = params_i.copy()
            sim_i = make_sim(params_i)
            sims_numerical[task_name] = sim_i

    datas = web.Batch(simulations=sims_numerical).run(path_dir="data")

    grad_num = np.zeros_like(grad)
    objectives_num = np.zeros((len(params0), 2))
    for i in range(N_PARAMS):
        for j, sign in enumerate((-1, 1)):
            task_name = task_name_fn(i, sign)
            sim_data_i = datas[task_name]
            obj_i = postprocess(sim_data_i)
            objectives_num[i, j] = obj_i
            grad_num[i] += sign * obj_i / 2 / delta

    print("adjoint: ", grad)
    print("numerical: ", grad_num)

    print(objectives_num)

    grad_normalized = grad / np.linalg.norm(grad)
    grad_num_normalized = grad_num / np.linalg.norm(grad_num)

    rms_error = np.linalg.norm(grad_normalized - grad_num_normalized)
    norm_factor = np.linalg.norm(grad) / np.linalg.norm(grad_num)

    diff_objectives_num = np.mean(abs(np.diff(objectives_num, axis=-1)))

    print(f"rms_error = {rms_error:.4f}")
    print(f"|grad| / |grad_num| = {norm_factor:.4f}")
    print(f"avg(diff(objectives)) = {diff_objectives_num:.4f}")


def test_run_zero_grad(use_emulated_run, log_capture):
    """Test warning if no adjoint sim is run (no adjoint sources).

    This checks the case where a simulation is still part of the computational
    graph (i.e. the output technically depends on the simulation),
    but no adjoint sources are placed because their amplitudes are zero and thus
    no adjoint simulation is run.
    """

    # only needs to be checked for one monitor
    fn_dict = get_functions(args[0][0], args[0][1])
    make_sim = fn_dict["sim"]
    postprocess = fn_dict["postprocess"]

    def objective(*args):
        sim = make_sim(*args)
        sim_data = run(sim, task_name="adjoint_test", verbose=False)
        return 0 * postprocess(sim_data)

    with AssertLogLevel(log_capture, "WARNING", contains_str="no sources"):
        grad = ag.grad(objective)(params0)


@pytest.mark.parametrize("structure_key, monitor_key", args)
def test_autograd_objective(use_emulated_run, structure_key, monitor_key):
    """Test an objective function through tidy3d autograd."""

    fn_dict = get_functions(structure_key, monitor_key)
    make_sim = fn_dict["sim"]
    postprocess = fn_dict["postprocess"]

    def objective(*args):
        """Objective function."""
        sim = make_sim(*args)
        if PLOT_SIM:
            plot_sim(sim, plot_eps=True)
        data = run(sim, task_name="autograd_test", verbose=False)
        value = postprocess(data)
        return value

    # if speed test, get the profile
    if TEST_MODE == "speed":
        with cProfile.Profile() as pr:
            val, grad = ag.value_and_grad(objective)(params0)
            pr.print_stats(sort="cumtime")
            pr.dump_stats("results.prof")

    # otherwise, just test that it ran and the gradients are all non-zero
    else:
        if CALL_OBJECTIVE:
            val = objective(params0)
        val, grad = ag.value_and_grad(objective)(params0)
        print(val, grad)
        assert anp.all(grad != 0.0), "some gradients are 0"


@pytest.mark.parametrize("structure_key, monitor_key", args)
def test_autograd_async(use_emulated_run, structure_key, monitor_key):
    """Test an objective function through tidy3d autograd."""

    fn_dict = get_functions(structure_key, monitor_key)
    make_sim = fn_dict["sim"]
    postprocess = fn_dict["postprocess"]

    task_names = {"1", "2", "3", "4"}

    def objective(*args):
        sims = {task_name: make_sim(*args) for task_name in task_names}
        batch_data = run_async(sims, verbose=False)
        value = 0.0
        for _, sim_data in batch_data.items():
            value += postprocess(sim_data)
        return value

    val, grad = ag.value_and_grad(objective)(params0)
    print(val, grad)
    assert anp.all(grad != 0.0), "some gradients are 0"


@pytest.mark.parametrize("structure_key, monitor_key", args)
def test_autograd_async_some_zero_grad(use_emulated_run, log_capture, structure_key, monitor_key):
    """Test objective where only some simulations in batch have adjoint sources."""

    fn_dict = get_functions(structure_key, monitor_key)
    make_sim = fn_dict["sim"]
    postprocess = fn_dict["postprocess"]

    task_names = {"1", "2", "3", "4"}

    def objective(*args):
        sims = {task_name: make_sim(*args) for task_name in task_names}
        batch_data = run_async(sims, verbose=False)
        values = []
        for _, sim_data in batch_data.items():
            values.append(postprocess(sim_data))
        return min(values)

    # with AssertLogLevel(log_capture, "DEBUG", contains_str="no sources"):
    val, grad = ag.value_and_grad(objective)(params0)

    assert anp.all(grad != 0.0), "some gradients are 0"


def test_autograd_async_all_zero_grad(use_emulated_run, log_capture):
    """Test objective where no simulation in batch has adjoint sources."""

    fn_dict = get_functions(args[0][0], args[0][1])
    make_sim = fn_dict["sim"]
    postprocess = fn_dict["postprocess"]

    task_names = {"1", "2", "3", "4"}

    def objective(*args):
        sims = {task_name: make_sim(*args) for task_name in task_names}
        batch_data = run_async(sims, verbose=False)
        values = []
        for _, sim_data in batch_data.items():
            values.append(postprocess(sim_data))
        return 0 * sum(values)

    with AssertLogLevel(log_capture, "WARNING", contains_str="contains adjoint sources"):
        grad = ag.grad(objective)(params0)


def test_autograd_speed_num_structures(use_emulated_run):
    """Test an objective function through tidy3d autograd."""

    num_structures_test = 10

    import time

    fn_dict = get_functions(ALL_KEY, ALL_KEY)

    monitor_key = "mode"
    structure_key = "size_element"
    monitor, postprocess = make_monitors()[monitor_key]

    def make_sim(*args):
        structure = make_structures(*args)[structure_key]
        structures = num_structures_test * [structure]
        return SIM_BASE.updated_copy(structures=structures, monitors=[monitor])

    def objective(*args):
        """Objective function."""
        sim = make_sim(*args)
        data = run(sim, task_name="autograd_test", verbose=False)
        value = postprocess(data, data[monitor_key])
        return value

    # if speed test, get the profile
    with cProfile.Profile() as pr:
        t = time.time()
        val, grad = ag.value_and_grad(objective)(params0)
        t2 = time.time() - t
        pr.print_stats(sort="cumtime")
        pr.dump_stats("results.prof")
        print(f"{num_structures_test} structures took {t2:.2e} seconds")


@pytest.mark.parametrize("monitor_key", ("mode",))
def test_autograd_polyslab_cylinder(use_emulated_run, monitor_key):
    """Test an objective function through tidy3d autograd."""

    t = 1.0
    axis = 0

    num_pts = 89

    monitor, postprocess = make_monitors()[monitor_key]

    def make_cylinder(radius, x0, y0):
        return td.Cylinder(
            center=td.Cylinder.unpop_axis(0.0, (x0, y0), axis=axis),
            radius=radius,
            length=t,
            axis=axis,
        )  # .to_polyslab(num_pts)

    def make_polyslab(radius, x0, y0):
        phis = anp.linspace(0, 2 * np.pi, num_pts + 1)[:-1]

        xs = radius * anp.cos(phis) + x0
        ys = radius * anp.sin(phis) + y0

        vertices = anp.stack((xs, ys), axis=-1)

        return td.PolySlab(
            vertices=vertices,
            axis=axis,
            slab_bounds=(-t / 2, t / 2),
        )

    def make_sim(params, geo_maker):
        geo = geo_maker(*params)
        structure = td.Structure(geometry=geo, medium=td.Medium(permittivity=2))

        return SIM_BASE.updated_copy(structures=[structure], monitors=[monitor])

    p0 = [1.0, 0.0, 0.0]

    def objective_polyslab(params):
        """Objective function."""
        sim = make_sim(params, geo_maker=make_polyslab)
        if PLOT_SIM:
            plot_sim(sim, plot_eps=True)
        data = run(sim, task_name="autograd_test", verbose=False)
        return anp.sum(anp.abs(data[monitor.name].amps)).item()

    val_polyslab, grad_polyslab = ag.value_and_grad(objective_polyslab)(p0)
    print(val_polyslab, grad_polyslab)
    assert anp.all(grad_polyslab != 0.0), "some gradients are 0"

    def objective_cylinder(params):
        """Objective function."""
        sim = make_sim(params, geo_maker=make_cylinder)
        if PLOT_SIM:
            plot_sim(sim, plot_eps=True)
        data = run(sim, task_name="autograd_test", verbose=False)
        return anp.sum(anp.abs(data[monitor.name].amps)).item()

    val_cylinder, grad_cylinder = ag.value_and_grad(objective_cylinder)(p0)
    print(val_cylinder, grad_cylinder)
    assert anp.all(grad_cylinder != 0.0), "some gradients are 0"


@pytest.mark.parametrize("structure_key, monitor_key", args)
def test_autograd_server(use_emulated_run, structure_key, monitor_key):
    """Test an objective function through tidy3d autograd."""

    fn_dict = get_functions(structure_key, monitor_key)
    make_sim = fn_dict["sim"]
    postprocess = fn_dict["postprocess"]

    def objective(*args):
        """Objective function."""
        sim = make_sim(*args)
        data = run(sim, task_name="autograd_test", verbose=False, local_gradient=False)
        value = postprocess(data)
        return value

        val, grad = ag.value_and_grad(objective)(params0)
        print(val, grad)
        assert anp.all(grad != 0.0), "some gradients are 0"

    val, grad = ag.value_and_grad(objective)(params0)


@pytest.mark.parametrize("structure_key, monitor_key", args)
def test_autograd_async_server(use_emulated_run, structure_key, monitor_key):
    """Test an async objective function through tidy3d autograd."""

    fn_dict = get_functions(structure_key, monitor_key)
    make_sim = fn_dict["sim"]
    postprocess = fn_dict["postprocess"]

    def objective(*args):
        """Objective function."""
        sim = make_sim(*args)
        sims = {"autograd_test1": sim, "autograd_test2": sim}
        batch_data = run_async(sims, verbose=False, local_gradient=False)
        value = 0.0
        for _, sim_data in batch_data.items():
            value = value + postprocess(sim_data)
        return value

        val, grad = ag.value_and_grad(objective)(params0)
        print(val, grad)
        assert anp.all(grad != 0.0), "some gradients are 0"

    val, grad = ag.value_and_grad(objective)(params0)


@pytest.mark.parametrize("structure_key", ("custom_med",))
def test_sim_full_ops(structure_key):
    """make sure the autograd operations don't error on a simulation containing everything."""

    def objective(*params):
        s = make_structures(*params)[structure_key]
        s = s.updated_copy(geometry=s.geometry.updated_copy(center=(2, 2, 2), size=(0, 0, 0)))
        sim_full_traced = SIM_FULL.updated_copy(structures=list(SIM_FULL.structures) + [s])

        sim_full_static = sim_full_traced.to_static()

        sim_fields = sim_full_traced.strip_traced_fields()

        # note: there is one traced structure in SIM_FULL already with 6 fields + 1 = 7
        assert len(sim_fields) == 10

        sim_traced = sim_full_static.insert_traced_fields(sim_fields)

        assert sim_traced == sim_full_traced

        return anp.sum(sim_full_traced.structures[-1].medium.permittivity.values)

    ag.grad(objective)(params0)


def test_sim_traced_override_structures(log_capture):
    """Make sure that sims with traced override structures are handled properly."""

    def f(x):
        override_structure = td.MeshOverrideStructure(
            geometry=td.Box(center=(0, 0, 0), size=(1, 1, x)),
            dl=[1, 1, 1],
        )
        sim = SIM_FULL.updated_copy(override_structures=[override_structure], path="grid_spec")
        return sim.grid_spec.override_structures[0].geometry.size[2]

    with AssertLogLevel(log_capture, "WARNING", contains_str="override structures"):
        ag.grad(f)(1.0)


@pytest.mark.parametrize("structure_key", ("custom_med",))
def test_sim_fields_io(structure_key, tmp_path):
    """Test that converging and AutogradFieldMap dictionary to a FieldMap object, saving and loading
    from file, and then converting back, returns the same object."""
    s = make_structures(params0)[structure_key]
    s = s.updated_copy(geometry=s.geometry.updated_copy(center=(2, 2, 2), size=(0, 0, 0)))
    sim_full_traced = SIM_FULL.updated_copy(structures=list(SIM_FULL.structures) + [s])
    sim_fields = sim_full_traced.strip_traced_fields()

    field_map = FieldMap.from_autograd_field_map(sim_fields)
    field_map_file = join(tmp_path, "test_sim_fields.hdf5.gz")
    field_map.to_file(field_map_file)
    autograd_field_map = FieldMap.from_file(field_map_file).to_autograd_field_map
    for path, data in sim_fields.items():
        assert np.all(data == autograd_field_map[path])


def test_web_incompatible_inputs(log_capture, monkeypatch):
    """Test what happens when bad inputs passed to web.run()."""

    def catch(*args, **kwargs):
        """Just raise an exception."""
        raise AssertionError()

    monkeypatch.setattr(td.web.api.webapi, "run", catch)
    monkeypatch.setattr(td.web.api.container.Job, "run", catch)
    monkeypatch.setattr(td.web.api.asynchronous, "run_async", catch)

    from tidy3d.web.api.autograd import autograd

    reload(autograd)

    # no tracers

    with pytest.raises(AssertionError):
        td.web.run(SIM_BASE, task_name="task_name")

    with pytest.raises(AssertionError):
        td.web.run_async({"task_name": SIM_BASE})

    with pytest.raises(AssertionError):
        autograd._run(SIM_BASE, task_name="task_name")

    # wrong input types

    with pytest.raises(AssertionError):
        td.web.run([SIM_BASE], task_name="test")

    with pytest.raises(AssertionError):
        td.web.run_async([SIM_BASE])


def test_too_many_traced_structures(monkeypatch, log_capture, use_emulated_run):
    """More traced structures than allowed."""

    from tidy3d.web.api.autograd.autograd import MAX_NUM_TRACED_STRUCTURES

    monitor_key = "mode"
    structure_key = "size_element"
    monitor, postprocess = make_monitors()[monitor_key]

    def make_sim(*args):
        structure = make_structures(*args)[structure_key]
        return SIM_BASE.updated_copy(
            structures=(MAX_NUM_TRACED_STRUCTURES + 1) * [structure], monitors=[monitor]
        )

    def objective(*args):
        """Objective function."""
        sim = make_sim(*args)
        data = run(sim, task_name="autograd_test", verbose=False)
        value = postprocess(data, data[monitor_key])
        return value

    with pytest.raises(ValueError):
        ag.grad(objective)(params0)


@pytest.mark.parametrize("colocate", [True, False])
@pytest.mark.parametrize("objtype", ["flux", "intensity"])
def test_interp_objectives(use_emulated_run, colocate, objtype):
    monitor = td.FieldMonitor(
        center=(0, 0, 0),
        size=(td.inf, td.inf, 0),
        freqs=[FREQ0],
        name="monitor",
        colocate=colocate,
    )

    def objective(args):
        structures_traced_dict = make_structures(args)
        structures = list(SIM_BASE.structures)
        for structure_key in structure_keys_:
            structures.append(structures_traced_dict[structure_key])

        sim = SIM_BASE.updated_copy(monitors=[monitor], structures=structures)
        data = run(sim, task_name="autograd_test", verbose=False)

        if objtype == "flux":
            return data[monitor.name].flux.item()
        elif objtype == "intensity":
            return anp.sum(data.get_intensity(monitor.name).values)

    grads = ag.grad(objective)(params0)
    assert np.any(grads > 0)


@pytest.mark.parametrize("far_field_approx", [True, False])
@pytest.mark.parametrize("projection_type", ["angular", "cartesian", "kspace"])
@pytest.mark.parametrize("sim_2d", [True, False])
class TestFieldProjection:
    @staticmethod
    def setup(far_field_approx, projection_type, sim_2d):
        if sim_2d and not far_field_approx:
            pytest.skip("Exact field projection not implemented for 2d simulations")

        r_proj = 50 * WVL
        monitor = td.FieldMonitor(
            center=(0, SIM_BASE.size[1] / 2 - 0.1, 0),
            size=(td.inf, 0, td.inf),
            freqs=[FREQ0],
            name="near_field",
            colocate=False,
        )

        if projection_type == "angular":
            theta_proj = np.linspace(np.pi / 10, np.pi - np.pi / 10, 2)
            phi_proj = np.linspace(np.pi / 10, np.pi - np.pi / 10, 3)
            monitor_far = td.FieldProjectionAngleMonitor(
                center=monitor.center,
                size=monitor.size,
                freqs=monitor.freqs,
                phi=tuple(phi_proj),
                theta=tuple(theta_proj),
                proj_distance=r_proj,
                far_field_approx=far_field_approx,
                name="far_field",
            )
        elif projection_type == "cartesian":
            x_proj = np.linspace(-10, 10, 2)
            y_proj = np.linspace(-10, 10, 3)
            monitor_far = td.FieldProjectionCartesianMonitor(
                center=monitor.center,
                size=monitor.size,
                freqs=monitor.freqs,
                x=x_proj,
                y=y_proj,
                proj_axis=1,
                proj_distance=r_proj,
                far_field_approx=far_field_approx,
                name="far_field",
            )
        elif projection_type == "kspace":
            ux = np.linspace(-0.7, 0.7, 2)
            uy = np.linspace(-0.7, 0.7, 3)
            monitor_far = td.FieldProjectionKSpaceMonitor(
                center=monitor.center,
                size=monitor.size,
                freqs=monitor.freqs,
                ux=ux,
                uy=uy,
                proj_axis=1,
                proj_distance=r_proj,
                far_field_approx=far_field_approx,
                name="far_field",
            )

        sim = SIM_BASE.updated_copy(monitors=[monitor])

        if sim_2d and IS_3D:
            sim = sim.updated_copy(size=(0, *sim.size[1:]))

        return sim, monitor_far

    @staticmethod
    def objective(sim_data, monitor_far):
        projector = td.FieldProjector.from_near_field_monitors(
            sim_data=sim_data,
            near_monitors=[sim_data.simulation.monitors[0]],
            normal_dirs=["+"],
        )

        projected_fields = projector.project_fields(monitor_far)

        return projected_fields.power.sum().item()

    def test_field_projection_grad_prop(
        self, use_emulated_run, far_field_approx, projection_type, sim_2d
    ):
        """Tests whether field projection gradients are propagated through simulation.
        x0 <-> structures <-> sim <-> run <-> fields <-> projection <-> objval
        Does _not_ test gradient accuracy!
        """
        sim_base, monitor_far = self.setup(far_field_approx, projection_type, sim_2d)

        def objective(args):
            structures_traced_dict = make_structures(args)
            structures = list(SIM_BASE.structures)
            for structure_key in structure_keys_:
                structures.append(structures_traced_dict[structure_key])

            sim = sim_base.updated_copy(structures=structures)
            sim_data = run(sim, task_name="field_projection_test")

            return self.objective(sim_data, monitor_far)

        grads = ag.grad(objective)(params0)
        assert np.linalg.norm(grads) > 0

    def test_field_projection_grads(
        self, use_emulated_run, far_field_approx, projection_type, sim_2d
    ):
        """Tests projection gradient accuracy w.r.t. fields.
        fields <-> projection <-> objval
        """
        sim_base, monitor_far = self.setup(far_field_approx, projection_type, sim_2d)

        def objective(x0):
            sim_data = run_emulated(sim_base, task_name="field_projection_test", x0=x0)
            return self.objective(sim_data, monitor_far)

        check_grads(objective, modes=["rev"], order=1)(1.0)


def test_autograd_deepcopy():
    """make sure deepcopy works as expected in autograd."""

    def post(x, y):
        return 3 * x + y

    def f1(x):
        y = copy.deepcopy(x)
        return post(x, y)

    def f2(x):
        y = copy.copy(x)
        return post(x, y)

    def f3(x):
        y = x
        return post(x, y)

    x0 = 12.0

    val1, grad1 = ag.value_and_grad(f1)(x0)
    val2, grad2 = ag.value_and_grad(f2)(x0)
    val3, grad3 = ag.value_and_grad(f3)(x0)

    assert val1 == val2 == val3
    assert grad1 == grad2 == grad3


def test_pole_residue(monkeypatch):
    """Test that computed pole residue derivatives match."""

    def J(eps):
        return abs(eps)

    freq = 3e8

    eps_inf = 2.0
    p = td.C_0 * (1 + 1j)
    poles = [(-p, p), (-2 * p, 2 * p)]
    pr = td.PoleResidue(eps_inf=2.0, poles=poles)
    eps0 = pr.eps_model(freq)

    dJ_deps = ag.holomorphic_grad(J)(eps0)

    monkeypatch.setattr(
        td.PoleResidue, "derivative_eps_complex_volume", lambda self, E_der_map, bounds: dJ_deps
    )

    import importlib

    importlib.reload(td)

    poles = [(-p, p), (-2 * p, 2 * p)]
    pr = td.PoleResidue(eps_inf=2.0, poles=poles)
    field_paths = [("eps_inf",)]
    for i in range(len(poles)):
        for j in range(2):
            field_paths.append(("poles", i, j))

    info = DerivativeInfo(
        paths=field_paths,
        E_der_map={},
        D_der_map={},
        E_fwd={},
        D_fwd={},
        E_adj={},
        D_adj={},
        eps_data={},
        eps_in=2.0,
        eps_out=1.0,
        frequency=freq,
        bounds=((-1, -1, -1), (1, 1, 1)),
    )

    grads_computed = pr.compute_derivatives(derivative_info=info)

    def f(eps_inf, poles):
        eps = td.PoleResidue._eps_model(eps_inf, poles, freq)
        return J(eps)

    gfn = ag.holomorphic_grad(f, argnum=(0, 1))
    with warnings.catch_warnings():
        warnings.simplefilter("ignore")
        grad_eps_inf, grad_poles = gfn(eps_inf, poles)

    assert np.isclose(grads_computed[("eps_inf",)], grad_eps_inf)

    for i in range(len(poles)):
        for j in range(2):
            field_path = ("poles", i, j)
            assert np.isclose(grads_computed[field_path], grad_poles[i][j])


def test_custom_pole_residue(monkeypatch):
    """Test that computed pole residue derivatives match."""

    nx, ny, nz = shape = (4, 5, 6)
    values = np.random.random((nx, ny, nz)) * (2 + 2j) * td.C_0

    nx, ny, nz = values.shape
    x = np.linspace(-0.5, 0.5, nx)
    y = np.linspace(-0.5, 0.5, ny)
    z = np.linspace(-0.5, 0.5, nz)
    coords = dict(x=x, y=y, z=z)

    eps_inf = td.SpatialDataArray(anp.real(values), coords=coords)
    a1 = td.SpatialDataArray(-values, coords=coords)
    c1 = td.SpatialDataArray(values, coords=coords)
    a2 = td.SpatialDataArray(-values, coords=coords)
    c2 = td.SpatialDataArray(values, coords=coords)
    poles = [(a1, c1), (a2, c2)]
    custom_med_pole_res = td.CustomPoleResidue(eps_inf=eps_inf, poles=poles)

    def J(eps):
        return anp.sum(abs(eps))

    freq = 3e8
    pr = td.CustomPoleResidue(eps_inf=eps_inf, poles=poles)
    eps0 = pr.eps_model(freq)

    dJ_deps = ag.holomorphic_grad(J)(eps0)

    monkeypatch.setattr(
        td.CustomPoleResidue,
        "_derivative_field_cmp",
        lambda self, E_der_map, eps_data, dim: dJ_deps,
    )

    import importlib

    importlib.reload(td)

    pr = td.CustomPoleResidue(eps_inf=eps_inf, poles=poles)
    field_paths = [("eps_inf",)]
    for i in range(len(poles)):
        for j in range(2):
            field_paths.append(("poles", i, j))

    info = DerivativeInfo(
        paths=field_paths,
        E_der_map={},
        D_der_map={},
        E_fwd={},
        D_fwd={},
        E_adj={},
        D_adj={},
        eps_data={},
        eps_in=2.0,
        eps_out=1.0,
        frequency=freq,
        bounds=((-1, -1, -1), (1, 1, 1)),
    )

    grads_computed = pr.compute_derivatives(derivative_info=info)

    poles_complex = [
        (np.array(a.values, dtype=complex), np.array(c.values, dtype=complex)) for a, c in poles
    ]
    poles_complex = np.stack(poles_complex, axis=0)

    def f(eps_inf, poles):
        eps = td.CustomPoleResidue._eps_model(eps_inf, poles, freq)
        return J(eps)

    gfn = ag.holomorphic_grad(f, argnum=(0, 1))
    with warnings.catch_warnings():
        warnings.simplefilter("ignore")
        grad_eps_inf, grad_poles = gfn(eps_inf.values, poles_complex)

    assert np.allclose(grads_computed[("eps_inf",)], grad_eps_inf)

    for i in range(len(poles)):
        for j in range(2):
            field_path = ("poles", i, j)
            assert np.allclose(grads_computed[field_path], grad_poles[i][j])


# @pytest.mark.timeout(18.0)
def _test_many_structures():
    """Test that a metalens-like simulation with many structures can be initialized fast enough."""

    with cProfile.Profile() as pr:
        import time

        t = time.time()

        N_length = 200
        Nx, Ny = N_length, N_length
        sim_size = [Nx, Ny, 5]

        def f(x):
            monitor, postprocess = make_monitors()["field_point"]
            monitor = monitor.updated_copy(center=(0, 0, 0))

            geoms = []
            for ix in range(Nx):
                for iy in range(Ny):
                    ix = ix + x
                    iy = iy + x
                    verts = ((ix, iy), (ix + 0.5, iy), (ix + 0.5, iy + 0.5), (ix, iy + 0.5))
                    geom = td.PolySlab(slab_bounds=(0, 1), vertices=verts)
                    geoms.append(geom)

            metalens = td.Structure(
                geometry=td.GeometryGroup(geometries=geoms),
                medium=td.material_library["Si3N4"]["Horiba"],
            )

            src = td.PlaneWave(
                source_time=td.GaussianPulse(freq0=2.5e14, fwidth=1e13),
                center=(0, 0, -1),
                size=(td.inf, td.inf, 0),
                direction="+",
            )

            sim = td.Simulation(
                size=sim_size,
                structures=[metalens],
                sources=[src],
                monitors=[monitor],
                run_time=1e-12,
            )

            data = run_emulated(sim, task_name="test")
            return postprocess(data, data[monitor.name])

        x0 = 0.0
        ag.grad(f)(x0)

        t2 = time.time() - t
        pr.print_stats(sort="cumtime")
        pr.dump_stats("sim_test.prof")
        print(f"structures took {t2} seconds")


""" times (tyler's system)
* original : 35 sec
* no copy : 16 sec
* no to_static(): 13 sec
"""

FREQ1 = FREQ0 * 1.6

mnt_single = td.ModeMonitor(
    size=(2, 2, 0),
    center=(0, 0, LZ / 2 - WVL),
    mode_spec=td.ModeSpec(num_modes=2),
    freqs=[FREQ0],
    name="single",
)

mnt_multi = td.ModeMonitor(
    size=(2, 2, 0),
    center=(0, 0, LZ / 2 - WVL),
    mode_spec=td.ModeSpec(num_modes=2),
    freqs=[FREQ0, FREQ1],
    name="multi",
)


def make_objective(postprocess_fn: typing.Callable, structure_key: str) -> typing.Callable:
    def objective(params):
        structure_traced = make_structures(params)[structure_key]
        sim = SIM_BASE.updated_copy(
            structures=[structure_traced],
            monitors=list(SIM_BASE.monitors) + [mnt_single, mnt_multi],
        )
        data = run(sim, task_name="multifreq_test")
        return postprocess_fn(data)

    return objective


def get_amps(sim_data: td.SimulationData, mnt_name: str) -> xr.DataArray:
    return sim_data[mnt_name].amps


def power(amps: xr.DataArray) -> float:
    """Reduce a selected DataArray into just a float for objective function."""
    return anp.sum(anp.abs(amps.values) ** 2)


def postprocess_0_src(sim_data: td.SimulationData) -> float:
    """Postprocess function that should return 0 adjoint sources."""
    return 0.0


def compute_grad(postprocess_fn: typing.Callable, structure_key: str) -> typing.Callable:
    objective = make_objective(postprocess_fn, structure_key=structure_key)
    params = params0 + 1.0  # +1 is to avoid a warning in size_element with value 0
    return ag.grad(objective)(params)


def check_1_src_single(log_capture, structure_key):
    def postprocess(sim_data: td.SimulationData) -> float:
        """Postprocess function that should return 1 adjoint sources."""
        amps = get_amps(sim_data, "single").sel(mode_index=0, direction="+")
        return power(amps)

    return postprocess


def check_2_src_single(log_capture, structure_key):
    def postprocess(sim_data: td.SimulationData) -> float:
        """Postprocess function that should return 2 different adjoint sources."""
        amps = get_amps(sim_data, "single").sel(mode_index=0)
        return power(amps)

    return postprocess


def check_1_src_multi(log_capture, structure_key):
    def postprocess(sim_data: td.SimulationData) -> float:
        """Postprocess function that should return 1 adjoint sources."""
        amps = get_amps(sim_data, "multi").sel(mode_index=0, direction="+", f=FREQ0)
        return power(amps)

    return postprocess


def check_2_src_multi(log_capture, structure_key):
    def postprocess(sim_data: td.SimulationData) -> float:
        """Postprocess function that should return 2 different adjoint sources."""
        amps = get_amps(sim_data, "multi").sel(mode_index=0, f=FREQ1)
        return power(amps)

    return postprocess


def check_2_src_both(log_capture, structure_key):
    def postprocess(sim_data: td.SimulationData) -> float:
        """Postprocess function that should return 2 different adjoint sources."""
        amps_single = get_amps(sim_data, "single").sel(mode_index=0, direction="+")
        amps_multi = get_amps(sim_data, "multi").sel(mode_index=0, direction="+", f=FREQ0)
        return power(amps_single) + power(amps_multi)

    return postprocess


def check_1_multisrc(log_capture, structure_key):
    def postprocess(sim_data: td.SimulationData) -> float:
        """Postprocess function that should raise ValueError because diff sources, diff freqs."""
        amps_single = get_amps(sim_data, "single").sel(mode_index=0, direction="+")
        amps_multi = get_amps(sim_data, "multi").sel(mode_index=0, direction="+", f=FREQ1)
        return power(amps_single) + power(amps_multi)

    return postprocess


def check_2_multisrc(log_capture, structure_key):
    def postprocess(sim_data: td.SimulationData) -> float:
        """Postprocess function that should raise ValueError because diff sources, diff freqs."""
        amps_single = get_amps(sim_data, "single").sel(mode_index=0, direction="+")
        amps_multi = get_amps(sim_data, "multi").sel(mode_index=0, direction="+")
        return power(amps_single) + power(amps_multi)

    return postprocess


def check_1_src_broadband(log_capture, structure_key):
    def postprocess(sim_data: td.SimulationData) -> float:
        """Postprocess function that should return 1 broadband adjoint sources with many freqs."""
        amps = get_amps(sim_data, "multi").sel(mode_index=0, direction="+")
        return power(amps)

    return postprocess


MULT_FREQ_TEST_CASES = dict(
    src_1_freq_1=check_1_src_single,
    src_2_freq_1=check_2_src_single,
    src_1_freq_2=check_1_src_multi,
    src_2_freq_1_mon_1=check_1_src_multi,
    src_2_freq_1_mon_2=check_2_src_both,
    src_2_freq_2_mon_1=check_1_multisrc,
    src_2_freq_2_mon_2=check_2_multisrc,
    src_1_freq_2_broadband=check_1_src_broadband,
)

checks = list(MULT_FREQ_TEST_CASES.items())


@pytest.mark.parametrize("label, check_fn", checks)
@pytest.mark.parametrize("structure_key", ("custom_med",))
def test_multi_freq_edge_cases(
    log_capture, use_emulated_run, structure_key, label, check_fn, monkeypatch
):
    # test multi-frequency adjoint handling

    import tidy3d.components.data.sim_data as sd

    monkeypatch.setattr(sd, "RESIDUAL_CUTOFF_ADJOINT", 1)
    reload(td)

    postprocess_fn = check_fn(structure_key=structure_key, log_capture=log_capture)

    def objective(params):
        structure_traced = make_structures(params)[structure_key]
        sim = SIM_BASE.updated_copy(
            structures=[structure_traced],
            monitors=list(SIM_BASE.monitors) + [mnt_single, mnt_multi],
        )
        data = run(sim, task_name="multifreq_test")
        return postprocess_fn(data)

    if label == "src_2_freq_2_mon_2":
        with pytest.raises(NotImplementedError):
            g = ag.grad(objective)(params0)
    else:
        g = ag.grad(objective)(params0)
        print(g)


@pytest.mark.parametrize("structure_key", structure_keys_)
def test_multi_frequency_equivalence(use_emulated_run, structure_key):
    """Test an objective function through tidy3d autograd."""

    def objective_indi(params, structure_key) -> float:
        power_sum = 0.0

        for f in mnt_multi.freqs:
            structure_traced = make_structures(params)[structure_key]
            sim = SIM_BASE.updated_copy(
                structures=[structure_traced],
                monitors=list(SIM_BASE.monitors) + [mnt_multi],
            )

            sim_data = web.run(sim, task_name="multifreq_test")
            amps_i = get_amps(sim_data, "multi").sel(mode_index=0, direction="+", f=f)
            power_i = power(amps_i)
            power_sum = power_sum + power_i

        return power_sum

    def objective_multi(params, structure_key) -> float:
        structure_traced = make_structures(params)[structure_key]
        sim = SIM_BASE.updated_copy(
            structures=[structure_traced],
            monitors=list(SIM_BASE.monitors) + [mnt_multi],
        )
        sim_data = web.run(sim, task_name="multifreq_test")
        amps = get_amps(sim_data, "multi").sel(mode_index=0, direction="+")
        return power(amps)

    params0_ = params0 + 1.0

    # J_indi = objective_indi(params0_, structure_key)
    # J_multi = objective_multi(params0_, structure_key)

    # np.testing.assert_allclose(J_indi, J_multi)

    grad_indi = ag.grad(objective_indi)(params0_, structure_key=structure_key)
    grad_multi = ag.grad(objective_multi)(params0_, structure_key=structure_key)

    assert not np.any(np.isclose(grad_indi, 0))
    assert not np.any(np.isclose(grad_multi, 0))


def test_error_flux(use_emulated_run, log_capture):
    """Make sure proper error raised if differentiating w.r.t. FluxData."""

    def objective(params):
        structure_traced = make_structures(params)["medium"]
        sim = SIM_BASE.updated_copy(
            structures=[structure_traced],
            monitors=[td.FluxMonitor(size=(1, 1, 0), center=(0, 0, 0), freqs=[FREQ0], name="flux")],
        )
        data = run(sim, task_name="flux_error")
        return anp.sum(data["flux"].flux.values)

    with pytest.raises(
        NotImplementedError, match="Could not formulate adjoint source for 'FluxMonitor' output"
    ):
        g = ag.grad(objective)(params0)


def test_extraneous_field(use_emulated_run, log_capture):
    """Make sure this doesnt fail."""

    def objective(params):
        structure_traced = make_structures(params)["medium"]
        sim = SIM_BASE.updated_copy(
            structures=[structure_traced],
            monitors=[
                SIM_BASE.monitors[0],
                td.ModeMonitor(
                    size=(1, 1, 0),
                    center=(0, 0, 0),
                    mode_spec=td.ModeSpec(),
                    freqs=[FREQ0 * 0.9, FREQ0 * 1.1],
                    name="mode",
                ),
            ],
        )
        data = run(sim, task_name="extra_field")
        amp = data["mode"].amps.sel(direction="+", f=FREQ0 * 0.9, mode_index=0).values
        return abs(amp.item()) ** 2

    g = ag.grad(objective)(params0)


def test_background_medium(log_capture):
    geo = td.Box(size=(1, 1, 1), center=(0, 0, 0))
    med = td.Medium(permittivity=2.0)

    background_permittivity = 5.0
    background_medium = td.Medium(permittivity=background_permittivity)

    # nothing
    s = td.Structure(
        geometry=geo,
        medium=med,
    )

    # both supplied, consistent
    td.Structure(
        geometry=geo,
        medium=med,
        background_permittivity=background_permittivity,
        background_medium=background_medium,
    )

    # both supplied, inconsistent
    with pytest.raises(ValueError):
        td.Structure(
            geometry=geo,
            medium=med,
            background_permittivity=background_permittivity + 1,
            background_medium=background_medium,
        )

    # background medium (preferred)
    s = td.Structure(
        geometry=geo,
        medium=med,
        background_medium=background_medium,
    )

    # background permittivity (deprecated)
    with AssertLogLevel(log_capture, "WARNING", contains_str="deprecated"):
        s_warn = td.Structure(
            geometry=geo,
            medium=med,
            background_permittivity=background_permittivity,
        )

        assert s_warn.background_medium is not None
        assert s_warn.background_medium.permittivity == background_permittivity


class TestTidyArrayBox:
    def test_is_tidy_box(self):
        da = DataArray(tracer_arr, dims=map(str, range(tracer_arr.ndim)))
        assert is_tidy_box(da.data)

    def test_real(self):
        npt.assert_allclose(tracer_arr.real._value, tracer_arr._value.real)

    def test_imag(self):
        npt.assert_allclose(tracer_arr.imag._value, tracer_arr._value.imag)

    def test_conj(self):
        npt.assert_allclose(tracer_arr.conj()._value, tracer_arr._value.conj())

    def test_item(self):
        assert tracer_arr.item() == tracer_arr._value.item()


class TestDataArrayGrads:
    @pytest.mark.parametrize("attr", ["real", "imag", "conj"])
    def test_custom_methods_grads(self, attr):
        """Test grads of TidyArrayBox methods implemented in autograd/boxes.py"""

        def objective(x, attr):
            da = DataArray(x)
            attr_value = getattr(da, attr)
            val = attr_value() if callable(attr_value) else attr_value
            return val.item()

        x = np.array([1.0])
        check_grads(objective, modes=["fwd", "rev"], order=2)(x, attr)

    def test_multiply_at_grads(self, rng):
        """Test grads of DataArray.multiply_at method"""

        def objective(a, b):
            coords = {str(i): np.arange(a.shape[i]) for i in range(a.ndim)}
            da = DataArray(a, coords=coords)
            da_mult = da.multiply_at(b, "0", [0, 1]) ** 2
            return np.sum(da_mult).item()

        a = rng.uniform(-1, 1, (3, 3))
        b = 1.0
        check_grads(lambda x: objective(x, b), modes=["fwd", "rev"], order=2)(a)
        check_grads(lambda x: objective(a, x), modes=["fwd", "rev"], order=2)(b)<|MERGE_RESOLUTION|>--- conflicted
+++ resolved
@@ -18,13 +18,9 @@
 import xarray as xr
 from autograd.test_util import check_grads
 from tidy3d.components.autograd.derivative_utils import DerivativeInfo
-<<<<<<< HEAD
-from tidy3d.components.data.sim_data import AdjointSourceInfo
-from tidy3d.plugins.polyslab import ComplexPolySlab
-=======
 from tidy3d.components.autograd.utils import is_tidy_box
 from tidy3d.components.data.data_array import DataArray
->>>>>>> efdc698e
+from tidy3d.plugins.polyslab import ComplexPolySlab
 from tidy3d.web import run, run_async
 from tidy3d.web.api.autograd.utils import FieldMap
 
@@ -286,11 +282,7 @@
     size_element = td.Structure(
         geometry=td.Box(center=(0, 0, 0), size=(1, size_y, 1)),
         medium=med,
-<<<<<<< HEAD
-        background_permittivity=5.0,
-=======
         background_medium=td.Medium(permittivity=5.0),
->>>>>>> efdc698e
     )
 
     # custom medium with variable permittivity data
