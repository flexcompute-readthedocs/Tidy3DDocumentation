--- conflicted
+++ resolved
@@ -6,7 +6,6 @@
 ## [Unreleased]
 
 ### Added
-<<<<<<< HEAD
 - Specification of spatial permittivity distribution of dispersive material using user-supplied data through `CustomPoleResidue`, `CustomSellmeier`, `CustomLorentz`, `CustomDebye`, and `CustomDrude` components.
 - `CustomAnisotropicMedium` where each component can take user-supplied data to define spatial permittivity distribution of non-dispersive or dispersive material.
 - `Coords.spatial_interp` to interpolate spatial data avoiding pitfalls of `xarray.interp` in directions where there is a single data point.
@@ -26,11 +25,7 @@
 - Moved `CustomMedium._interp` to `Coords.spatial_interp` to be used by custom current sources.
 - Adjoint simulations no longer contain unused gradient permittivity monitors, reducing processing time.
 - `Batch` prints total estimated cost if `verbose=True`.
-=======
-
-### Changed
 - Unified config and authentication.
->>>>>>> 59e09c4c
 
 ### Fixed
 - Plotting 2D materials in `SimulationData.plot_field` and other circumstances.
