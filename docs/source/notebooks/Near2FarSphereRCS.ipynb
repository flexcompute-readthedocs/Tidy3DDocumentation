{
 "cells": [
  {
   "cell_type": "markdown",
   "metadata": {},
   "source": [
    "# Scattering cross-section calculation of a dielectric sphere\n",
    "\n",
    "This tutorial will show you how to compute the radar cross section (RCS) for a dielectric sphere by sampling scattered near fields on a closed surface surrounding the sphere, and transforming them to observation points far away.\n",
    "\n",
    "This example demonstrates the usefulness of the near field to far field transformation for reducing the simulation size needed for structures involving lots of empty space.\n",
    "\n",
<<<<<<< HEAD
    "To obtain the scattered field, we will use a [total-field/scattered-field source (TFSF)](../_autosummary/tidy3d.TFSF.html), and measure the scattered fields in the region surrounding the sphere.\n",
    "\n",
    "Then, we'll show how to use a near-field to far-field transformation in `Tidy3D` to compute the RCS for the sphere either on the cloud during the simulation run, or on your local machine afterwards.\n",
=======
    "To obtain the scattered field, we will use a [total-field/scattered-field source (TFSF)](../_autosummary/tidy3d.TFSF.html), and measure the scattered fields in the region surrounding the sphere. For a more detailed demonstration on TFSF, please refer to the [tutorial](https://www.flexcompute.com/tidy3d/examples/notebooks/TFSF/).\n",
    "\n",
    "Then, we'll show how to use a [near-field to far-field transformation](https://www.flexcompute.com/tidy3d/examples/notebooks/FieldProjections/) in `Tidy3D` to compute the RCS for the sphere either on the cloud during the simulation run, or on your local machine afterwards.\n",
>>>>>>> b6a0d8b9
    "\n",
    "If you are new to the finite-difference time-domain (FDTD) method, we highly recommend going through our [FDTD101](https://www.flexcompute.com/fdtd101/) tutorials. "
   ]
  },
  {
   "cell_type": "code",
   "execution_count": 1,
   "metadata": {
    "execution": {
     "iopub.execute_input": "2023-03-27T21:05:46.055001Z",
     "iopub.status.busy": "2023-03-27T21:05:46.054309Z",
     "iopub.status.idle": "2023-03-27T21:05:47.370218Z",
     "shell.execute_reply": "2023-03-27T21:05:47.369652Z"
    },
    "tags": []
   },
   "outputs": [],
   "source": [
    "# standard python imports\n",
    "import numpy as np\n",
    "import matplotlib.pyplot as plt\n",
    "\n",
    "# tidy3d imports\n",
    "import tidy3d as td\n",
    "import tidy3d.web as web\n"
   ]
  },
  {
   "cell_type": "markdown",
   "metadata": {},
   "source": [
    "## Define Simulation Parameters\n",
    "\n",
    "We first need to define our simulation parameters and the structure."
   ]
  },
  {
   "cell_type": "code",
   "execution_count": 2,
   "metadata": {
    "execution": {
     "iopub.execute_input": "2023-03-27T21:05:47.373453Z",
     "iopub.status.busy": "2023-03-27T21:05:47.373002Z",
     "iopub.status.idle": "2023-03-27T21:05:47.398676Z",
     "shell.execute_reply": "2023-03-27T21:05:47.398085Z"
    },
    "tags": []
   },
   "outputs": [],
   "source": [
    "# radius and location of the sphere\n",
    "radius = 0.5\n",
    "center = [0, 0, 0]\n",
    "\n",
    "# permittivity of the sphere\n",
    "epsr = 4\n",
    "\n",
    "# free space central wavelength\n",
    "wavelength = (2.0 * radius) / 2.0\n",
    "f0 = td.C_0 / wavelength\n",
    "\n",
    "# distance between the surface of the sphere and the start of the PML layers along each cartesian direction\n",
    "buffer_PML = 3 * wavelength\n",
    "\n",
    "# distance between the sphere and the near field monitor along each cartesian direction\n",
    "buffer_mon = 1 * wavelength\n",
    "\n",
    "# distance between the sphere and the TFSF source region along each cartesian direction\n",
    "buffer_tfsf = 0.5 * wavelength\n",
    "\n",
    "# Define material properties\n",
    "air = td.Medium(permittivity=1)\n",
    "diel = td.Medium(permittivity=epsr)\n",
    "\n",
    "# resolution control\n",
    "min_steps_per_wvl = 20\n",
    "\n",
    "# create the sphere\n",
    "sphere = td.Structure(geometry=td.Sphere(center=center, radius=radius), medium=diel)\n",
    "geometry = [sphere]\n",
    "\n",
    "# define PML layers on all sides\n",
    "boundary_spec = td.BoundarySpec.all_sides(boundary=td.PML())\n",
    "\n",
    "# set the domain size in x, y, and z\n",
    "domain_size = buffer_PML + 2 * radius + buffer_PML\n",
    "\n",
    "# construct simulation size array\n",
    "sim_size = (domain_size, domain_size, domain_size)\n"
   ]
  },
  {
   "cell_type": "markdown",
   "metadata": {},
   "source": [
    "## Create Source\n",
    "\n",
    "For our incident field, we create a total-field scattered-field region injecting a plane wave propagating in the z direction, from below the sphere, polarized in the x direction."
   ]
  },
  {
   "cell_type": "code",
   "execution_count": 3,
   "metadata": {
    "execution": {
     "iopub.execute_input": "2023-03-27T21:05:47.401500Z",
     "iopub.status.busy": "2023-03-27T21:05:47.401268Z",
     "iopub.status.idle": "2023-03-27T21:05:47.424158Z",
     "shell.execute_reply": "2023-03-27T21:05:47.423580Z"
    },
    "tags": []
   },
   "outputs": [],
   "source": [
    "# Bandwidth in Hz\n",
    "fwidth = f0 / 10.0\n",
    "\n",
    "# time dependence of source\n",
    "gaussian = td.GaussianPulse(freq0=f0, fwidth=fwidth)\n",
    "\n",
    "# place the total-field region around the sphere, injecting a plane wave from the bottom in the +z direction\n",
    "source_size = [2 * radius + 2 * buffer_tfsf] * 3\n",
    "source = td.TFSF(\n",
    "    center=center,\n",
    "    size=source_size,\n",
    "    source_time=gaussian,\n",
    "    direction=\"+\",\n",
    "    pol_angle=0,\n",
    "    injection_axis=2,\n",
    ")\n",
    "\n",
    "# Simulation run time (s)\n",
    "run_time = 2e-12\n"
   ]
  },
  {
   "cell_type": "markdown",
   "metadata": {},
   "source": [
    "## Create Monitors\n",
    "\n",
    "Next, we define the monitors that will capture the near field data.\n",
    "\n",
    "First, we create a [FieldMonitor](https://docs.flexcompute.com/projects/tidy3d/en/latest/_autosummary/tidy3d.FieldMonitor.html) completely enclosing the sphere, using the `.surfaces()` method to extract the 6 planar surfaces surrounding the volume. This cuts down on the data required vs computing the full volume because only the fields on the enclosing surface are required to get the far field information.\n",
    "\n",
<<<<<<< HEAD
    "The near fields will be captured on these surfaces; after the simulation, they will be used to compute far fields on your local machine.\n",
    "\n",
    "We will also turn off server-side field colocation and store the near fields directly on the Yee grid. The fields are colocated during the field projection computation as needed."
=======
    "The near fields will be captured on these surfaces; after the simulation, they will be used to compute far fields on your local machine."
>>>>>>> b6a0d8b9
   ]
  },
  {
   "cell_type": "code",
   "execution_count": 4,
   "metadata": {
    "execution": {
     "iopub.execute_input": "2023-03-27T21:05:47.426304Z",
     "iopub.status.busy": "2023-03-27T21:05:47.426162Z",
     "iopub.status.idle": "2023-03-27T21:05:47.445009Z",
     "shell.execute_reply": "2023-03-27T21:05:47.444423Z"
    },
    "tags": []
   },
   "outputs": [],
   "source": [
    "# create a set of surface monitors around the sphere for local computation of far fields\n",
    "mon_size = 2 * radius + 2 * buffer_mon\n",
    "monitors_near = td.FieldMonitor.surfaces(\n",
<<<<<<< HEAD
    "    center=center, size=[mon_size] * 3, freqs=[f0], name=\"near_field\", colocate=False\n",
=======
    "    center=center, size=[mon_size] * 3, freqs=[f0], name=\"near_field\"\n",
>>>>>>> b6a0d8b9
    ")\n"
   ]
  },
  {
   "cell_type": "markdown",
   "metadata": {},
   "source": [
    "Next, we'll make a [FieldProjectionAngleMonitor](https://docs.flexcompute.com/projects/tidy3d/en/latest/_autosummary/tidy3d.FieldProjectionAngleMonitor.html) which is used for computing far-fields directly on the server during the simulation run with `Tidy3D`'s full hardware optimization, making it extremely fast. Note that in this case, `surfaces()` must not be used because the solver already knows to use only surface tangential fields to compute the far fields.\n",
    "\n",
    "With this approach, the near-field data associated with the monitor is used to compute the far fields, and only the far field data is downloaded and returned to the user. Then, we'll show how to easily and quickly retrieve various quantities such as power and radar cross section from the computed far fields.\n",
    "\n",
    "Note that for server-side calculation of far fields, this is the only monitor required. The monitor's `size` and `center` fields specify the location where near fields will be sampled, while its `theta` and `phi` fields specify the far-field observation angles. Therefore, all the information needed is contained within [FieldProjectionAngleMonitor](https://docs.simulation.cloud/projects/tidy3d/en/latest/_autosummary/tidy3d.FieldProjectionAngleMonitor.html) (one can also use [FieldProjectionCartesianMonitor](https://docs.simulation.cloud/projects/tidy3d/en/latest/_autosummary/tidy3d.FieldProjectionCartesianMonitor.html) or [FieldProjectionKSpaceMonitor](https://docs.simulation.cloud/projects/tidy3d/en/latest/_autosummary/tidy3d.FieldProjectionKSpaceMonitor.html) to specify the far-field observation grid in different coordinate systems)."
   ]
  },
  {
   "cell_type": "code",
   "execution_count": 5,
   "metadata": {
    "execution": {
     "iopub.execute_input": "2023-03-27T21:05:47.447247Z",
     "iopub.status.busy": "2023-03-27T21:05:47.447098Z",
     "iopub.status.idle": "2023-03-27T21:05:47.467327Z",
     "shell.execute_reply": "2023-03-27T21:05:47.466829Z"
    },
    "tags": []
   },
   "outputs": [],
   "source": [
    "# set the far-field observation angles of interest\n",
    "num_theta = 300\n",
    "num_phi = 2\n",
    "thetas = np.linspace(0, np.pi, num_theta)\n",
    "phis = np.linspace(0, np.pi / 2, num_phi)\n",
    "\n",
    "# create the far field monitor for server-side computation of far fields\n",
    "monitor_far = td.FieldProjectionAngleMonitor(\n",
    "    center=center,\n",
    "    size=[mon_size, mon_size, mon_size],\n",
    "    freqs=[f0],\n",
    "    name=\"far_field\",\n",
    "    custom_origin=center,\n",
    "    phi=list(phis),\n",
    "    theta=list(thetas),\n",
    "    far_field_approx=True,  # we leave this to its default value of 'True' because we are interested in fields sufficiently\n",
    "    # far away that the far field approximations can be invoked to speed up the calculation\n",
    ")\n"
   ]
  },
  {
   "cell_type": "markdown",
   "metadata": {},
   "source": [
    "Let's also create another near-field monitor where the fields are automatically downsampled based on given sampling rates. The rationale is that we may be able to approximate the far fields fairly well even if the resolution of near-fields is not very fine. This downsampled is achieved by supplying the `interval_space` field in the [FieldMonitor](https://docs.flexcompute.com/projects/tidy3d/en/latest/_autosummary/tidy3d.FieldMonitor.html), and can be useful for further reducing the amount of data that needs to be downloaded from the server, while still leading to accurate far fields, as shown below.\n",
    "\n",
    "Here, we downsample by a factor of 2 along the x and y dimensions, and a factor of 3 along z.\n",
    "\n",
<<<<<<< HEAD
    "Note that the downsampling feature can be useful if downloading near fields to compute far fields on your local machine, but is unnecessary if you choose to use server-side far field computations.\n",
    "\n",
    "Like before, we also turn off the server-side field colocation."
=======
    "Note that the downsampling feature can be useful if downloading near fields to compute far fields on your local machine, but is unnecessary if you choose to use server-side far field computations."
>>>>>>> b6a0d8b9
   ]
  },
  {
   "cell_type": "code",
   "execution_count": 6,
   "metadata": {
    "execution": {
     "iopub.execute_input": "2023-03-27T21:05:47.469419Z",
     "iopub.status.busy": "2023-03-27T21:05:47.469271Z",
     "iopub.status.idle": "2023-03-27T21:05:47.488007Z",
     "shell.execute_reply": "2023-03-27T21:05:47.487440Z"
    },
    "tags": []
   },
   "outputs": [],
   "source": [
    "# create a set of surface monitors around the sphere\n",
    "monitors_downsampled = td.FieldMonitor.surfaces(\n",
    "    center=center,\n",
    "    size=[mon_size, mon_size, mon_size],\n",
    "    freqs=[f0],\n",
    "    name=\"near_field_downsampled\",\n",
<<<<<<< HEAD
    "    colocate=False,\n",
=======
>>>>>>> b6a0d8b9
    "    interval_space=(\n",
    "        2,\n",
    "        2,\n",
    "        3,\n",
    "    ),  # these are the (x, y, z) factors by which fields are downsampled\n",
    ")\n"
   ]
  },
  {
   "cell_type": "markdown",
   "metadata": {},
   "source": [
    "## Create Simulation\n",
    "\n",
    "Now we can put everything together and define the simulation object.\n",
    "\n",
    "Note that for best results, it is recommended that the FDTD grid is made uniform inside the TFSF box along the directions perpendicular to the injection axis. So, we'll add a mesh override region slightly larger than the TFSF box itself, whose mesh size is set based on the permittivity of the sphere."
   ]
  },
  {
   "cell_type": "code",
   "execution_count": 7,
   "metadata": {
    "execution": {
     "iopub.execute_input": "2023-03-27T21:05:47.490012Z",
     "iopub.status.busy": "2023-03-27T21:05:47.489866Z",
     "iopub.status.idle": "2023-03-27T21:05:47.519745Z",
     "shell.execute_reply": "2023-03-27T21:05:47.519296Z"
    },
    "tags": []
   },
   "outputs": [],
   "source": [
    "# create the phantom override structure for the mesh based on the TFSF source size\n",
    "mesh_override = td.Structure(\n",
    "    geometry=td.Box(center=source.center, size=[i * 1.1 for i in source.size]),\n",
    "    medium=diel,\n",
    ")\n",
    "grid_spec = td.GridSpec.auto(\n",
    "    min_steps_per_wvl=min_steps_per_wvl, override_structures=[mesh_override]\n",
    ")\n",
    "\n",
    "# collect together all monitors\n",
    "monitors = monitors_near + [monitor_far] + monitors_downsampled\n",
    "\n",
    "# create the simulation object\n",
    "sim = td.Simulation(\n",
    "    size=sim_size,\n",
    "    grid_spec=grid_spec,\n",
    "    structures=geometry,\n",
    "    sources=[source],\n",
    "    monitors=monitors,\n",
    "    run_time=run_time,\n",
    "    boundary_spec=boundary_spec,\n",
    ")\n"
   ]
  },
  {
   "cell_type": "markdown",
   "metadata": {},
   "source": [
    "## Visualize Geometry\n",
    "\n",
    "Let's take a look and make sure everything is defined properly."
   ]
  },
  {
   "cell_type": "code",
   "execution_count": 8,
   "metadata": {
    "execution": {
     "iopub.execute_input": "2023-03-27T21:05:47.521744Z",
     "iopub.status.busy": "2023-03-27T21:05:47.521595Z",
     "iopub.status.idle": "2023-03-27T21:05:47.915366Z",
     "shell.execute_reply": "2023-03-27T21:05:47.914906Z"
    },
    "tags": []
   },
   "outputs": [
    {
     "data": {
      "image/png": "iVBORw0KGgoAAAANSUhEUgAAAaoAAADgCAYAAABSOyJIAAAAOXRFWHRTb2Z0d2FyZQBNYXRwbG90bGliIHZlcnNpb24zLjYuMiwgaHR0cHM6Ly9tYXRwbG90bGliLm9yZy8o6BhiAAAACXBIWXMAAAsTAAALEwEAmpwYAAA6LUlEQVR4nO29e7Ak2VnY+fuyst733be7p+fVGmnkgZFmjARICKS1kLARXguw14SBNWtZ2h2xBq+RFWDL2rUJB178WJsVKxxo1iIERrwiAA9rUMgSWCCQhYQkBBoGxOgxPa9+3L59H/XOrDz7R2ZW561bWe9blZn1/SJu3Dx5Mr86lXXO+fKc7zvfEWMMiqIoipJUrGUXQFEURVGGoYpKURRFSTSqqBRFUZREo4pKURRFSTSqqBRFUZREo4pKURRFSTSqqDKEiHxARP7OssuhKFlB21QyUEWVUkTkh0XkZ6PnjDHfYoz56QWX4wUiYkTEXsBnfbeIPCUidRH5TyKyM+TarxKRT4lII/j/VZE8EZF/JSI3g79/JSJy1uVXko22qeS2KVVUwCIqhDIbIvIS4D3A9wAXgQbw72OuLQCPAT8LbAM/DTwWnAd4BPh24C8CDwNvBN56hsVfObRNJZ9UtSljTGb/gHuAXwFuADeBdwfn3wT8HvBjwfkfATaBnwmufQr43wEruP5+4LeBQ2AP+MXgvAQyrgNHwB8DL40py5uALwLHwJeA/zGS92bgCeAW8EHgciTvJcCHgH3gGvBPgDcAHcABasBng2s/AvzPwbEVfIengvL9DLAZ5L0AMMDfAa4E3+mdQ57jfw98JviOTwM/HMm7EsiqBX+v6rv3DvwGcC5y7uXBc85P8Fv+n8DPRdIvCp7B+oBr/wrwLCB95XxDcPwx4JFI3luAjy+7vqbhT9uUtqlltKmlV/wzbFA54LNBpa8CJeDVkQruAn8fsIFyUOkeA9aDSvd54C3B9T8PvDOoqFE53wx8CtgKGthXApcGlKUaVMgHgvQl4CXB8bcBTwb32kFD+FiQtw48D7w9+Nx14JVB3g8DP9v3OdFG9eZA7guBNfzO5T/2Nar/N/jufxFoA18Z8yxfCzwUfP+H8Rv3t/fJsof8Fr8B/K+R9I8B/09w/GrgYMhf+KwfA/5Rn9wa8NUDPu9twAf6zv1n4O3B8WH4HIP01wDHy66zSf9D25S2qSW1qaVX/jNsVK/Cf8M49WPjN6orfQ2wAzwYOfdW4CPB8c8AjwJ398l5HX7j+zqCN8WYslSDCvI/AOW+vA8QNN4gbeG/LV0Gvgv4TIzMUY3qN4G/F8l7AP9t0Y40hLsj+Z8AvnPMZ/t/Az8WHI/TqP4W8HuRZ30VeMWEv+dvAt/bd+5Z4LUDrv0/gF/oO/d+grdWoAt8RSTvxcF3kEnKtGp/2qa0TfWdW1ibyrKN6h7gKWOMG5P/dOR4F8jjD+lDngLuCo5/CP/t7hMi8riIvBnAGPNbwLuBnwCui8ijIrLR/0HGmDp+xfpe4HkR+XUR+Yog+zLwLhE5EJED/OkICT77HuALk33tHncO+D42/lx0yNXIcQP/LfEUIvJKEfmvInJDRA6D77E7QVkeAx4UkfuAvwwcGmM+McH94L/p9T/bDfxpn0mv7c/fAGomaGFKLNqmtE3FXXumbSrLiupp4N4hRt3oA9zDfzO6HDl3L/7bBcaYq8aY/8UYcyf+W+G/F5H7g7wfN8Z8NfAg8BeAHxz4YcZ80Bjzl/GnKP4Uf4ogLOdbjTFbkb+yMeZjQd4Lxyj/IJ4b8H1c/CmGSfk54NeAe4wxm8BP4jf8ccqBMaYF/BLwt/ENt/8xzBOR14hIbcjfa4JLH8efTgnveyFQxH/77udx4OE+r6OHg/OnZAXHj6OMQtuUtqmltKksK6pP4M9F/0sRqYpISUS+YdCFxpgu/o/+L0RkXUQuA/8Q38MFEfkOEbk7uPwWfkXyRORrgzejPFAHWoDXL19ELorIt4lIFX/euha57ieBdwQeOIjIpoh8R5D3n4FLIvIDIlIMyvbKIO8a8AIRifsNfx54m4jcJyJr+IbTXxzyNjyMdWDfGNMSkVcA3x3JuxF8l7jGH/Iz+NND30qkURljPmqMWRvy99Hg0vcDbwwaYRX458CvGGMGvf19BH8q4n8Lntv3B+d/K1KWfygid4nInfj2iveN8yBWHG1T2qaW06bmMX+Y1D/8N57/hO+FtAf8eHD+TcDv9l27jd+IbuC/df1Tbnso/Wv8N8Ea/rTBI8H51wN/FJzfw//h1waU4xK3PZwOgh89Onf/PfjeTaEH0E9F8l6KP5d8C39a4R8H588Bvxuc/3Rw7iOc9FD6p4G8G8F32zYxc+DReweU/2/iT3Mc4zf0dxOZy8ev4DeC7/Z1Q36PPwd+e4bf87vxPY3q+FMfO5G8DwD/JJJ+Gb5Rvgl8GnhZJE+C33Q/+PvXqH1K25S2qcS2KQk+RFHOHBH5LXx32P+w7LIoShZYlTalikpZCCLytfhrV+4xg6cWFEWZgFVqU1m2USkJQUR+Gvgw8ANZb1CKsghWrU3piEpRFEVJNDqiUhRFURKNKipFURQl0aQqwnG1WjVbW1tjXSsi5HK5mT7P8/xlGZZ1Nvpc5SdLfrfbZdyp8Oeee27PGHP+TAq2QIrFoimXy8Dp5xE+i3CNp+d5WJYV+3sM+70G5UXlj/qtx8mP/nZhWkQQkV6eZVmnZE2b7mcaeXF5YZnD7zDo3uja22memzEGz/NOyB/33nHyw/Y07v2Hh4exbSpVimpra4u3ve1tALiuS7vdBqBYLGLbJ7+K67pcvnz5lIxxabfb7O3tAbC7u0uxWJxalspPh/ynnnrqVD2K4wd/8AefGn1V8imXy7z2ta8FoNls9s55nofjOADk83ksy6LRaLC1tUWlUhkoq9FoAAzM789zXZdarQbA2toanU4n9t5RssP8sPwAtVqNZrNJsVikUqnguv6a3FKpRKvV6h0DU6Vd1z3R0dq2PZW8uDzbtmk0GrTbbcrlMmtra6fuDV8wpnlu4fNvNptUq1U2Nk5FqRrrmcflu67LjRs3cByHtbW1gcoqWt8AHnvssdg2lSpFFeK6Lp1Op9d5hZV83E5mFO12m/39fXZ3/dBb+/v77OzszK2zVPnJlL+KWJZ1osMD/8XPdd3eedd1sW0bz/OoVCpUq9WhMoflV6tVXNfFcRwuXvRD5NVqNQqFArZtzyQ7xHVdjDFsb29TLpdpNBrYto1t2ye+a//3Hjcdlv/cuXOAX3/6ZU8qP3oclv/cuXM0m02azSb5fP5E/1Yul08oiEmeW/T51+t16vX6wJf9aWRH5Z8/f56Dg4Ne2eNGVv3PZRCps1GFSiqs2LZtUygU6HQ6vbemWQg7sbBjLBaL7OzssL+/3xvBqfxsyu92uzPLTzue5/UUUzjNZ9v2iRHELIRv8mtra732u7a2Rr1en0v7dV2XRqNBuVzuya9UKjSbzbnJbzabJ+SXy+W5y69UKifkNxqNucnvf/7VapVarXYm8udVf1KnqKJKKmReyqq/EwuZV2ep8pMtv9vtzqWxppV+JRUSdjZh/rT0d2IhYWc5q7IKlVTYyUflz0OZ9CvBfvmzKpN+JRiVX6lU5iI/7vmvra3NrKzi5M9DWaVOUfUrqZBZlVVcJxYya2ep8pMvP5fLzW1knjbilFRIOLqaVpm4rku9Xj/ViYXM+mYfp6Si8mdRJuPIn0WZxCnBfvnTKts4JRKVP4uyGiV/VmWVOkU1zA4VVVaTTOOM6sRCpu0sVX465OdyublOI6eFUUoqxLKsqZRJqKSq1erI9jtNZxnKj1MiUfnTdPb903FnIX+YEozKn2ZkOEqJROVP+/zHkT+LslqaohKRe4KNw/4k2DjtH8xDbqisut3uWJ3ZuJ1YyKSdpcpPl/x52zwXybRtahwlFTJpZxZ2YqOU1CLlT9LZx03HzVv+KCXVL3/ckduokewg+dM8/3HlT6uslun15wJvN8Z8WkTWgU+JyIeMMX8yq2Dbtul2uyM7qEk7sZBoZ6nysyc/bHDz9iZdABO3qW63i+M4dLvdE+7dg2i1Wj2XZBHh+vXrJxREmNcrTGQk1el0es9zEP339svvzx8kP1r+0I17UNp1XUSE/f19yuXyqQ45vDZUIiLSOx4le1L5BwcHlEolHMfBcZyRsqPu63t7e0MVnOu6vWva7fbAF7tBzxX85x/eG8fR0RGNRoPd3d2B8huNBq1WK3aNVq1WG7ttLW1EZYx53hjz6eD4GHiC29tUz0wulxv65j1tJxYy6s1e5adbfhpHVtO0qbjFnqMY5QAx7nTfMuUPG/lMOpKaVn6pVJpa/jCb2LjTobPIH2e6Mo5JR1aJeFUUkRfgb8r1+wPyHgEeAX/B77idRjj1Vy6XOTw8pFAonFjd3el0KJfLsW8a46LysyN/kF3Ttm06nU4vKkMoP+mM26YqlUpPkYffK06xu657IjJFoVAgn8/3RhDh+TAaxNbWVi96QpgXpxQH5ffLDz8jjNbQL7/fUzHuf3/5a7XawPKvr68PjJox7v9x5Id1c1LZlmUNfD7AiecTjgInee79zz+U3S9/c3Nz6ItOWMa4+hRGD8nn8yOjCC1dUQVbOv8yfrj6o/58Y8yjwKMAly9fNuNGmzg6OuKtb33rPIuqZJz3vOc9A1foR0dn4C/wTDKTtKnd3V0TLnyu1+tA/AJPEeE1r3kN29vbA/Nv3boFMDB/WN688g8ODnrpoyP/a4e/ZzQ9LG/R6VnujYaTO4vnOo/f5KMf/WhvYXQ/YX0rFou9KCVxLFVRiUgev0G93xjzK8ssi6LEEU4zRkMuJRVtU0raCB04hrFMrz8B3gs8YYz5d8sqh6JkBW1TSlZZ5jqqbwC+B3idiPxh8PdXl1geRRlINDbg7u5ukqf+tE0pqSMaoDiOpU39GWN+F5CRFyrKEhnkPZjUALbappS0EQawHTX1t3RnCkVJKsNiA2YFz/N6Ru24NTUhzWbzhMNCP9PmzSs/dDQAOD4+PpEfTQ/LW3R6VlmjmOW5zuM3aTabvfrVT/86rGGkLoTSuKTBhVhJLrOuw0oLxpjUrBNTssOk67AyOaJqt9tDV8EryjBWRUmBvzDeGHPie8a5p7daLba2tmLdkUOG5c9y7zj5/fQvN4imh+UtOj3NveO4p88jf5Z7y+Vy7H5Vu7u7Y+1BBhkcUYWdTKFQWHZRlBSySkoqZB5bPCjKOEwaGzAkVYrKGDN0LjPayUwTFkZZbTzPWzklBbfXsYzawsMYs8BSKVljWiUFKVNUYaDHs4jtpiidTmdl6884sfV0xKVMyyxKClKmqICBgUhVSSnzYFhcslUgbvPCsJNJURR5JUHMqqQghYqqP2q2KillXuh08en9iKKdTBiUVFHGxRgzs5KClHr9DYq9pkpKUSYnbh2ViHDt2jXAd7Zot9u6juoM0llfR3V0dMS5c+di96saF32FVBRFURJNKkdU0dhrgE79KcqUWJZ1ah1LsVjEcRwuXrwIQK1Wo1gsUi6XdR3VGaWzuo5qY2Ojt04vbuovk+uo+m1So3Z6VZRx0Wgmpw3fUZuVuqcrkyIic1mnlzpFFRd7TZWVMiudTmel60+4fXm/4TtUVuqerkxDv4PONKRKURljYqf4VFkps1IoFFa2/oRKqlqtDpyiCUdXijINsyqrVCkqERlqh4oqK53GUSbFsqyVfNkJp/vilFSIuqcrszCLskqVohqHUFlpUFplGlZxZD6PdS6KMg7TKqtM1sxisahBaZWpiSqrrHuTdrtdRIR2u637US0hnfV1VHH7UYkIe3t7VCqVoTJCMjeiCtEoA8osrMrISkR0JKUsHNu2qVQqNBqNsUZWWkMVJYa4kVWWFNegdVS6H9Xi01ldRzVoP6oolUrl1H5og1BFpShD6FdW4C+RUBRldmzbplgsUqvVhl+3oPIoSmoZFFtSUZT5EDpYDEMNOYqiKEqi0RGVooxgUGxJRVHmQ7iObxiqqBRlCIP2OwttVVkgbpuPQah7+vzTq+qeDvQ8/owxIwPT6tSfosQQtylnltdVKcqicF2XRqMxMiIKZHhEpSGUlFlYlZ2jw7Bk0Y5C3dMXn1419/RwJLW7u8vm5uZQ+bDkEZWI/JSIXBeRz81Tbrvd1hBKytSkWUlN2qZEZOYtGBRlEsaNLRll2VN/7wPeME+BYSejIZSUaUizkgp4HxO2qXnsF6Qo49C/39m4LFVRGWN+BxjbhcoYMzQqQLST0RBKyqR4npd2JTVxm4Lb61jq9fpQZaUbJyqzMK2SgpTZqEQktiPpfxNOTJibJx+FL7x32aVINi96C9z/yLJLQafTSbWSmgXbtqlWq7F7Urmum5wR19XfhGsfOXnu2IV6pHyNrv+/kjudHpa36PQs91Yjv9F6X1d+8bVwx+tJCrMoKUiBohKRR4BHwHcLjou9ltg34S+8F44+Dxio3L3s0iSLxjOA+M8oAYqqUCgkr/6cAdE2FTV0h8qqv0MJO5nEBK+99hFoPucfF4KlAl7X/wsJj73c6fSwvEWn53EvQDdQ0p1gMH3tI4lRVLMqKUiBojLGPAo8CnD58mUTF3stkUqqhwHPBXfweoKVxXPBSk4VXJXp4mib2tnZMf3rqAqFAtevX+8psXCU1Wq1krGO6tiFlgHjQb7p59c9jhq3PX2Pm8GxZ51KD8tbdHomWV6kvobHThfEAteFW7eWvo6q0WjQbrepVqu02+0TM12j1u1FSU4vMQGDYq8lV0nhj6TcOrzkHcsuSbJ4/EfBHr7QT1k80ZEVkMxNFQtb4HXg0jf76eMm1Jq38+st/3+1dDo9LG/R6VnuXSvf/r7rwfHzHwQrOY5kjuOwsbExc/1Zau0TkZ8HXgvsisgzwD8zxqhBR1GmZNI2FbfNh+u6dLvdXtq27eSso1q3/akuz4LN4RvvbUQ78770sLxFp6e5d2v99rnt8DkcW2DlIGdD5Fkuex3VMEU1KioFLFlRGWO+a5r7BsVeS/bUn6IshmnbVJTQphAuMg3tC4oyKfl8fmb7FKRw6i8u9poqK2VWVjGaieu63LhxA/Bj+YURAyqVCo7j9K65efMmnudx5cqVWNtEGGtvUP6wvInzr7b8aT/PBW76+bUmB0cN9g99e1uz5Ze9XMqfSg/LW3R6lnsv33mOXM63TR0cB9Oe11ywxF94tPGlmZ77PH6zg4MDqtUqN2/epFKpnFBWzaZf5nFsValTVHGx11RZKbPS6XRot9srVX+MMb0Oo1ar9ab3HMfpKSrwl4bU6/WhQVGnzZs4vxF4+Hlezy51XG/x7LUDDo+bbK6XabWcE/dH08PyFp2e9t7DQDGd31k/kU/DA6vr/x0dzfTc5/GbtVotCoVCb2lRuVzuKatWqzX0/iipUlTGmFhFNMgbUFEmoVAorNzLjohQLpd7I6mtrS3W19cHXtvtdllfXz8Vd66fYfmz3NvLr+QC92zvhENBuZSnXMpzfmedesP3LqtW/N8xmh6Wt+j0tPc2Wh0qpSLrgZNFz4ZVD2xUVg6GxBLs56x+s1KpRLnsl61cLtNoNMjn8ydGVmH+MFKlqMIAmnFEldU4Xz4pfLr26WUX4Ux5+drLl12EsbAsayVH5mEU6+jb7iBEZIGlmo2brj8l2HCCKTPX6aWjx/15i05Pe2+ZwS8TSca2bSqVCo1Gg0pluBPMqXvPqExLI1RWh4eHyy7KRLS6bdpm/KFwGihKiVIuXZ39qk0jh2GjwlHVsOgTrVYr0VN/of2m3mjTarm4xsMxTlB2/3s5xjlx3J+36PSk97ZbBlssCBTWcb2vz0jo1F+UcBpQRMZ2sMicogK/s0lbUNq2aXHopku5jmLThhLp6+hXTVmFI6nEhEiaE4Yura7vINMOXO3peieO+/MWnZ70Xt9LIt0L023bplwuc3BwQKlUGu+eMy7T0khrlIF7S/cuuwhz4UrryrKLMBOroqwsyzplk4qbNu90Oom3UYFvzym5NjljoNBlw16naQdTZuX8iWNgqelJrj1yjyGXIy82ZTefOhvVIJrN5imb1SDS2ZsrygKIKqto6JfEBDxWlBQTjqzCLemHXrugMilKKomLLZkVou7po9yF02ajcowLXY+8fdsW5H+Pk53iMtMTXet2wTF0RVJtowoJ65tt2yPblCoqRRnBoNiSiqLMh3BkNfSaBZVFUZQEEq6jipI1G1XZzt++pjz4eNnpca513FzmbFRAz+N0GKqoFGUEg2JLKooyH8J1fMNQRZVxPM/Q7Li0nC5u18MzBksEO2dRyucoF2wsKz0LORdNXGzJrKA2qinSTQenC+2Oh8Gj2XKxgHani2VZdB0XIouj1UYVb6MKI6Lo1N8K4nYN+7UmN2stai0HY0zstSLCWinPubUS59bK5HKqtELido7Okqv6sLqh3MYYQ6vTpeN2qdU7GKAQ7Lrbaftrnfyz4LS72DkLLMjnc8sqcuJxXbcXW3KUe3pmFdUqRsJ2uobnb9W4ftjAG7MDMsZw3Oxw3OxwZe+Yi5sVLm2vYa+4wopTUllDRMaOvbaKNipjDLWWQ8txKeRssIV80Vc+xdLJ7rM/3cHgOP6IqFK01UYVYZzYklEyqaja7TadTmfZxVgcBm4cN3n65jFud3oF7RnD8wd1bhw3uXd3nd319MRLnCeroqTAV1TTxF5bBVqdLkfNNq3O9BE7DNDuuLQ7LjlbKBfyI+/JOuPGloySOUUVdjJpCko7C55n+NKNI26G+9HMAbfr8cVrhxw3Olw+v7FSNqxVUlLgj6jHjb22MjaqpkOt42KCah9O7YVMm75xq0kx71CAng1r1WxUruvSbDbHii0ZJVWRKYwxQ6MCRDuZtIZQmoSuZ/iz52/NVUlFuXHc5M+fv0XXWw07RhigdVWUVEi4jiU0bsexEvYsYzhuObQ73dHXTkHbcTlqDLcbZ5Wokpp0t99UjajCN79BHUn/m3DWw9x4nuHJ529x3DzbKc7DZocnrx7wF+7YQjI+sup0OiunpPrXUcXFXnNdF9u2s22jKuU5aHYgJxRyuZE2qGnTbVw6nmGnFLULZttG5boujuOws7Nzqm6NM/uVumFHXOy1VXsTvnLzmMMzVlIhh402T9+sLeSzlkmhUFiZ+jOIuNhroU1h0rfgtHHc6tB2FhNBvtPtctR0Rl+YAcL6078V/SSkrubFxV5bJSV1UG9z/XD4Arl5c/WwzmalwGY1u894FaaL+xm0jiqMvRa+6YbTNe12O7M2KscxtIx/fl42qVHpA1oUyVEo3K53WbNRNZtN2u025XIZx3FwnNvKeZKt6FPZMqOx1/b29lZKSXme4cs3jpby2V/eO8JbEXvVKhMdWU3qnZVKjKHeXo6XcK2dbXuV67pzqT8Zrn3Z5PpRk457NobeUbSdLnvHTS5sqitzVoiL9ee6bm8tYtjRZHUdVavTJVewzswmNTztYnKSWRtVsVgcqajGsVGlUlENir22CqMq48HVg/pSy/D8rToXNiqQbb+KlWHQ1F/UOwvoTQNm1T394KhFNzKqWdTUX3jstLtU8jkQydzUX7fb7dWffmWV6am/fseJuM3tsshxu7O00VRI2+1Sa2VzMfUqRjPpp9+FOJwGbDabmZyiclxzQkktAwN03Ow9W7g9Ym82m2OvmRpE6kZUcbHXVmHb8P3a+G8gZ8l+rc1aeXCgyTTT6XRot9uZrT+DiE79jXIhPjg4yNzUn9vqUBgzJNJZpsWWgdOS0XQap/5KpRLr6+s9m+egpQ+Zc083xsQqolUYWR0nxJ31KKMjqkKhkOn6M4xRizHD0VXWcJ1kjKLbS54pOWts26ZSqYy17fzA+8+gTGMjIm8A3gXkgP9gjPmXI64f+rYbVVZZC6FkPEOzkwxF1ey4GA8kVa85o7EsK/Uj80nblDGm50YsIj2FNYgsuqfXGp2F2qT609Hjpp2j1Xdt2m1U/SGUwqAN42yWGGVpXY2I5ICfAL4FeBD4LhF5cFa5obLKWlDatpuMNz/wOzenm803wDSPzKdpU6EzReZd0AfQNYYkWYacbDapE0RtnpMoqrFqpoj8JvBvjTG/ETn3qDHmkcmL2uMVwJPGmC8G8n4B+DbgT2aQCfidTdxmXWmlmzBDv+sZsvWEb7MIm2dS2pSI9GxS4UhqVbb5yBdyFJ3bXeAybVTFkk25ZOO6cqqcYTqtNqpB9alcLrO/v99TXKMYd0R1H/CPROSfRc59zZj3xnEX8HQk/Uxw7gQi8oiI/IGI/EGtNn4Yn6xFGUiaw1UWPcCiLGBklYg21el0Vm4k1SPbVTjRTDqyGreGHgCvB35cRP4/4G9PX8TJMMY8CjwKcPny5ZWtWknbaiNp5TkL4kZWc1JcBySgTW1ubppV3Yre9QztlpscG5Xl0nWzbaOK4rruCZvVMMYddogxxjXG/D3gl4HfBS6MeW8czwL3RNJ3B+eUAeTtZI0QC7nV2GK7f2QVruObA9qmloydsHetjE0CjUV0ZDX0ujHl/WR4YIx5n4j8MfB9M5QP4JPAi0XkPvzG9J3Ad88oM7PkLQs7Z820g++8sHMWuRXaqj4aWxLoRUSZkUS0qbgQSoPImo2qXM5TingwLNNGVSrZrFULNC3nVDnDdJZsVFHK5fJ8RlTGmPf0pT9ljHnzOPcOkekC3w98EHgC+CVjzOOzyMw0AmvFZGxjvV7KqhvF4tA2lQxK+WTMDORXZIZiWpZqRQ08nn5j5IUKABuVIgeN5btMb1RWS1ENii2ZVCZtU4Ni/cWRNRsVQNfxEmGj6pa6NJtO5mL9DbNR9ceWHMYKzoqml3Nrs7tJ19zZ15ftBNMNq0BcbEklGxTz1szxld387NPxxRX1vOwPgBzHaj6dlJK3c2xXS9zqf4sak/1Og5+48nH+/uVXsZWfLnLHzlopcY4dZ0XcztFpjFgRx6rbqADW11xajjuVjaljd/nCg/u8+I/PUTTT2aiKdo716slRxyrYqIbFluwnsz1OViNh37ldnfrezxw9z4HT4rNHV2f4/LWp700TcUoqaxhjZopqnQXKhenf1/e3G3SKXfbPD5+6Gvr5+WTYnhfJqNiS/WRyRNVutzMXQimkWsqzu15m73iyhuEZwycPn6GSy/P7h0/zmp0XYMlkkx4XNipUipmsMidYFSUFvqIaN/ZaFm1UAK7TRQy0W5NtRW8wXN2tkesIexcaXHp6DTEymc3Kg27Xt08NKlsWbVShkhoVWzJK5kZUYSeTtRBKUe7Z3aBgT+YldKV5QNNzKFs29W6HZ1qHE91fsHPcfW59onvSyCopKZjffkFpp1qwJ35xa1ZdOsUulit4lqG2MdnLscBKvPhFmXQkFZKqp2SMGbpfULSTSVtA0UnI54T7L27yxHO3xg5l9MnDZ/CMQSyh6xk+dfgs95a3xrpXRLj/ji3sjK+d8jxvpZQU+L9tuF/QqNhr7XY7kzaqkPX8SfvvKBvTzUsNRMASC8/yuHVXi912daz7BbhjZw03iESR1a3oozaqfpvUqNiSUVI1ogrDbQxSQqv2JrxWLvCii5tjXdvqunyudo2S5TeUkpXjj46v0vHGe4O+/44t1krZn0fvdDorU3/6GRV7zXXdzI+48rbFVqU4lhegJ4ab55pYnt+F5lzhYLOFmxvPNr5eKpDPp6r7nQnXdWk0GlQqlaliS6ZqRAXExl5bJSUVsrNW4sWXtnny6sHQkdUTtesYY3rx+XJi4RiXP63d4OGNS7H3WcFIaqu6Gs+0UCisVP2Bk+uo+mOvhR1KOF3jeV4mbVT96aLYHLduvwwPsjEdn2vTFY+ca/XanjGGa9UaG/vFU9eHCFAk5+8vN2LdVH86rTYqy7J6032O4+A4oT1ufO/l1Kn0uNhrq6akQrarRV5y1zmKQ1bY//7h00j//LuBTxw+E3tPqZDjwbvPrYySguxF3J+G/pFV1KZwqg5llHxe2KgUyQ3ZGXT/zgEOAAZu3tGIvcdC2KyUKBRWp57Na7+z1I2oYHDstVVUUiGVks1D9+zy7K06Vw9qJ7YE2e80eLZ1RNnqmy+3clxpHnLgNE+sqRIRLm1XuXOruhIR0leduHVU5XKZer0O0LMpeJ6XaRvVqXTJptZ2uHXYwnDbxuTkuzR2HGzPQiwhXAljG6Fd7eJtGUpNu3e9AKWCze6Wr+xDD7+JypJSG1Uul2N7e3uokhrHRpVKRaWcxrKEe86tccdmmasHDW4cN3G7Hp85eh7g1NuwiGAwfPboKn/p3H3YOYvz62Xu2KqQn9CjUFEyiQhrpQJ40Oy4GPw2c3DOn7KSPmuWnzbsn29y55X1noKq2jY5S1ZmRHoWpFJRDYq9tqpTf/3k7Rz37K5z984ah80O//ap5yjl7F4jMcb0jos5m8/Un+ORh17ORqnIkJkOJaMMivXXH9YmtFlldR3VqLTT7mIjlAo2Hdfzvf08wXi3bVMAxvOn9/YvNrjv6S3W8zYgtDouToz8rNuout3uKZtnSKZtVHGx185wJ9ZUIpbwTOeQWreDnRNyOagUbKrFPJWCTS7nu7kfuE2e7xyrkiK70UwmoX+dS9RmlfVdnUci0F53aZe7WAJi+1ve2Jb/JzZIDry8oXGuAzqCmts6vdSNqOJirw3yBlx1nG6XB7fOYzB87tZ1ijn/5zbGcOx2eOn2BQTB8bojJK0GnU5n6Dq9LBK1UQ2LvVYulzk4OFgtG9WAdKvkst0ogcDhWhvb9UdRAB3bY7tVwusa7KJFOTe+/KzaqEqlUm+dXqPRIJ/PD6xbo0iVojLGxCqifmWlwMt2L/Gy3Ut4xvCtH/q5E3l5K8f/9YpvXlLJkkmhUFjZl51REQPC0dWqs90q89Vf9Jd0/PZDT53IE4RXPnMXnUbw4jdd3OdMYts2lUpl6rVUqap5IjK0A4kqq3G0tHIS4xmM42EVV9OZwrKslRuZG2M4Pj4eK/Zau91eSRtVXNoz4HkGE8wYh2ujnFZkCtmA03TpWqfvn/Sz02ij6o/1F12nN8lUYOYsE6GyympQ2rOk9pl9vvSOT3P1fU/S+PxRz1i8SqyazXNe61yUwVxsCd9+o8SrDvKcbwqyek3qBKMioMTed4ZlWhrFYjHTQWnPCuN6mK6h/tlb1P/4FlYpx8bXX2D9a3cpXFidzRJXyeYpImPHXsvqflTTpi3xl4WEukcsoVzOkzO34/eVXf+6uzo57rkpuAJfrlhcWfPoroiNalB9Gie2ZJRMKirQKAP9iAj1YLoAA3/lMxtcfebJE9e4Bx3EglzVrxae43Hw4ec4+PDzFO4qs/mai1Qf2iZXyWy16bEqykpEdCQ1JWIE1zJ4gar6lj/b5uFrQtfxp85tG4ouGMCxwLJADLzo2OJFxzka+/DnFYvnK6vnbRodWY0zmtcaugJYIvzIV7/utqLyDNuPPUv96q3T10bsU1begrwfy8y52uLGL36ZG7/0ZaoPbbPx9Rco37+OZDh6RZyyytKU4KB1VHGs6jqquPTDX7qAk+vS6fiK5hu/sEXOoxcZRoJ5PheDMfQiWLhiwBhKbeGhlsVD+xbXKx5fXvM4wMXI6c+CbNioovTHlhyGKqqEcaV15UzkbldgOzg2nqFlGbql029yXTwY9IJXuH3v4WducPCZ60g1R/5vbWE/kF3HlUHepPv7+0sulTIJx26ddrCdhuPmThwDU6eLhzlygLR8hSQetMXrjbDCEGSeZ8DQ2+/KCxcIW9LLu9C0uNiw+Cop8HvVOtfs9sDPzhqhN+mozRNVUSWEopTYXNCvYTxDm+fJyWSV3xiD6XiQEyQnFB/eoHpph5w9+I2pKCUuFeKjs6eFQbEls0JcrL9BpM1GZRuLYtlXDq2cPzIple0Tx/15s6StAyEngpiTikqIT4sx5PGVmLHgWqlLdz3P1lpu4Ge1m4YNu4pp26m2UUUJY0sOQxVVQijlipRYjB3EeIablgWDZnrEkIts8GaM77JuHM/v1F64yearL1B5cAtrRBToS4VLmVBUSjqxxaIgvvLqBqOZguRPHPfnzZJGhIIHngkVko9nwJXbsQHF+O7W+a5gDOwXDc/tCDfWoNYGsCnHfFbRtilLhQar5dWsiioBvHzt5Qv/zHvffgmn6Zw4d/PzV/nSR56gYBXxXA+n1UEsi/JWhfu+8Su465UvpLxVjZGYXQbFllSSya3DYJuNVuCl6gbec63c7XT0uD9vhvTHNoRc19Bx/FFQIW9TbnfZPujgBUFpc57BGIObEw42i1zLC45t+YqpPvqzGi2HBnVabYdKKRsOPuGmisNQRbWinP/KO0+dc5sdum2XDoJlW7zgv3uAe1/9YrYu765s5OdB+51p5JNksrO53JeoZjA91wxmKsqlPAJYBsQziCUcrOe5VhAaBYtyuYDTcuIFDmF7s8L5nbU5lXx5hGG7KpXK0OtUUSk9Krtr3PFV93Lvq1/MHQ/dQ66w2tUjblPOLLmqW5Z1qpOI6zTa7TYbGxtsbW0NlTksf5Z7e/lVO/D668L6SdvG1oZf9tAbLrThRNPD8uadLtU7bJlD9rYKuBfXqeQsdudUlo2IfW4rfA610EZlQ+RZLus3K5VKsfUpVFK7u7vJdE8Xke8Afhj4SuAVxpg/mPdnaCTsydl94BK7D6hNCeKVVFKZtk2FYcmiHUW1Onhk0mq12NraYnt7e2B+yLD8We7t5a/b0HXBs2Bz+Jt4tDPvTw/Lm1t6rczVauFMyrIVUdLb4XM4DhRVzobIs1zWb1YulwfWJ9d1Mcawu7vL5ubmUPmwvBBKnwP+BvA7ZyG83W5rCCVlatKmpAKmalMiQq1Wm2kLBkWZBNd1qdVqVKvVsRebL2VEZYx5Ak7vOjsPwk5Gg9Iq05BSJTVTm1pbW6NWq2mUCuXMCZXU2traRAvnU1UrjTFD9wuKdjKJih7QeAY8Fx7/0WWXJFm0boB1CzYeWHZJAH+6OI1KalZs22ZtbY3r16/HTvsBydo4sbPvr6N65jE/XfOgHpnubwTHdet0eljeotOz3FuLTIgdB8edY7DqUD7tLLVsokrKtu1kKCoR+TBwx4CsdxpjHptAziPAI8DQ2Gv9b8KJUlSIb9y0V8+1eyjWLUCgcG7ZJQH8Ba1JVlJn0aYqlQr1ej0831vU3D+ycl2X4+NjDg4OYuVOmzdx/rELLQMIuH45D5pdjiLrAo/D5h/E/Iymh+UtOj2TLCuyYD887gh+dMEi3Lo103Ofx2/WbDap1+u4rku9XqdardJut2m32yNd0qOcmaIyxnzTnOQ8CjwKcPnyZRMXey2xb8Ivegt84b3LLkUy2XjAV1Lf+BvLLgngb5yYuPoT4Sza1M7OTm+YFG5uF3YoobIKO5nETAue/3q48bGT5yzXj2/XSwfHYQceTQ/LW3R6pnujiir4bUoX/RfiB76PpBBVUtPWoYTUvPGJi72WSCUFcP8j/p+SeFYx4r5lWaem+4rFIrVardeeHMfhwoULHB4eJsPrb/uN8MAbT2bcugXRN/yjIyAS3ieaHpa36PQM90bdwufyXM/g3lKphDGGCxcuxCqpYdPNIUtpmSLy10XkGeBVwK+LyAcnuT8ae21vby+5SkpRFsSsbSpKaLM6Ojri6OioZ1NQlElxHGcu9WdZXn+/CvzqMj5bUbKItikly6RyriMae213d3dltg1XlEUQemdtbGywsbGh66yUqcnn83OpP6lTVP2OE1GblSorZRY0mslpF+JwGrBWqyXLPV1JBSLSqz+zKKvUKaq42GuqrJRZ6XQ6K11/Qu+sfptCqKx0VKVMQ/RlZ9o6lCoLqTEm1nFikDegokxCoVBItgfpGeB5Xm+dy97eHpVKpbfOpR/HcZKxjiom/yjwiIPT26RH08PyFp2eVdYokrKOCvzRVbio3LbtidZRpWpEFQbQjCOqrHQaR5kUy7JWcmQejqQqlcpQ76xV3epFmQ+2bVOtVnsvRhPde0ZlWhqhsjo8PFx2UZQU0j8yz/rIyrKs3jqXUDknPnr6BPRvk74xZHv2ZaanuTcN66gGRU+vVqvUajUKhUJPeY0iVSOqcSkWixQKhWUXQ0kpq2TzNMboOilloYQ2q0lGVplUVLCaUQaU+bEqykojpivLYNJpQO3NFSWGOGWVZcWlKIsiVFbjeAPqq5SiDCEutqSiKLNj23YvtuTQ6xZUHkVJLdHYkgC7u7tLLpGiZIfQZjX0mgWVRVGUBBKuowJGrmtpNpu6jmrO6VVaR9VPtL7p1J+izEg0tiTo1J+izJNwHd8wVFEpyhAGbcqZpcgng/aj0nVUi0+v0jqqKK7r9tbxDUO9/hQlhrido7O+CFhRFkFcbMlBZFZRaQglZRbilFTWMMZosFll4Uy6PX0mFVW73abT6Sy7GEpKWRUlBf6CX91vSlkk4VYy4yopyKCiCjsZDaGkTMMqKamQeewXpCjj0L/f2bikSlEZY4ZGBYh2MhpCSZkUz/NWTknB+LHXdONEZRamVVKQMq8/EYntSPrfhDXMjTIpnU5n5ZRUdB2ViPQWNfd3JK7rcnx8rOuo5pxelXVUUZtUuN9ZZvejAmJjr63im7AyXwqFwkrXH9u2qVQqp0ZWYSejwWuVaZjUcWIQqat5cbHXVEkps7KK08WD1lGFsdfC9uQ4DhcuXODw8FDXUZ1ROqvrqEqlUm+dVJySGmc/qtQpKhgce02VlKLMh9BmFU6lbWxs6GhKmQrHcdja2pq5/qzeK6SiKIqSKlKpqKKx13Z3dzO/uZ2iLJLQO2tjY4ONjQ11XVemJp/Pz6X+pE5R9TtOrMpOrMrZo9FMTrsQh9OAtVpN3dOViRGRuazTS52iiou9pspKmZVOp7PS9Scu9lqorHRUpUxD9GVn2jq0FAupiPwb4I1AB/gC8HeNMQej7jPGxHr3DfIGVJRJKBQKqfUgnbZNheuoXNdlb2+PSqXSW+fSj+M4uo5qzulVWUcF/ujq+vXrPTf1NKyj+hDwUmPMw8DngXeMc5OIDO1AospKp3GUSbEsK80j86naFNweSVUqlaHeWSIyeymVlcW2barV6sgIKAPvPaMyDcUY818iyY8Df3NeskNldXh4OC+RygrRPzJPy8hq2jZlWVZvnUuonHU/qsWns7qOatB+VNVqlVqtRqFQ6CmvUSRhccSbgV+MyxSRR4BHALa2tnjqqafGEuq6Lu9617soFAqxCzk9z6PT6Qy9Jo5x7lX56ZK/t7fHrVu3evdeuXIF27bTuBB47DZVLpd7U3rNZhOg97+fer3ORz/6USqVSm97ENu2eyOtcCqnUqkAnLgmlBnm9TPsXhE5lT9IfrTcrVYL8Bec9qdbrRbGmJ6zSKig+68tFou4rovruojIQFlx6XHl12o1bNumXC6PLTu8N5/P957PoOdqjOHo6GioMhj0XMe9NxwZbWxsDBxtNxqNWCccYwy1Wo1cLhdb36KcmaISkQ8DdwzIeqcx5rHgmncCLvD+ODnGmEeBRwHuuusuM8nCsc3NzbFjA07DMBkqP33yb926dWLqy7KsnqJLwoLXs2hTOzs7JpfLAbcjc8QpZsuyKJVKvU6130MwnG4vl8un8sLOKry3n+i9IVEZYUcd99nGmBPT/eFx+NtH0+FxPp+n0WhgWRa2bZ+41nVdOp0OlUoFx3FiZQ1LjyO/WCyeyhtHdqlUolAo9EIT9T/X8PmUy+UTinCc5x7iOA71en3ggt2w/NVqNfblw/O83vcfhG3bvSnAUS+DZ9b6jDHfNCxfRN4E/DXg9eaM/F7jpnHmFRtQ5Wdbftg4w73NwvSyvN+S0KaiRL251tbWeudniZIdJ19ETjz/ecmvVCrs7++fUpDNZpOdnR1s2+4pqrOQP63sUH5o84nG0Ys+n1lsraH8/mc9zX5SgwgVeDgqHnrt1J8yAyLyBuCHgG81xozv+jEF/a7r8w5gq/KzLd+2bQqFAp1OpzcNlMRNORfZpqL0ux7PS4n0yw+nmc5Cfrlcptls9uQ3m83eSCQN8kNlcpbP/6zkR5XV0HLM/EnT8W6gCHwomNv8uDHme8/qw846NqDKz7b8sEGGb6cJdbCYqk15njfSNhXSarViXYpFhBs3bgBw/vz5Uy7uo1yRR+WH8qMjhX75g2xUg9L9eaEN6ubNm4DfeYYKZZSscdLD5M8qO6RQKHDt2jWAE89nlucezRORU/LHkd1qtWKn9aK/1ygv7WV5/d2/jM9VlKyibUrJMsu3EC+AaGxAmP+2ICo/2/Kjhm8gkVN/02JZ1ilD+jDDe6VSOeUF5roujuNw/vx5wPfoCp0E+hnlijwo33VdjDGcP3++N80VJ7+fYd8t6pjhOA7nzp0D/PozyAFh2vQ48qeRHToxhM/n4sWLAAOfzzTPPaRYLOI4zin549zbarVi61NU/qipv9T53U7KWccGVPnZlh8qqdDzL7RZKT7DYgPOw+mk33B/FvKjNqN+m1Ia5EfDXp3V8z8r+aEHZCKdKRZFnGF9Xp2Zys+2/H4lFZIEV/UkEGdYn1dntgj5jUbjlGNDqEwajUbi5Q/aOXeez2dY7MdpIkxEiSqpUe7pmVVU3W536BTQrJ3ZKO8ylZ9u+XFKKmv0rz8al1HeX7N2louQ32g0YsNGha7l0yqTceVPO7Iatb37rMpkHPnThkOCyZQUZFRRua5Lt9sdaaeYtjMb1wVa5adT/qooKfC9uVzXnUhZjeuiPK0yWYT8ZrM5MrbhtMpkEvnTTAOGSnDUOqZplcm466T6XePHZVIlBSBp2mNGRG4A48VQgl1g7wyLMwlalniSVJ5JynLZGHP+LAuzCLRNzY0klSetZYltU6lSVJMgIn9gjPmaZZcDtCzDSFJ5klSWJJKk55OkskCyypPFsmRy6k9RFEXJDqqoFEVRlESTZUX16LILEEHLEk+SypOksiSRJD2fJJUFklWezJUlszYqRVEUJRtkeUSlKIqiZIDMKioR+Tci8qci8kci8qsisrXk8nyHiDwuIp6ILMUjR0TeICJ/JiJPisg/XkYZImX5KRG5LiKfW2Y5grLcIyL/VUT+JPiN/sGyy5REtE0NLIO2qcFlmWubyqyiAj4EvNQY8zDweeAdSy7P54C/AfzOMj5cRHLATwDfAjwIfJeIPLiMsgS8D3jDEj8/igu83RjzIPB1wPct+dkkFW1TEbRNDWWubSqzisoY81+MMeFy6Y8Ddy+5PE8YY/5siUV4BfCkMeaLxpgO8AvAty2rMMaY3wH2l/X5UYwxzxtjPh0cHwNPAHctt1TJQ9vUKbRNxTDvNpVZRdXHm4EPLLsQS+Yu4OlI+hm0Mz6FiLwAeBnw+0suStLRNqVtaizm0aZSHchMRD4M3DEg653GmMeCa96JPwx9fxLKoyQXEVkDfhn4AWPM0bLLswy0TSnzZF5tKtWKyhjzTcPyReRNwF8DXm8W4Ic/qjxL5lngnkj67uCcAohIHr9Bvd8Y8yvLLs+y0DY1EdqmhjDPNpXZqT8ReQPwQ8C3GmMayy5PAvgk8GIRuU9ECsB3Ar+25DIlAhER4L3AE8aYf7fs8iQVbVOn0DYVw7zbVGYVFfBuYB34kIj8oYj85DILIyJ/XUSeAV4F/LqIfHCRnx8Ywb8f+CC+YfOXjDGPL7IMUUTk54H/BjwgIs+IyFuWVRbgG4DvAV4X1JU/FJG/usTyJBVtUxG0TQ1lrm1KI1MoiqIoiSbLIypFURQlA6iiUhRFURKNKipFURQl0aiiUhRFURKNKipFURQl0aiiUhRFURKNKipFURQl0aiiWhFE5GuDfYRKIlIN9oh56bLLpShpRdvU4tAFvyuEiPwIUALKwDPGmB9dcpEUJdVom1oMqqhWiCAe2SeBFvD1xpjukoukKKlG29Ri0Km/1eIcsIYfr6205LIoShbQNrUAdES1QojIr+HvQnofcMkY8/1LLpKipBptU4sh1ftRKeMjIv8T4Bhjfk5EcsDHROR1xpjfWnbZFCWNaJtaHDqiUhRFURKN2qgURVGURKOKSlEURUk0qqgURVGURKOKSlEURUk0qqgURVGURKOKSlEURUk0qqgURVGURKOKSlEURUk0/z/N/p+5G2+Y6AAAAABJRU5ErkJggg==\n",
      "text/plain": [
       "<Figure size 504x216 with 2 Axes>"
      ]
     },
     "metadata": {
      "needs_background": "light"
     },
     "output_type": "display_data"
    }
   ],
   "source": [
    "fig, ax = plt.subplots(1, 2, figsize=(7, 3))\n",
    "sim.plot(y=0, ax=ax[0])\n",
    "sim.plot(y=0, ax=ax[1])\n",
    "sim.plot_grid(y=0, ax=ax[1])\n",
    "plt.show()\n"
   ]
  },
  {
   "cell_type": "markdown",
   "metadata": {},
   "source": [
    "## Run Simulations\n",
    "\n",
    "Now we can run the simulation over time and measure the results\n"
   ]
  },
  {
   "cell_type": "code",
   "execution_count": 9,
   "metadata": {
    "execution": {
     "iopub.execute_input": "2023-03-27T21:05:47.917411Z",
     "iopub.status.busy": "2023-03-27T21:05:47.917263Z",
     "iopub.status.idle": "2023-03-27T21:09:43.625511Z",
     "shell.execute_reply": "2023-03-27T21:09:43.623860Z"
    }
   },
   "outputs": [
    {
     "data": {
      "text/html": [
       "<pre style=\"white-space:pre;overflow-x:auto;line-height:normal;font-family:Menlo,'DejaVu Sans Mono',consolas,'Courier New',monospace\"><span style=\"color: #7fbfbf; text-decoration-color: #7fbfbf\">[16:14:41] </span>Created task <span style=\"color: #008000; text-decoration-color: #008000\">'sphereRCS'</span> with task_id                                <a href=\"file:///home/momchil/Drive/flexcompute/tidy3d-core/tidy3d_frontend/tidy3d/web/webapi.py\" target=\"_blank\"><span style=\"color: #7f7f7f; text-decoration-color: #7f7f7f\">webapi.py</span></a><span style=\"color: #7f7f7f; text-decoration-color: #7f7f7f\">:</span><a href=\"file:///home/momchil/Drive/flexcompute/tidy3d-core/tidy3d_frontend/tidy3d/web/webapi.py#139\" target=\"_blank\"><span style=\"color: #7f7f7f; text-decoration-color: #7f7f7f\">139</span></a>\n",
       "<span style=\"color: #7fbfbf; text-decoration-color: #7fbfbf\">           </span><span style=\"color: #008000; text-decoration-color: #008000\">'fdve-7ba8a55d-9792-4096-9189-bd78a9e1a8a1v1'</span>.                       <span style=\"color: #7f7f7f; text-decoration-color: #7f7f7f\">             </span>\n",
       "</pre>\n"
      ],
      "text/plain": [
       "\u001b[2;36m[16:14:41]\u001b[0m\u001b[2;36m \u001b[0mCreated task \u001b[32m'sphereRCS'\u001b[0m with task_id                                \u001b]8;id=117270;file:///home/momchil/Drive/flexcompute/tidy3d-core/tidy3d_frontend/tidy3d/web/webapi.py\u001b\\\u001b[2mwebapi.py\u001b[0m\u001b]8;;\u001b\\\u001b[2m:\u001b[0m\u001b]8;id=792996;file:///home/momchil/Drive/flexcompute/tidy3d-core/tidy3d_frontend/tidy3d/web/webapi.py#139\u001b\\\u001b[2m139\u001b[0m\u001b]8;;\u001b\\\n",
       "\u001b[2;36m           \u001b[0m\u001b[32m'fdve-7ba8a55d-9792-4096-9189-bd78a9e1a8a1v1'\u001b[0m.                       \u001b[2m             \u001b[0m\n"
      ]
     },
     "metadata": {},
     "output_type": "display_data"
    },
    {
     "data": {
      "application/vnd.jupyter.widget-view+json": {
       "model_id": "392e7bb92df747e4a34167c2b6796a10",
       "version_major": 2,
       "version_minor": 0
      },
      "text/plain": [
       "Output()"
      ]
     },
     "metadata": {},
     "output_type": "display_data"
    },
    {
     "data": {
      "text/html": [
       "<pre style=\"white-space:pre;overflow-x:auto;line-height:normal;font-family:Menlo,'DejaVu Sans Mono',consolas,'Courier New',monospace\"></pre>\n"
      ],
      "text/plain": []
     },
     "metadata": {},
     "output_type": "display_data"
    },
    {
     "data": {
      "text/html": [
       "<pre style=\"white-space:pre;overflow-x:auto;line-height:normal;font-family:Menlo,'DejaVu Sans Mono',consolas,'Courier New',monospace\">\n",
       "</pre>\n"
      ],
      "text/plain": [
       "\n"
      ]
     },
     "metadata": {},
     "output_type": "display_data"
    },
    {
     "data": {
      "text/html": [
       "<pre style=\"white-space:pre;overflow-x:auto;line-height:normal;font-family:Menlo,'DejaVu Sans Mono',consolas,'Courier New',monospace\"><span style=\"color: #7fbfbf; text-decoration-color: #7fbfbf\">[16:14:43] </span>status = queued                                                      <a href=\"file:///home/momchil/Drive/flexcompute/tidy3d-core/tidy3d_frontend/tidy3d/web/webapi.py\" target=\"_blank\"><span style=\"color: #7f7f7f; text-decoration-color: #7f7f7f\">webapi.py</span></a><span style=\"color: #7f7f7f; text-decoration-color: #7f7f7f\">:</span><a href=\"file:///home/momchil/Drive/flexcompute/tidy3d-core/tidy3d_frontend/tidy3d/web/webapi.py#269\" target=\"_blank\"><span style=\"color: #7f7f7f; text-decoration-color: #7f7f7f\">269</span></a>\n",
       "</pre>\n"
      ],
      "text/plain": [
       "\u001b[2;36m[16:14:43]\u001b[0m\u001b[2;36m \u001b[0mstatus = queued                                                      \u001b]8;id=558538;file:///home/momchil/Drive/flexcompute/tidy3d-core/tidy3d_frontend/tidy3d/web/webapi.py\u001b\\\u001b[2mwebapi.py\u001b[0m\u001b]8;;\u001b\\\u001b[2m:\u001b[0m\u001b]8;id=153780;file:///home/momchil/Drive/flexcompute/tidy3d-core/tidy3d_frontend/tidy3d/web/webapi.py#269\u001b\\\u001b[2m269\u001b[0m\u001b]8;;\u001b\\\n"
      ]
     },
     "metadata": {},
     "output_type": "display_data"
    },
    {
     "data": {
      "application/vnd.jupyter.widget-view+json": {
       "model_id": "",
       "version_major": 2,
       "version_minor": 0
      },
      "text/plain": [
       "Output()"
      ]
     },
     "metadata": {},
     "output_type": "display_data"
    },
    {
     "data": {
      "text/html": [
       "<pre style=\"white-space:pre;overflow-x:auto;line-height:normal;font-family:Menlo,'DejaVu Sans Mono',consolas,'Courier New',monospace\"><span style=\"color: #7fbfbf; text-decoration-color: #7fbfbf\">[16:14:45] </span>status = preprocess                                                  <a href=\"file:///home/momchil/Drive/flexcompute/tidy3d-core/tidy3d_frontend/tidy3d/web/webapi.py\" target=\"_blank\"><span style=\"color: #7f7f7f; text-decoration-color: #7f7f7f\">webapi.py</span></a><span style=\"color: #7f7f7f; text-decoration-color: #7f7f7f\">:</span><a href=\"file:///home/momchil/Drive/flexcompute/tidy3d-core/tidy3d_frontend/tidy3d/web/webapi.py#263\" target=\"_blank\"><span style=\"color: #7f7f7f; text-decoration-color: #7f7f7f\">263</span></a>\n",
       "</pre>\n"
      ],
      "text/plain": [
       "\u001b[2;36m[16:14:45]\u001b[0m\u001b[2;36m \u001b[0mstatus = preprocess                                                  \u001b]8;id=706096;file:///home/momchil/Drive/flexcompute/tidy3d-core/tidy3d_frontend/tidy3d/web/webapi.py\u001b\\\u001b[2mwebapi.py\u001b[0m\u001b]8;;\u001b\\\u001b[2m:\u001b[0m\u001b]8;id=971131;file:///home/momchil/Drive/flexcompute/tidy3d-core/tidy3d_frontend/tidy3d/web/webapi.py#263\u001b\\\u001b[2m263\u001b[0m\u001b]8;;\u001b\\\n"
      ]
     },
     "metadata": {},
     "output_type": "display_data"
    },
    {
     "data": {
      "text/html": [
       "<pre style=\"white-space:pre;overflow-x:auto;line-height:normal;font-family:Menlo,'DejaVu Sans Mono',consolas,'Courier New',monospace\"></pre>\n"
      ],
      "text/plain": []
     },
     "metadata": {},
     "output_type": "display_data"
    },
    {
     "data": {
      "text/html": [
       "<pre style=\"white-space:pre;overflow-x:auto;line-height:normal;font-family:Menlo,'DejaVu Sans Mono',consolas,'Courier New',monospace\"><span style=\"color: #7fbfbf; text-decoration-color: #7fbfbf\">[16:14:50] </span>Maximum FlexCredit cost: <span style=\"color: #008080; text-decoration-color: #008080; font-weight: bold\">0.413</span>. Use <span style=\"color: #008000; text-decoration-color: #008000\">'web.real_cost(task_id)'</span> to get  <a href=\"file:///home/momchil/Drive/flexcompute/tidy3d-core/tidy3d_frontend/tidy3d/web/webapi.py\" target=\"_blank\"><span style=\"color: #7f7f7f; text-decoration-color: #7f7f7f\">webapi.py</span></a><span style=\"color: #7f7f7f; text-decoration-color: #7f7f7f\">:</span><a href=\"file:///home/momchil/Drive/flexcompute/tidy3d-core/tidy3d_frontend/tidy3d/web/webapi.py#286\" target=\"_blank\"><span style=\"color: #7f7f7f; text-decoration-color: #7f7f7f\">286</span></a>\n",
       "<span style=\"color: #7fbfbf; text-decoration-color: #7fbfbf\">           </span>the billed FlexCredit cost after a simulation run.                   <span style=\"color: #7f7f7f; text-decoration-color: #7f7f7f\">             </span>\n",
       "</pre>\n"
      ],
      "text/plain": [
       "\u001b[2;36m[16:14:50]\u001b[0m\u001b[2;36m \u001b[0mMaximum FlexCredit cost: \u001b[1;36m0.413\u001b[0m. Use \u001b[32m'web.real_cost\u001b[0m\u001b[32m(\u001b[0m\u001b[32mtask_id\u001b[0m\u001b[32m)\u001b[0m\u001b[32m'\u001b[0m to get  \u001b]8;id=91123;file:///home/momchil/Drive/flexcompute/tidy3d-core/tidy3d_frontend/tidy3d/web/webapi.py\u001b\\\u001b[2mwebapi.py\u001b[0m\u001b]8;;\u001b\\\u001b[2m:\u001b[0m\u001b]8;id=766067;file:///home/momchil/Drive/flexcompute/tidy3d-core/tidy3d_frontend/tidy3d/web/webapi.py#286\u001b\\\u001b[2m286\u001b[0m\u001b]8;;\u001b\\\n",
       "\u001b[2;36m           \u001b[0mthe billed FlexCredit cost after a simulation run.                   \u001b[2m             \u001b[0m\n"
      ]
     },
     "metadata": {},
     "output_type": "display_data"
    },
    {
     "data": {
      "text/html": [
       "<pre style=\"white-space:pre;overflow-x:auto;line-height:normal;font-family:Menlo,'DejaVu Sans Mono',consolas,'Courier New',monospace\"><span style=\"color: #7fbfbf; text-decoration-color: #7fbfbf\">           </span>starting up solver                                                   <a href=\"file:///home/momchil/Drive/flexcompute/tidy3d-core/tidy3d_frontend/tidy3d/web/webapi.py\" target=\"_blank\"><span style=\"color: #7f7f7f; text-decoration-color: #7f7f7f\">webapi.py</span></a><span style=\"color: #7f7f7f; text-decoration-color: #7f7f7f\">:</span><a href=\"file:///home/momchil/Drive/flexcompute/tidy3d-core/tidy3d_frontend/tidy3d/web/webapi.py#290\" target=\"_blank\"><span style=\"color: #7f7f7f; text-decoration-color: #7f7f7f\">290</span></a>\n",
       "</pre>\n"
      ],
      "text/plain": [
       "\u001b[2;36m          \u001b[0m\u001b[2;36m \u001b[0mstarting up solver                                                   \u001b]8;id=10396;file:///home/momchil/Drive/flexcompute/tidy3d-core/tidy3d_frontend/tidy3d/web/webapi.py\u001b\\\u001b[2mwebapi.py\u001b[0m\u001b]8;;\u001b\\\u001b[2m:\u001b[0m\u001b]8;id=979450;file:///home/momchil/Drive/flexcompute/tidy3d-core/tidy3d_frontend/tidy3d/web/webapi.py#290\u001b\\\u001b[2m290\u001b[0m\u001b]8;;\u001b\\\n"
      ]
     },
     "metadata": {},
     "output_type": "display_data"
    },
    {
     "data": {
      "text/html": [
       "<pre style=\"white-space:pre;overflow-x:auto;line-height:normal;font-family:Menlo,'DejaVu Sans Mono',consolas,'Courier New',monospace\"><span style=\"color: #7fbfbf; text-decoration-color: #7fbfbf\">           </span>running solver                                                       <a href=\"file:///home/momchil/Drive/flexcompute/tidy3d-core/tidy3d_frontend/tidy3d/web/webapi.py\" target=\"_blank\"><span style=\"color: #7f7f7f; text-decoration-color: #7f7f7f\">webapi.py</span></a><span style=\"color: #7f7f7f; text-decoration-color: #7f7f7f\">:</span><a href=\"file:///home/momchil/Drive/flexcompute/tidy3d-core/tidy3d_frontend/tidy3d/web/webapi.py#300\" target=\"_blank\"><span style=\"color: #7f7f7f; text-decoration-color: #7f7f7f\">300</span></a>\n",
       "</pre>\n"
      ],
      "text/plain": [
       "\u001b[2;36m          \u001b[0m\u001b[2;36m \u001b[0mrunning solver                                                       \u001b]8;id=720557;file:///home/momchil/Drive/flexcompute/tidy3d-core/tidy3d_frontend/tidy3d/web/webapi.py\u001b\\\u001b[2mwebapi.py\u001b[0m\u001b]8;;\u001b\\\u001b[2m:\u001b[0m\u001b]8;id=38099;file:///home/momchil/Drive/flexcompute/tidy3d-core/tidy3d_frontend/tidy3d/web/webapi.py#300\u001b\\\u001b[2m300\u001b[0m\u001b]8;;\u001b\\\n"
      ]
     },
     "metadata": {},
     "output_type": "display_data"
    },
    {
     "data": {
      "application/vnd.jupyter.widget-view+json": {
       "model_id": "56e4d23e7f404aff9c83d4ca39804def",
       "version_major": 2,
       "version_minor": 0
      },
      "text/plain": [
       "Output()"
      ]
     },
     "metadata": {},
     "output_type": "display_data"
    },
    {
     "data": {
      "text/html": [
       "<pre style=\"white-space:pre;overflow-x:auto;line-height:normal;font-family:Menlo,'DejaVu Sans Mono',consolas,'Courier New',monospace\"><span style=\"color: #7fbfbf; text-decoration-color: #7fbfbf\">[16:18:44] </span>early shutoff detected, exiting.                                     <a href=\"file:///home/momchil/Drive/flexcompute/tidy3d-core/tidy3d_frontend/tidy3d/web/webapi.py\" target=\"_blank\"><span style=\"color: #7f7f7f; text-decoration-color: #7f7f7f\">webapi.py</span></a><span style=\"color: #7f7f7f; text-decoration-color: #7f7f7f\">:</span><a href=\"file:///home/momchil/Drive/flexcompute/tidy3d-core/tidy3d_frontend/tidy3d/web/webapi.py#313\" target=\"_blank\"><span style=\"color: #7f7f7f; text-decoration-color: #7f7f7f\">313</span></a>\n",
       "</pre>\n"
      ],
      "text/plain": [
       "\u001b[2;36m[16:18:44]\u001b[0m\u001b[2;36m \u001b[0mearly shutoff detected, exiting.                                     \u001b]8;id=320618;file:///home/momchil/Drive/flexcompute/tidy3d-core/tidy3d_frontend/tidy3d/web/webapi.py\u001b\\\u001b[2mwebapi.py\u001b[0m\u001b]8;;\u001b\\\u001b[2m:\u001b[0m\u001b]8;id=214029;file:///home/momchil/Drive/flexcompute/tidy3d-core/tidy3d_frontend/tidy3d/web/webapi.py#313\u001b\\\u001b[2m313\u001b[0m\u001b]8;;\u001b\\\n"
      ]
     },
     "metadata": {},
     "output_type": "display_data"
    },
    {
     "data": {
      "text/html": [
       "<pre style=\"white-space:pre;overflow-x:auto;line-height:normal;font-family:Menlo,'DejaVu Sans Mono',consolas,'Courier New',monospace\"></pre>\n"
      ],
      "text/plain": []
     },
     "metadata": {},
     "output_type": "display_data"
    },
    {
     "data": {
      "text/html": [
       "<pre style=\"white-space:pre;overflow-x:auto;line-height:normal;font-family:Menlo,'DejaVu Sans Mono',consolas,'Courier New',monospace\">\n",
       "</pre>\n"
      ],
      "text/plain": [
       "\n"
      ]
     },
     "metadata": {},
     "output_type": "display_data"
    },
    {
     "data": {
      "text/html": [
       "<pre style=\"white-space:pre;overflow-x:auto;line-height:normal;font-family:Menlo,'DejaVu Sans Mono',consolas,'Courier New',monospace\"><span style=\"color: #7fbfbf; text-decoration-color: #7fbfbf\">           </span>status = postprocess                                                 <a href=\"file:///home/momchil/Drive/flexcompute/tidy3d-core/tidy3d_frontend/tidy3d/web/webapi.py\" target=\"_blank\"><span style=\"color: #7f7f7f; text-decoration-color: #7f7f7f\">webapi.py</span></a><span style=\"color: #7f7f7f; text-decoration-color: #7f7f7f\">:</span><a href=\"file:///home/momchil/Drive/flexcompute/tidy3d-core/tidy3d_frontend/tidy3d/web/webapi.py#330\" target=\"_blank\"><span style=\"color: #7f7f7f; text-decoration-color: #7f7f7f\">330</span></a>\n",
       "</pre>\n"
      ],
      "text/plain": [
       "\u001b[2;36m          \u001b[0m\u001b[2;36m \u001b[0mstatus = postprocess                                                 \u001b]8;id=830109;file:///home/momchil/Drive/flexcompute/tidy3d-core/tidy3d_frontend/tidy3d/web/webapi.py\u001b\\\u001b[2mwebapi.py\u001b[0m\u001b]8;;\u001b\\\u001b[2m:\u001b[0m\u001b]8;id=955353;file:///home/momchil/Drive/flexcompute/tidy3d-core/tidy3d_frontend/tidy3d/web/webapi.py#330\u001b\\\u001b[2m330\u001b[0m\u001b]8;;\u001b\\\n"
      ]
     },
     "metadata": {},
     "output_type": "display_data"
    },
    {
     "data": {
      "application/vnd.jupyter.widget-view+json": {
       "model_id": "",
       "version_major": 2,
       "version_minor": 0
      },
      "text/plain": [
       "Output()"
      ]
     },
     "metadata": {},
     "output_type": "display_data"
    },
    {
     "data": {
      "text/html": [
       "<pre style=\"white-space:pre;overflow-x:auto;line-height:normal;font-family:Menlo,'DejaVu Sans Mono',consolas,'Courier New',monospace\"></pre>\n"
      ],
      "text/plain": []
     },
     "metadata": {},
     "output_type": "display_data"
    },
    {
     "data": {
      "application/vnd.jupyter.widget-view+json": {
       "model_id": "260f635c63fe48288ff562068190c362",
       "version_major": 2,
       "version_minor": 0
      },
      "text/plain": [
       "Output()"
      ]
     },
     "metadata": {},
     "output_type": "display_data"
    },
    {
     "data": {
      "text/html": [
       "<pre style=\"white-space:pre;overflow-x:auto;line-height:normal;font-family:Menlo,'DejaVu Sans Mono',consolas,'Courier New',monospace\"></pre>\n"
      ],
      "text/plain": []
     },
     "metadata": {},
     "output_type": "display_data"
    },
    {
     "data": {
      "text/html": [
       "<pre style=\"white-space:pre;overflow-x:auto;line-height:normal;font-family:Menlo,'DejaVu Sans Mono',consolas,'Courier New',monospace\">\n",
       "</pre>\n"
      ],
      "text/plain": [
       "\n"
      ]
     },
     "metadata": {},
     "output_type": "display_data"
    },
    {
     "data": {
      "text/html": [
       "<pre style=\"white-space:pre;overflow-x:auto;line-height:normal;font-family:Menlo,'DejaVu Sans Mono',consolas,'Courier New',monospace\"><span style=\"color: #7fbfbf; text-decoration-color: #7fbfbf\">[16:18:57] </span>loading SimulationData from data/sphereRCS.hdf5                      <a href=\"file:///home/momchil/Drive/flexcompute/tidy3d-core/tidy3d_frontend/tidy3d/web/webapi.py\" target=\"_blank\"><span style=\"color: #7f7f7f; text-decoration-color: #7f7f7f\">webapi.py</span></a><span style=\"color: #7f7f7f; text-decoration-color: #7f7f7f\">:</span><a href=\"file:///home/momchil/Drive/flexcompute/tidy3d-core/tidy3d_frontend/tidy3d/web/webapi.py#512\" target=\"_blank\"><span style=\"color: #7f7f7f; text-decoration-color: #7f7f7f\">512</span></a>\n",
       "</pre>\n"
      ],
      "text/plain": [
       "\u001b[2;36m[16:18:57]\u001b[0m\u001b[2;36m \u001b[0mloading SimulationData from data/sphereRCS.hdf5                      \u001b]8;id=799163;file:///home/momchil/Drive/flexcompute/tidy3d-core/tidy3d_frontend/tidy3d/web/webapi.py\u001b\\\u001b[2mwebapi.py\u001b[0m\u001b]8;;\u001b\\\u001b[2m:\u001b[0m\u001b]8;id=487129;file:///home/momchil/Drive/flexcompute/tidy3d-core/tidy3d_frontend/tidy3d/web/webapi.py#512\u001b\\\u001b[2m512\u001b[0m\u001b]8;;\u001b\\\n"
      ]
     },
     "metadata": {},
     "output_type": "display_data"
    }
   ],
   "source": [
    "sim_data = web.run(sim, task_name=\"sphereRCS\", path=\"data/sphereRCS.hdf5\", verbose=True)\n"
   ]
  },
  {
   "cell_type": "markdown",
   "metadata": {},
   "source": [
    "## Setting Up the Local Near2Far Computation\n",
    "\n",
    "To set up the near-to-far transformation locally, we need to grab the fields on each surface of the near-field [FieldMonitor](https://docs.simulation.cloud/projects/tidy3d/en/latest/_autosummary/tidy3d.FieldMonitor.html) objects.\n",
    "\n",
    "So, we simply create a [FieldProjector](https://docs.simulation.cloud/projects/tidy3d/en/latest/_autosummary/tidy3d.FieldProjector.html) object and pass in the surface monitors as shown below.  Note that we also need to pass the normal directions of each of the monitors in the list.\n",
    "\n",
    "In addition to storing the near field data, this object will compute the surface currents and provide various methods for projecting the far field quantities.\n",
    "\n",
    "We can optionally pass in the number of points per wavelength in the background medium with which to sample fields on the monitors. The default is 10 points per wavelength. This can reduce computation times significantly. By default, 10 points per wavelength are used.\n",
    "\n",
    "One can also pass in coordinates for the local origin of the set of monitors; the far-field observation points will be defined with respect to this origin. By default, the local origin is set to the average of the centers of all surface monitors passed in.\n",
    "\n",
    "To see the usefulness of downsampling the fields recorded on monitors, we'll also run the near-to-far transformation with downsampled fields to compare the RCS.\n",
    "\n",
    "Finally, to get a sense of performance, we'll measure the time it takes to compute the far fields locally, and compare it to the time it took to compute them on the server."
   ]
  },
  {
   "cell_type": "code",
   "execution_count": 10,
   "metadata": {
    "execution": {
     "iopub.execute_input": "2023-03-27T21:09:47.051208Z",
     "iopub.status.busy": "2023-03-27T21:09:47.051071Z",
     "iopub.status.idle": "2023-03-27T21:09:49.388653Z",
     "shell.execute_reply": "2023-03-27T21:09:49.386872Z"
    }
   },
   "outputs": [
    {
     "data": {
      "application/vnd.jupyter.widget-view+json": {
       "model_id": "ea9e351ed1754a22a7fa746b3e557554",
       "version_major": 2,
       "version_minor": 0
      },
      "text/plain": [
       "Output()"
      ]
     },
     "metadata": {},
     "output_type": "display_data"
    },
    {
     "data": {
      "text/html": [
       "<pre style=\"white-space:pre;overflow-x:auto;line-height:normal;font-family:Menlo,'DejaVu Sans Mono',consolas,'Courier New',monospace\"></pre>\n"
      ],
      "text/plain": []
     },
     "metadata": {},
     "output_type": "display_data"
    },
    {
     "data": {
      "text/html": [
       "<pre style=\"white-space:pre;overflow-x:auto;line-height:normal;font-family:Menlo,'DejaVu Sans Mono',consolas,'Courier New',monospace\">\n",
       "</pre>\n"
      ],
      "text/plain": [
       "\n"
      ]
     },
     "metadata": {},
     "output_type": "display_data"
    },
    {
     "data": {
      "application/vnd.jupyter.widget-view+json": {
       "model_id": "ffb258825f6c47d6856933bc0a970fe4",
       "version_major": 2,
       "version_minor": 0
      },
      "text/plain": [
       "Output()"
      ]
     },
     "metadata": {},
     "output_type": "display_data"
    },
    {
     "data": {
      "text/html": [
       "<pre style=\"white-space:pre;overflow-x:auto;line-height:normal;font-family:Menlo,'DejaVu Sans Mono',consolas,'Courier New',monospace\"></pre>\n"
      ],
      "text/plain": []
     },
     "metadata": {},
     "output_type": "display_data"
    },
    {
     "data": {
      "text/html": [
       "<pre style=\"white-space:pre;overflow-x:auto;line-height:normal;font-family:Menlo,'DejaVu Sans Mono',consolas,'Courier New',monospace\">\n",
       "</pre>\n"
      ],
      "text/plain": [
       "\n"
      ]
     },
     "metadata": {},
     "output_type": "display_data"
    },
    {
     "data": {
      "application/vnd.jupyter.widget-view+json": {
       "model_id": "01de89decb0b40f59148fdc4287d56a0",
       "version_major": 2,
       "version_minor": 0
      },
      "text/plain": [
       "Output()"
      ]
     },
     "metadata": {},
     "output_type": "display_data"
    },
    {
     "data": {
      "text/html": [
       "<pre style=\"white-space:pre;overflow-x:auto;line-height:normal;font-family:Menlo,'DejaVu Sans Mono',consolas,'Courier New',monospace\"></pre>\n"
      ],
      "text/plain": []
     },
     "metadata": {},
     "output_type": "display_data"
    },
    {
     "data": {
      "text/html": [
       "<pre style=\"white-space:pre;overflow-x:auto;line-height:normal;font-family:Menlo,'DejaVu Sans Mono',consolas,'Courier New',monospace\">\n",
       "</pre>\n"
      ],
      "text/plain": [
       "\n"
      ]
     },
     "metadata": {},
     "output_type": "display_data"
    },
    {
     "data": {
      "application/vnd.jupyter.widget-view+json": {
       "model_id": "9c804f08b2504d608558c27df483a0c4",
       "version_major": 2,
       "version_minor": 0
      },
      "text/plain": [
       "Output()"
      ]
     },
     "metadata": {},
     "output_type": "display_data"
    },
    {
     "data": {
      "text/html": [
       "<pre style=\"white-space:pre;overflow-x:auto;line-height:normal;font-family:Menlo,'DejaVu Sans Mono',consolas,'Courier New',monospace\"></pre>\n"
      ],
      "text/plain": []
     },
     "metadata": {},
     "output_type": "display_data"
    },
    {
     "data": {
      "text/html": [
       "<pre style=\"white-space:pre;overflow-x:auto;line-height:normal;font-family:Menlo,'DejaVu Sans Mono',consolas,'Courier New',monospace\">\n",
       "</pre>\n"
      ],
      "text/plain": [
       "\n"
      ]
     },
     "metadata": {},
     "output_type": "display_data"
    },
    {
     "data": {
      "application/vnd.jupyter.widget-view+json": {
       "model_id": "a9da061ce5e94049aae61f6eb8a7d7da",
       "version_major": 2,
       "version_minor": 0
      },
      "text/plain": [
       "Output()"
      ]
     },
     "metadata": {},
     "output_type": "display_data"
    },
    {
     "data": {
      "text/html": [
       "<pre style=\"white-space:pre;overflow-x:auto;line-height:normal;font-family:Menlo,'DejaVu Sans Mono',consolas,'Courier New',monospace\"></pre>\n"
      ],
      "text/plain": []
     },
     "metadata": {},
     "output_type": "display_data"
    },
    {
     "data": {
      "text/html": [
       "<pre style=\"white-space:pre;overflow-x:auto;line-height:normal;font-family:Menlo,'DejaVu Sans Mono',consolas,'Courier New',monospace\">\n",
       "</pre>\n"
      ],
      "text/plain": [
       "\n"
      ]
     },
     "metadata": {},
     "output_type": "display_data"
    },
    {
     "data": {
      "application/vnd.jupyter.widget-view+json": {
       "model_id": "b5f3d65d263645abb7b94ee7cae5fd1d",
       "version_major": 2,
       "version_minor": 0
      },
      "text/plain": [
       "Output()"
      ]
     },
     "metadata": {},
     "output_type": "display_data"
    },
    {
     "data": {
      "text/html": [
       "<pre style=\"white-space:pre;overflow-x:auto;line-height:normal;font-family:Menlo,'DejaVu Sans Mono',consolas,'Courier New',monospace\"></pre>\n"
      ],
      "text/plain": []
     },
     "metadata": {},
     "output_type": "display_data"
    },
    {
     "data": {
      "text/html": [
       "<pre style=\"white-space:pre;overflow-x:auto;line-height:normal;font-family:Menlo,'DejaVu Sans Mono',consolas,'Courier New',monospace\">\n",
       "</pre>\n"
      ],
      "text/plain": [
       "\n"
      ]
     },
     "metadata": {},
     "output_type": "display_data"
    },
    {
     "data": {
      "application/vnd.jupyter.widget-view+json": {
       "model_id": "2c6313189e2f4d038f4af3a17bcb7092",
       "version_major": 2,
       "version_minor": 0
      },
      "text/plain": [
       "Output()"
      ]
     },
     "metadata": {},
     "output_type": "display_data"
    },
    {
     "data": {
      "text/html": [
       "<pre style=\"white-space:pre;overflow-x:auto;line-height:normal;font-family:Menlo,'DejaVu Sans Mono',consolas,'Courier New',monospace\"></pre>\n"
      ],
      "text/plain": []
     },
     "metadata": {},
     "output_type": "display_data"
    },
    {
     "data": {
      "text/html": [
       "<pre style=\"white-space:pre;overflow-x:auto;line-height:normal;font-family:Menlo,'DejaVu Sans Mono',consolas,'Courier New',monospace\">\n",
       "</pre>\n"
      ],
      "text/plain": [
       "\n"
      ]
     },
     "metadata": {},
     "output_type": "display_data"
    },
    {
     "data": {
      "application/vnd.jupyter.widget-view+json": {
       "model_id": "8f9449b89dc04ca9882279b9341327ec",
       "version_major": 2,
       "version_minor": 0
      },
      "text/plain": [
       "Output()"
      ]
     },
     "metadata": {},
     "output_type": "display_data"
    },
    {
     "data": {
      "text/html": [
       "<pre style=\"white-space:pre;overflow-x:auto;line-height:normal;font-family:Menlo,'DejaVu Sans Mono',consolas,'Courier New',monospace\"></pre>\n"
      ],
      "text/plain": []
     },
     "metadata": {},
     "output_type": "display_data"
    },
    {
     "data": {
      "text/html": [
       "<pre style=\"white-space:pre;overflow-x:auto;line-height:normal;font-family:Menlo,'DejaVu Sans Mono',consolas,'Courier New',monospace\">\n",
       "</pre>\n"
      ],
      "text/plain": [
       "\n"
      ]
     },
     "metadata": {},
     "output_type": "display_data"
    },
    {
     "data": {
      "application/vnd.jupyter.widget-view+json": {
       "model_id": "c3e4bb6a70874aa29c12e317575ff0ed",
       "version_major": 2,
       "version_minor": 0
      },
      "text/plain": [
       "Output()"
      ]
     },
     "metadata": {},
     "output_type": "display_data"
    },
    {
     "data": {
      "text/html": [
       "<pre style=\"white-space:pre;overflow-x:auto;line-height:normal;font-family:Menlo,'DejaVu Sans Mono',consolas,'Courier New',monospace\"></pre>\n"
      ],
      "text/plain": []
     },
     "metadata": {},
     "output_type": "display_data"
    },
    {
     "data": {
      "text/html": [
       "<pre style=\"white-space:pre;overflow-x:auto;line-height:normal;font-family:Menlo,'DejaVu Sans Mono',consolas,'Courier New',monospace\">\n",
       "</pre>\n"
      ],
      "text/plain": [
       "\n"
      ]
     },
     "metadata": {},
     "output_type": "display_data"
    },
    {
     "data": {
      "application/vnd.jupyter.widget-view+json": {
       "model_id": "bbb53dbf3b1248b2960b8e7e4105651e",
       "version_major": 2,
       "version_minor": 0
      },
      "text/plain": [
       "Output()"
      ]
     },
     "metadata": {},
     "output_type": "display_data"
    },
    {
     "data": {
      "text/html": [
       "<pre style=\"white-space:pre;overflow-x:auto;line-height:normal;font-family:Menlo,'DejaVu Sans Mono',consolas,'Courier New',monospace\"></pre>\n"
      ],
      "text/plain": []
     },
     "metadata": {},
     "output_type": "display_data"
    },
    {
     "data": {
      "text/html": [
       "<pre style=\"white-space:pre;overflow-x:auto;line-height:normal;font-family:Menlo,'DejaVu Sans Mono',consolas,'Courier New',monospace\">\n",
       "</pre>\n"
      ],
      "text/plain": [
       "\n"
      ]
     },
     "metadata": {},
     "output_type": "display_data"
    },
    {
     "data": {
      "application/vnd.jupyter.widget-view+json": {
       "model_id": "383786db49c748419f06443bac7798f4",
       "version_major": 2,
       "version_minor": 0
      },
      "text/plain": [
       "Output()"
      ]
     },
     "metadata": {},
     "output_type": "display_data"
    },
    {
     "data": {
      "text/html": [
       "<pre style=\"white-space:pre;overflow-x:auto;line-height:normal;font-family:Menlo,'DejaVu Sans Mono',consolas,'Courier New',monospace\"></pre>\n"
      ],
      "text/plain": []
     },
     "metadata": {},
     "output_type": "display_data"
    },
    {
     "data": {
      "text/html": [
       "<pre style=\"white-space:pre;overflow-x:auto;line-height:normal;font-family:Menlo,'DejaVu Sans Mono',consolas,'Courier New',monospace\">\n",
       "</pre>\n"
      ],
      "text/plain": [
       "\n"
      ]
     },
     "metadata": {},
     "output_type": "display_data"
    },
    {
     "data": {
      "application/vnd.jupyter.widget-view+json": {
       "model_id": "ee15acd7ee684b159b92b313061c8b51",
       "version_major": 2,
       "version_minor": 0
      },
      "text/plain": [
       "Output()"
      ]
     },
     "metadata": {},
     "output_type": "display_data"
    },
    {
     "data": {
      "text/html": [
       "<pre style=\"white-space:pre;overflow-x:auto;line-height:normal;font-family:Menlo,'DejaVu Sans Mono',consolas,'Courier New',monospace\"></pre>\n"
      ],
      "text/plain": []
     },
     "metadata": {},
     "output_type": "display_data"
    },
    {
     "data": {
      "text/html": [
       "<pre style=\"white-space:pre;overflow-x:auto;line-height:normal;font-family:Menlo,'DejaVu Sans Mono',consolas,'Courier New',monospace\">\n",
       "</pre>\n"
      ],
      "text/plain": [
       "\n"
      ]
     },
     "metadata": {},
     "output_type": "display_data"
    }
   ],
   "source": [
    "import time\n",
    "\n",
    "# first, we construct the classes which compute far fields locally on your machine\n",
    "n2f = td.FieldProjector.from_near_field_monitors(\n",
    "    sim_data=sim_data,\n",
    "    near_monitors=monitors_near,  # only supply the non-downsampled surface monitors as sources\n",
    "    normal_dirs=[\"-\", \"+\", \"-\", \"+\", \"-\", \"+\"],\n",
    "    pts_per_wavelength=10,\n",
    ")\n",
    "\n",
    "# do the same for the downsampled monitors\n",
    "n2f_downsampled = td.FieldProjector.from_near_field_monitors(\n",
    "    sim_data=sim_data,\n",
    "    near_monitors=monitors_downsampled,  # only supply the downsampled surface monitors as sources\n",
    "    normal_dirs=[\"-\", \"+\", \"-\", \"+\", \"-\", \"+\"],\n",
    "    pts_per_wavelength=10,\n",
    ")\n",
    "\n",
    "# now, we retrieve the far fields in all three cases by passing in our far field monitor from before\n",
    "start = time.time()\n",
    "far_fields = n2f.project_fields(monitor_far)\n",
    "end = time.time()\n",
    "n2f_time = end - start\n",
    "\n",
    "start = time.time()\n",
    "far_fields_downsampled = n2f_downsampled.project_fields(monitor_far)\n",
    "end = time.time()\n",
    "n2f_downsampled_time = end - start\n"
   ]
  },
  {
   "cell_type": "markdown",
   "metadata": {},
   "source": [
    "## Performance comparison\n",
    "\n",
    "We can see below that the local computation of far fields takes about the same time with and without downsampling, because the fields are anyway resampled on the near-field box prior to the computation. The real benefit of downsampling is reducing the amount of data that is stored and downloaded.\n",
    "\n",
    "The server-side computation is extremely fast, as expected, and requires downloading no near-field data."
   ]
  },
  {
   "cell_type": "code",
   "execution_count": 11,
   "metadata": {
    "execution": {
     "iopub.execute_input": "2023-03-27T21:09:49.591407Z",
     "iopub.status.busy": "2023-03-27T21:09:49.591026Z",
     "iopub.status.idle": "2023-03-27T21:09:49.612117Z",
     "shell.execute_reply": "2023-03-27T21:09:49.611561Z"
    }
   },
   "outputs": [
    {
     "name": "stdout",
     "output_type": "stream",
     "text": [
      "Local near-to-far: 1.3249635696411133 s\n",
      "Local near-to-far with downsampling: 1.2540385723114014 s\n",
      "Server-side near-to-far: 0.0458 s\n"
     ]
    }
   ],
   "source": [
    "# use the simulation log to find the time taken for server-side computations\n",
    "n2f_server_time = float(\n",
    "    sim_data.log.split(\"Field projection time (s):    \", 1)[1].split(\"\\n\", 1)[0]\n",
    ")\n",
    "\n",
    "print(f\"Local near-to-far: {n2f_time} s\")\n",
    "print(f\"Local near-to-far with downsampling: {n2f_downsampled_time} s\")\n",
    "print(f\"Server-side near-to-far: {n2f_server_time} s\")\n"
   ]
  },
  {
   "cell_type": "markdown",
   "metadata": {},
   "source": [
    "## Get Far Field Data for the Server-Side Computations\n",
    "\n",
    "Recall that we also computed scattered far fields on the server; let's extract that data too."
   ]
  },
  {
   "cell_type": "code",
   "execution_count": 12,
   "metadata": {
    "execution": {
     "iopub.execute_input": "2023-03-27T21:09:49.614585Z",
     "iopub.status.busy": "2023-03-27T21:09:49.614330Z",
     "iopub.status.idle": "2023-03-27T21:09:49.638875Z",
     "shell.execute_reply": "2023-03-27T21:09:49.638336Z"
    }
   },
   "outputs": [],
   "source": [
    "far_fields_server = sim_data[monitor_far.name]\n"
   ]
  },
  {
   "cell_type": "markdown",
   "metadata": {},
   "source": [
    "## Compute the RCS\n",
    "\n",
    "Now that we have the far fields computed in three different ways (locally, locally with downsampling, and remotely on the server), various far field quantities can be extracted.\n",
    "\n",
    "For this example, we use `FieldProjectionAngleData.radar_cross_section` to get the RCS at the previously-specified `theta,phi` points."
   ]
  },
  {
   "cell_type": "code",
   "execution_count": 13,
   "metadata": {
    "execution": {
     "iopub.execute_input": "2023-03-27T21:09:49.641357Z",
     "iopub.status.busy": "2023-03-27T21:09:49.641100Z",
     "iopub.status.idle": "2023-03-27T21:09:49.662581Z",
     "shell.execute_reply": "2023-03-27T21:09:49.662059Z"
    },
    "tags": []
   },
   "outputs": [],
   "source": [
    "# get the RCS for the local, local downsampled and server-side cases\n",
    "RCS = np.real(far_fields.radar_cross_section.sel(f=f0).values)\n",
    "RCS_downsampled = np.real(far_fields_downsampled.radar_cross_section.sel(f=f0).values)\n",
    "RCS_server = np.real(far_fields_server.radar_cross_section.sel(f=f0).values)\n"
   ]
  },
  {
   "cell_type": "markdown",
   "metadata": {},
   "source": [
    "## Plot Results\n",
    "Now we can plot the RCS and compare it to the analytical RCS computed via the Mie series. The analytical results are stored in txt files which can be downloaded from our documentation [repo](https://github.com/flexcompute-readthedocs/tidy3d-docs/tree/readthedocs/docs/source/notebooks/misc).\n",
    "\n",
    "The results match very well! As expected, there are minor deviations due to the FDTD discretization.\n",
    "\n",
    "Notice that the downsampled monitors also yield fairly accurate results with less than an eighth of the data."
   ]
  },
  {
   "cell_type": "code",
   "execution_count": 14,
   "metadata": {
    "execution": {
     "iopub.execute_input": "2023-03-27T21:09:49.665281Z",
     "iopub.status.busy": "2023-03-27T21:09:49.664946Z",
     "iopub.status.idle": "2023-03-27T21:09:50.174047Z",
     "shell.execute_reply": "2023-03-27T21:09:50.173528Z"
    },
    "tags": []
   },
   "outputs": [
    {
     "data": {
      "image/png": "iVBORw0KGgoAAAANSUhEUgAAAhQAAAFgCAYAAADjIeCvAAAAOXRFWHRTb2Z0d2FyZQBNYXRwbG90bGliIHZlcnNpb24zLjYuMiwgaHR0cHM6Ly9tYXRwbG90bGliLm9yZy8o6BhiAAAACXBIWXMAAAsTAAALEwEAmpwYAAB66klEQVR4nO3dd1yV5f/H8dfFFhEFQURExUWaAwX3wpETLTMzLQtzm7nTNMtSs6WWmZqVWqlfM0fukTP33nsmThRcCLKv3x8gPxFDkLOAz/PxOA/gvu9zXe9zeeR8uNeltNYIIYQQQmSFlbkDCCGEECL7k4JCCCGEEFkmBYUQQgghskwKCiGEEEJkmRQUQgghhMgyG3MHMAY3NzddokQJg7aZkJAAgLW1tUHbza5kPFKT8UhLxiQ1GY/UZDzSyi5jsn///jCttfuTy3NkQVGiRAn27dtn0Dbv3r0LQIECBQzabnYl45GajEdaMiapyXikJuORVnYZE6XUpactl0MeQgghhMgyKSiEEEIIkWVSUAghhBAiy6SgEEIIIUSWSUEhhBBCiCzLkVd5CNOIiooiLCyMuLg4c0cxu8TERACuX79u5iSWQ8YkNRmP1Aw9Hra2thQqVAhnZ2eDtCcyTwoK8VyioqK4f/8+xYoVI0+ePCilzB3JrOLj4wGwsZH/Uo/ImKQm45GaIcdDa83Dhw+5evUqgBQVZiKHPMRziYiIwMvLC0dHx1xfTAghzEsphaOjI15eXty8edPccXItKSjEc4mPj8fBwcHcMYQQIkWePHnkEKwZSUEhnpvsmRBCWBL5nWReUlAIIYQQIsvk7KAMePjwId2G9eVK3lCKuhbkRS9fgqoF4V/eHysrqcmEEEII+TTMgAcPHrB/z0l251/PooT5jA4ZTfVF1bHpV4Tmb7/J33//nTJLnBBCCJEbSUGRAe7u7qx7oy93v4Cz38Oa2TB2A9S+f4/w5Xto1qwZXo0q0nfyIDkhSAghRK4kBUUGufVsi74WTulTN2k2ewcftf+e9bdbsvXcLubNm4eVTwxTbn9L3t5lmTjnB3PHFZkQEBDA+PHjzR3DYIKDgwkKCjJ3DCFELiMFRWZYWYG7O9SqBe+/j8OKRTgULMgbb7zBgZOlmboC8hS8wuCz/SnRsybXbl4zd2LxDPHx8Rw/fhw/Pz+jtD916lR8fHxwcHDA39+frVu3ZrqN4OBglFJ07do1zbphw4ahlEpVQEyaNIk5c+ZkKbcQQmSWFBQGUnjnanq99ysnfitAjwOJXCqym/ItOrBx40ZzRxPpOHXqFNHR0UYpKObPn0///v0ZMWIEBw8epHbt2rRo0YKQkJBMt+Xt7c2ff/5JZGRkyrL4+Hh+//13ihUrlmrb/PnzU6BAgazGF0KITJGCwlCsrFDB7+B1+hzfF+3PnunQKfQGzZo1Y/y0nLM7Pac4cuQIL730EgEBAQD4+voyevRog/YxceJEgoOD6d69O+XKlWPy5Ml4enoybdq0TLdVqVIlypQpw59//pmybOXKlTg4OBAYGJhq2ycPeWit+frrrylVqhR58uShYsWKsgdDCGFwctmooeXPj/2076jWtzu+3t4c7tyOoZc/5q8+u9ky+Q+sra3NndBoBgwYwKFDh0zap5+fH999912mnnPx4kXq169Pv379KFSoELdv3yYoKIi+fftSu3ZtmjRpkrLtuHHjGDduXLrtrV69mlq1aqVaFhsby/79+xkyZEiq5U2bNmXHjh2ZyvtI165dmTlzJl26dAFI+f7ChQvpPm/kyJEsXLiQKVOm4Ovry86dO+nevTsuLi60atXqubIIIcSTZA+Fsbz4Is7OzkzuNIoGV2PZ4bGQSt1eTplhT5hPnz59aNmyJaNHj+bKlSvUqlWL9957D29v7zTnOPTq1YtDhw6l+3i0l+NxYWFhJCQk4OHhkWq5h4cHN27ceK7cnTp1Yt++fZw9e5YbN26wZs0agoOD031OZGQkEydO5JdffqF58+b4+PjQqVMnunfvzpQpU54rhxBCPI3soTCyqkFVWDy1AV1iN7H0hZVU6tWSIz+uypE3xMrsngJzuHXrFuvWrWPjxo1orTl8+DCDBw8GkmY9tLOzS7W9q6srrq6uz2z30cyJxuTi4kLbtm2ZOXMmBQoUIDAwMM35E086ceIE0dHRNG/ePNVtiePi4ihRooSREwshchMpKIwtb15c1q7it5fb0/PYCuZXWEvgu135Z9ZMue+8GezatYuEhAT8/Py4ePEi9+7do0qVKoSHhxMSEkKdOnVSbf+8hzzc3NywtrYmNDQ01fLQ0FAKFy783Pnfffdd3nnnHZycnDJ0zsejPWLLly9PU3zY2to+dw4hhHiSFBSm4OBA/hWLmfJKB6qv/Yslu1fz1Qtf8eGHH5o7Wa4TExMDJP2FfvDgQQoWLIi3tzdffvklRYoUoX79+qm279WrF6+//nq6bXp5eaVZZmdnh7+/P+vWraN9+/Ypy9etW0e7du2eO3/jxo2xs7MjLCyMV1555Znbly9fHnt7ey5dukSjRo2eu18hhHgWKShMxdaWgovnMeDHH9nnvYPhY4dj55WPQZ3fM3eyXKVGjRrY2Njw2WefobWmTJky/PLLL4wdO5bly5enORSVlUMegwYNonPnzlSvXp06derw448/cu3aNXr16vXc+ZVSHDlyBK019vb2z9w+X758DBkyhCFDhqC1pn79+jx48IBdu3ZhZWVFjx49njuLEEI8TgoKU7K3x6p/f2b06MGyfof4cN+nBPj6Ub96nWc/VxiEt7c3s2bNYtiwYVy7dg1ra2tiYmJYtGgRDRs2NGhfHTp0IDw8nLFjx3L9+nUqVKjAqlWrKF68eMo2v/76K126dOHixYsZPqchX758mcoxZswYPDw8GD9+PL1798bZ2Rk/Pz+GDh2aqXaEECI9Smtt7gwGFxAQoPft22fQNu/evQtgmBsGac3SAF/aBZ3F9lwlrv2wGRcXl6y3a0LHjx/H19cXG5vsW5N6enoyceJEOnbsmOW2Hu2hyOx4jBo1ioULF3L48OFsPZZP87xjklPJeKRmrPE4efIk5cqVM2ibpmLQzxkjUkrt11qnubwt511qkB0oRZtvpvP5ekV02SNU7/u2uRPlOmFhYdy4cYNKlSqZNceqVauYMmWKfMgIIbI9KSjMRDVqyICGHxN0Gi6UWs2Hk74yd6Rc5ejRo9jZ2eHr62vWHHv37k1zp0shhMiOpKAwI/vPPmHypbp0Pgwrxyzg4sWL5o6UazRs2JCYmBjZMyCEEAYiBYU5WVtTYtECvrN/naiY07z99ttyJ00hhBDZkhQU5la4MAX+/B+9JnzGNp9/Gfz11+ZOJIQQQmSaFBQWoqlPXfIXDmXaxWlcu3HN3HGEEEKITJGCwkJULleEyWutiCkSQsMP+pg7jhBCCJEpUlBYiqJF6dB1Io0uwL9F1vHn8uXmTiSEEEJkmEUVFEqpmUqpm0qpY48t+1QpdVUpdSj50dKcGY3Jrm8vRh9/gXiHKLpN/94kM1gKIYQQhmBRBQXwK9D8Kcu/1Vr7JT9WmTiT6VhZUefbn1g8H4LXXeC3334zdyIhhBAiQyzqInyt9RalVImstpOQkJByC1NDiYiIMGh7/6liRRoPncH4KVNY8MlIWrRogaOjo2n6zoTExEQSExNlL0qyR5f7ynj8PxmT1GQ8UjPWeCQmJhr897+pmOxzxkgsbQ/Ff+mrlDqSfEjkqZNeKKV6KKX2KaX2hYWFmTqfQcW/+iqvD3qfG6/G0+erceaOI4QQQjyTRe2h+A/TgDGATv46AXj3yY201j8BP0HS5GDGmlzFVJO2tC1UjrH2d9gQvoa4uFG4u7ubpN+Munr1KlZWVnKnyWQy8VNaMiapyXikZqzxsLKysvjJtZ4lu+a3+D0UWutQrXWC1joR+Bmobu5MplDUvwxDd9rwoMR5Onw4ytxxcrSAgADGjx9v7hjZVmJiIj179qRgwYIopdi8ebNB2w8ODiYoKMigbVpin0JkdxZfUCilPB/7sS1w7L+2zVFcXelWdxBF7sOexPWEhoaaO1GOFB8fz/Hjx/Hz8zNK+1OnTsXHxwcHBwf8/f3ZunWrUfoxpi+++IJq1arh7OyMu7s7rVu35tix//9vuGrVKmbNmsXy5cu5fv06tWvXNmNaIYS5WFRBoZSaB+wEfJVSV5RSXYGvlVJHlVJHgIbAQLOGNKH8w4YweKc9kSXOEjxKzqUwhlOnThEdHW2UgmL+/Pn079+fESNGcPDgQWrXrk2LFi0ICQkxeF/GEBsbC8DmzZvp06cPO3bsYOPGjdjY2NCkSRNu374NwLlz5/D09KR27doULlwYOzu7LPUnhMieLKqg0Fp31Fp7aq1ttdZFtdYztNadtdYVtdaVtNZttNbXzZ3TZFxdebfOQOYthJuz13Lnzh1zJ8oxjhw5wksvvURAQAAAvr6+jB492qB9TJw4keDgYLp37065cuWYPHkynp6eTJs2LVPtBAYG0qdPH0aMGIGbmxuFChViyJAhqSaS01rz9ddfU6pUKfLkyUPFihWZM2dOyvo1a9ZQr149XFxccHV1pVmzZpw8eTJNP71792bIkCG4u7tTp04dANauXUuXLl2oUKECFStWZPbs2dy6dYvt27cTHBzMwIEDCQkJQSlFiRIlUvoLDAzE3d090/09S0xMDAMGDMDDwwMHBwdq1qzJtm3bUm2jtWbChAmUKVMGe3t7ihYtyvDhwzM8FkKIzLOogkKkVWD4B9Tq/BUHo07zww8/mDvOMwUGpn1MnZq0Lirq6et//TVpfVjY09fPn5+0/vLltOuex8WLF6lfvz61atWiXbt2NG/enNGjRzNq1CjWr1+fattx48bh5OSU7uNphzFiY2PZv38/TZs2TbW8adOm7NixI9OZ586di42NDTt27OCHH37gu+++Y/6jgQFGjhzJjBkzmDJlCidOnGD48OH07NmTlStXAhAZGcmAAQPYs2cPmzdvJn/+/LRu3TrNXoE5c+agtWbr1q38/vvvT80SERFBYmIiLi4uTJo0iU8++YSiRYty/fp19u7dm9Jfv3792LFjR5b7e9LQoUOZP38+M2fO5ODBg1SsWJHmzZtz/fr//60xYsQIxowZw/Dhwzl+/DgLFizA29s7U2MhhMgcOd3Y0rm6UnzoUEodWc7o/QsY+GAgTk5O5k6VrfXp04eWLVsyevRoGjRoQOPGjXnvvff46quv2Lp1K02aNEnZtlevXrz++uvptufl5ZVmWVhYGAkJCXh4eKRa7uHhkaZoyYjy5cun7EEpW7YsP//8Mxs2bKBjx45ERkYyceJE/v77b+rVqweAj48Pe/bsYcqUKbRq1Yp27dqlam/WrFk4OzuzZ88e6tatm7Lcx8eHCRMmpJulf//++Pn5UatWLaytrcmXLx/W1tYULlw4ZZt27dqlOos/K/09LjIykmnTpvHLL7/QqlUrAH788Uc2btzIlClTGDt2LA8ePODbb7/lu+++4913ky4IK126NLVq1UrJlpGxEEJkjhQU2US5hETOVz7Gh199zw9jRpg7zn9K7wR/R8f017u5pb/e2zv99Rlx69Yt1q1bx8aNG9Fac/jwYQYPHgwkffA9efzf1dUVV1fXZ7Zr7JsVVapUKdXPRYoU4ebNmwCcOHGC6OhomjdvjlIqZZu4uLiUQxDnz5/n448/Zvfu3dy6dSvlxmRPns/h7++fbo5Bgwaxbds2tm3bhrW19X9ud/78eUaOHMmePXuy1N/T2o2Li0t1eMTa2ppatWpx4sQJIGk8YmJiaNy48X+2kZGxEEJkjhQU2cQEVZQ1WvP74bVMShiW7i9z8d927dpFQkICfn5+XLx4kXv37lGlShXCw8MJCQlJcxx/3LhxjBuX/gmxq1evTvnr9xE3Nzesra3TXJ0TGhqa6i/5jLK1tU31s1Iq5RyKR1+XL19OsWLFnvq8oKAgihYtyvTp0/Hy8sLGxoby5cun2c2fN2/e/8wwcOBA/vjjDzZt2kTJkiXTzRsUFISXlxdTp06lWLFiz9VfZj1eTD0rW0bGQgiROVJQZBNlPvyINz79k/kVdjF7wUKC3+hg7kjZUkxMDJD01/vBgwcpWLAg3t7efPnllxQpUoT69eun2v55D3nY2dnh7+/PunXraN++fcrydevWpdnlnlXly5fH3t6eS5cu0ahRozTrw8PDOXXqFFOnTqVhw4YAHDhwIFN7Vfr378/8+fPZtGkTL7zwQrrbPupv8uTJBAYGYmNjk+n+/kupUqWws7Nj+/btlCpVCki61f7OnTvp1KkTAOXKlcPe3p4NGzZQpkyZp2bLylgIIZ5OCorsolIlut6pxmz7vQz/43cpKJ5TjRo1sLGx4bPPPkNrTZkyZfjll18YO3Ysy5cvx8oq9XnKWTnkMWjQIDp37kz16tWpU6cOP/74I9euXaNXr14Gez0A+fLlY8iQIQwZMgStNfXr1+fBgwfs2rULKysrunXrhpubGz///DPe3t5cvXqVDz74IMN3KHzvvfeYPXs2S5YswcXFhRs3bgCknJT6JBcXF9zc3JgxYwZFixYlNDQ0U/2lJ2/evPTu3Zthw4bh5uaGj48P3377LaGhofTp0ydlPPr378/w4cOxt7enfv36hIeHs3//fnr27JmlsRBC/Df5X5SN1B88ihHfBrHn3G1OnDhB+fLlzR0p2/H29mbWrFkMGzaMa9euYW1tTUxMDIsWLUr5i9VQOnToQHh4OGPHjuX69etUqFCBVatWUbx48ZRtfv31V7p06cLFixdTznd4HmPGjMHDw4Px48fTu3dvnJ2d8fPzY+jQoVhZWTF//nz69etHhQoVKF26NBMmTMjwnpKpyZfpPHlOwqhRo/j000/TbP94f35+fpnu71m++uorALp06cLdu3epUqUKa9aswdPz/++B98UXX+Di4sKYMWO4cuUKHh4evP3221keCyHEf1Naa3NnMLiAgAC9b98+g7b5aPY6s95jPTGRh1270WTuHCp17Zrp+xkY0vHjx/H19c3Wf9l5enoyceJEOnbsmOW2nndeglGjRrFw4UIOHz6crcfyaWTuitRkPFIz1nicPHmScuXKGbRNU7GIz5kMUErt11oHPLlc3tnZiZUVeWbNxNM2ghn7VjHuzh1cXJ46+ap4hrCwMG7cuJHm6glTW7VqFVOmTJEPGSFEtic3tsqGbjraEd/yCp9/P8PcUbKto0ePYmdnh6+vr1lz7N27l8DnvUOXEEJYECkosqFJ1yLRVonM3L2enHjIyhQaNmxITEyM7BkQQggDkYIiG6rSdxCNLkBc2T3s27/f3HGEEEIIKSiypXr16Hi+MA9c7jDoh5/NnUYIIYSQgiJbUorXm/fH6z5cOBNCdHS0uRMJIYTI5aSgyKace3bl5I+OBO5cz9KlS80dRwghRC4nBUV25e6OY2go24oV4edf5bCHEEII85KCIhuzdnIi7uVibCx0hcuXL5s7jhBCiFxMCorsTGvaXgoBn9OMnz7P3GmEEELkYlJQZGdK0cUpAK3gf/u2mDuNEEKIXEwKimwu4N0+VL0GCcUOcf78eXPHEUIIkUtJQZHdBQbS7rQTd7yu8sVPv5s7jRBCiFxKCorsztqadmU6MnWZNfuX7TR3mmwpICCA8ePHmztGtpWYmEjPnj0pWLAgSik2b95s0PaDg4MJCgoyaJvG6DMoKIjg4GDjBMrmDPVvKGNs2aSgyAF8Bw6gjO/rnD61jlOnTpk7TrYSHx/P8ePH8fPzM0r7U6dOxcfHBwcHB/z9/dm6datR+jGmL774gmrVquHs7Iy7uzutW7fm2LFjKetXrVrFrFmzWL58OdevX6d27dpmTCuEMBcpKHKC8uXx+vxjHlZz5btffzV3mmzl1KlTREdHG6WgmD9/Pv3792fEiBEcPHiQ2rVr06JFC0JCQgzelzHExsYCsHnzZvr06cOOHTvYuHEjNjY2NGnShNu3bwNw7tw5PD09qV27NoULF8bOzi5L/QkhsicpKHKIBzejodVtFuw/IDOQZsCRI0d46aWXCAgIAMDX15fRo0cbtI+JEycSHBxM9+7dKVeuHJMnT8bT05Np06Zlqp3AwED69OnDiBEjcHNzo1ChQgwZMoTExMSUbbTWfP3115QqVYo8efJQsWJF5syZk7J+zZo11KtXDxcXF1xdXWnWrBknT55M00/v3r0ZMmQI7u7u1KlTB4C1a9fSpUsXKlSoQMWKFZk9eza3bt1i+/btBAcHM3DgQEJCQlBKUaJEiZT+AgMDcXd3z3R/zxITE8OAAQPw8PDAwcGBmjVrsm3btlTbaK2ZMGECZcqUwd7enqJFizJ8+PAMj8WzREVFERwcjJOTEx4eHowbN+6ZOevUqZMq55o1a8iXLx/x8fFAUmGmlKJXr14p24wcOZImTZqkjNez3gdbtmyhZs2aODk5kT9/fqpXr56yNykz74HBgwfj6uqKu7s7kyZNIiYmhvfee48CBQpQrFgxZs+eneZ5vXr1on///ri4uODi4sIHH3yQKtvjtNaMHz8eX1/fp75fMzrGwrJIQZFDVEuMpsp1UMVPceLECfMFCQxM+5g6NWldVNTT1z/aqxIW9vT18+cnrb98Oe2653Dx4kXq169PrVq1aNeuHc2bN2f06NGMGjWK9evXp9p23LhxODk5pft42mGM2NhY9u/fT9OmTVMtb9q0KTt27Mh05rlz52JjY8OOHTv44Ycf+O6775j/aFxI+uCZMWMGU6ZM4cSJEwwfPpyePXuycuVKACIjIxkwYAB79uxh8+bN5M+fn9atW6fZKzBnzhy01mzdupXff3/6Sb4REREkJibi4uLCpEmT+OSTTyhatCjXr19n7969Kf3169ePHTt2ZLm/Jw0dOpT58+czc+ZMDh48SMWKFWnevDnXr19P2WbEiBGMGTOG4cOHc/z4cRYsWIC3t3emxiI9Q4YMYd26dSxatIgNGzZw8OBBtmxJfen2kzkrVKhAUFBQSs66desSHR3Nvn37gKQ9QW5ubqnOQdm8eTOBj73P03sfxMfH8/LLL1O3bl0OHz7M7t27GTBgANbW1pl63XPnziVfvnzs3r2bDz/8kAEDBvDKK69QtmxZ9u3bxzvvvEO3bt1Sjfej5yUmJrJz506mT5/OTz/9xHfffffU8Rs5ciSzZs3i+++/f+r7NaNjLCyM1jrHPfz9/bWh3blzR9+5c8fg7RpMQoL+qElerUah+wwdZ/Tujh07puPi4tKuaNAg7WPKlKR1kZFPXz9rVtL6W7eevv6PP5LWh4SkXfccmjdvrjt27Ki11rp+/fr6s88+01pr7e3trT/55JNU24aHh+uzZ8+m+4iKitJxcXGpxuPq1asa0P/880+q9j777DNdtmzZTOVt0KCBrlmzZqplTZo00V27dtVaa/3gwQPt4OCgt2zZkmqb/v376xYtWjy1zQcPHmgrKyu9devWVP1UrFjxmXnat2+v/fz8dHx8vNZa62+++UYXL148zXaPj0lW+nvnnXd0q1atUtqxtbXVv/32W8r6+Ph4XbJkSf3RRx9prbWOiIjQ9vb2etq0ac9s+7+yPd7nkyIiIrSdnZ2eM2dOqmX58+fX77zzzn/mjI6OTpVTa61r1Kihx41L+v/65ptv6k8//VQ7ODjoa9eu6cjISG1nZ5eS61nvg/DwcA3ozZs3P/frfrKPxMRE7ebmplu3bp2yLDY2Vtva2uoFCxakel6ZMmV0YmJiyrIxY8ZoLy8vrXXaf0MHBwe9adOmVP9nHn+/ZmSM/8uJEycy9PotkcV/ziQD9umnfPbamLmeEYZiZUXLIi35XC1g0aHdTDFXjvTO8Hd0TH+9m1v6672901+fAbdu3WLdunVs3LgRrTWHDx9m8ODBANjY2KQ5/u/q6oqrq+sz232029pYKlWqlOrnIkWKcPPmTQBOnDhBdHQ0zZs3RymVsk1cXFzKIYjz58/z8ccfs3v3bm7dukViYiKJiYlpzufw9/dPN8egQYPYtm0b27ZtS/nL92nOnz/PyJEj2bNnT5b6e1q7cXFxqQ6PWFtbU6tWrZQ9cydOnCAmJobGjRv/ZxsZGYv0MsTGxlKrVq2UZU5OTlSsWPGZOWvUqJFqD2JgYCCbN29m+PDh/PPPP/Tr149NmzaxefNm3N3dsbGxoXr16inbp/c+cHV1JTg4mGbNmtG4cWMaN27Ma6+9RrFixTL1uh/vQylFoUKFUr02W1tbXFxcUvp9pGbNmqnef7Vq1eLjjz/m/v37qbZ79H5t1apVuu/XZ42xsDxSUOQgtd7oQpnVC4hTNwkNDcXDw8PckSzOrl27SEhIwM/Pj4sXL3Lv3j2qVKlCeHg4ISEhaY7jjxs37pnHblevXp3qFx+Am5sb1tbWhIaGploeGhpK4cKFM53b1tY21c9KqZTj04++Ll++POXD48nnBQUFUbRoUaZPn46Xlxc2NjaUL18+ze7uvHnz/meGgQMH8scff7Bp0yZKliyZbt6goCC8vLyYOnUqxYoVe67+MuvxD6dnZcvIWBjL4zkDAwP54YcfOHnyJPfv38ff35/AwEA2bdpEoUKFqFWrVqoiN733AcCsWbMYMGAAa9asYdmyZXz00UcsWbKEZs2aZfh1P62PZ/WbGY+et2TJEry9vbGx+f+PoSf7EdmLFBQ5iGrUiL1vOPHV/SOsXLmSd99919yRLE5MTAyQ9NfQwYMHKViwIN7e3nz55ZcUKVKE+vXrp9q+V69evP766+m26eXllWaZnZ0d/v7+rFu3jvbt26csX7duHe3atTPAK/l/5cuXx97enkuXLtGoUaM068PDwzl16hRTp06lYcOGABw4cCBTe1X69+/P/Pnz2bRpEy+88EK62z7qb/LkyQQGBmJjY5Pp/v5LqVKlsLOzY/v27ZQqVQqAhIQEdu7cSadOnQAoV64c9vb2bNiwgTJlyjw1W1bGolSpUtja2rJr166UwioyMpJjx46lZPqvnLt3707JCUnnUcTExPD1119Tt25drK2tCQwMpHv37nh4eNC8efNMj1HlypWpXLkyw4YNo0WLFvz2228EBARk+XU/y+7du9FapxRMu3btokiRIjg7O6fa7vH3a8OGDVMVFI9kZIyF5ZGCIiext8f58lXmVqyI39KlUlA8RY0aNbCxseGzzz5Da02ZMmX45ZdfGDt2LMuXL8fKKvV5ylk55DFo0CA6d+5M9erVqVOnDj/++CPXrl1LdRa/IeTLl48hQ4YwZMgQtNbUr1+fBw8esGvXLqysrOjWrRtubm78/PPPeHt7c/XqVT744IOn/iJ/mvfee4/Zs2ezZMkSXFxcuHHjBkDKSalPcnFxwc3NjRkzZlC0aFFCQ0Mz1V968ubNS+/evRk2bBhubm74+Pjw7bffEhoaSp8+fVLGo3///gwfPhx7e3vq169PeHg4+/fvp2fPnlkai0evu2vXrgwbNgx3d3eKFCnC6NGjSUhISDfnhAkTUuV81Ja/vz9z5szhiy++AJIOHVy5coWLFy/y5ZdfZjjXxYsXmT59Om3atMHLy4sLFy5w5MgRevfunfJvkpXX/SzXrl1jwIAB9OnTh6NHj/LNN98wcuTINNs9er8OGzYMrTUNGzZM9X7t0aNHhsZYWB4pKHIY5exMbCtvll+/QFRUFI6OjuaOZFG8vb2ZNWsWw4YN49q1a1hbWxMTE8OiRYtS/nIzlA4dOhAeHs7YsWO5fv06FSpUYNWqVRQvXjxlm19//ZUuXbpw8eLFlOPHz2PMmDF4eHgwfvx4evfujbOzM35+fgwdOhQrKyvmz59Pv379qFChAqVLl2bChAkZ3lMyNfkqnSfPSRg1ahSffvppmu0f78/Pzy/T/T3LV199BUCXLl24e/cuVapUYc2aNXh6eqZs88UXX+Di4sKYMWO4cuUKHh4evP3221kei0fGjx9PZGQkbdu2xdHRkffff5/IyMh0c/r5+bFixYpUOSHpsMfu3btTruZwcHCgRo0a7N27N9X5E8/i6OjImTNnaN++PWFhYXh4ePDmm28ybNgwg73u9Lz55pskJCRQo0YNlFJ07dqVgQMHPnXbMWPG4Obmxrfffkvfvn1TvV8fycgYC8uidA68Z0FAQIB+dCmWody9exeAAgUKGLRdg9Oa5p2KsrXYbWbXmserr7xilG6OHz+Or6+vQf/CMTVPT08mTpxIx44ds9zWoz0UmR2PUaNGsXDhQg4fPpytx/JpnndMcqqcPB6BgYFUqFCBH374IcPPMdZ4nDx5knLlyhm0TVPJLp8zSqn9WuuAJ5fLfShyGqVofbcAUY7RfDf/b3OnsVhhYWHcuHEjzVnzprZq1SqmTJmSIz9khBC5ixQUOVBQzfYoDcdvnXzuM7FzuqNHj2JnZ4evr69Zc+zduzfVjYuEECK7koIiByre7jUCroFNiXMcPXrU3HEsUsOGDYmJiZE9A0IYwObNmzN1uEPkTFJQ5EQvvsg7RwvQ+LQdK1asf/b2QgghRBZJQZETKUWfV4ZT+VwUmzevMXcaIYQQuYBFFRRKqZlKqZtKqWOPLXNVSq1TSp1N/upizozZhRo2lCudXmPzqa1ERUWZO44QQogczqIKCuBX4Mlbw30IbNBalwE2JP8sMmA1Z9Ed8vLPPzJDnxBCCOOyqDPStNZblFIlnlj8MhCY/P1vwGZgWHrtJCQkpFzPaygREREGbc8U+hw9z+A6t/n+z+XUqlXToG0/mljI2JNiZRePrqaR8fh/MiapyXikZqzxSExMNPjvf1PJjp8zj7O0PRRP46G1vp78/Q3gqTNeKaV6KKX2KaX2hYWFmS6dBWv8QksADl47aeYkQgghcjqL2kPxLFprrZR66q09tdY/AT9B0p0yjXWnMUu/g9njCrzdmRd+/Z77bv8SFRVFkSJFDNb21atXsbKykssuk+XkuyA+LxmT1GQ8UjPWeFhZWWWr39NPk13zZ4c9FKFKKU+A5K83zZwn+6hShTohdtwufoUVq9aaO40QQogcLDsUFMuAd5K/fwdYasYs2Yu1Nd2j67JwVh7W/S0nZgohhDAeiyoolFLzgJ2Ar1LqilKqK/Al8JJS6izQJPlnkUE1vhrP9ip12PrPKnLiRHBCCCEsg0UVFFrrjlprT621rda6qNZ6htY6XGvdWGtdRmvdRGt929w5s5UqVbjdqDyhPnk5c+aMudNYpICAAMaPH2/uGNlWYmIiPXv2pGDBgiil2Lx5s7kjCSHMwKIKCmEcJ88fwabxNdb8vdncUSxOfHw8x48fx8/PzyjtT506FR8fHxwcHPD392fr1q1G6ceYvvjiC6pVq4azszPu7u60bt2aY8dS7j3HqlWrmDVrFsuXL+f69evUrl3bjGmFEOYiBUUu0PnGPeLtYpi98YC5o1icU6dOER0dbZSCYv78+fTv358RI0Zw8OBBateuTYsWLQgJCTF4X8YQGxsLJE381KdPH3bs2MHGjRuxsbGhSZMm3L6dtLPw3LlzeHp6Urt2bQoXLoydnV2W+jM2Y/ZjqtcghCWSgiIXaFbzFQAuR5yW8yiSHTlyhJdeeomAgAAAfH19GT16tEH7mDhxIsHBwXTv3p1y5coxefJkPD09mTZtWqbaCQwMpE+fPowYMQI3NzcKFSrEkCFDUk1Nr7Xm66+/plSpUuTJk4eKFSsyZ86clPVr1qyhXr16uLi44OrqSrNmzTh58mSafnr37s2QIUNwd3enTp06AKxdu5YuXbpQoUIFKlasyOzZs7l16xbbt28nODiYgQMHEhISglKKEiVKpPQXGBiIu7t7pvt70pYtW6hZsyZOTk7kz5+f6tWrp+whedbr/q9+fvrpJzw8PEhISEi1badOnWjTpk2W2hYit5ILonMB71atqTh1BGFF/uXChQuUKlXKaH0F/hqYZtnrL75On2p9iIqLouXclmnWB/sFE+wXTFhUGK/9+Vqa9b0DetOhQgcu37tM5786p1q3OXhzpjNevHiR+vXr069fPwoVKsTt27cJCgqib9++1K5dmyZNmqRsO27cOMaNG5due6tXr6ZWrVqplsXGxrJ//36GDBmSannTpk3ZsWNHpjPPnTuX/v37s2PHDg4dOkSnTp3w9/enY8eOAIwcOZKFCxcyZcoUfH192blzJ927d8fFxYVWrVoRGRnJgAEDqFSpEg8fPmTs2LG0bt2aEydOpNqjMGfOHHr06MHWrVv/s/iMiIggMTERFxcXJk2aRPHixZk5cyZ79+7F2toagMjISPr160fFihWJi4t77v7i4+N5+eWX6dq1K3PnziUuLo4DBw6k9POs1/1f/RQuXJh+/fqxbt06mjdPutv/gwcPWLp0KbNmzcpS20LkVlJQ5Ably1MnxIGlJe6wfsMWoxYU2UGfPn1o2bIlo0ePpkGDBjRu3Jj33nuPr776iq1bt6YqKHr16sXrr7+ebnteXl5ploWFhZGQkICHR+obu3p4eLB+feanlC9fvnzKHpSyZcvy888/s2HDBjp27EhkZCQTJ07k77//pl69egD4+PiwZ88epkyZQqtWrWjXrl2q9mbNmoWzszN79uyhbt26Kct9fHyYMGFCuln69++Pn58ftWrVwtramnz58mFtbU3hwoVTtmnXrl2qGxc9b3/379/n7t27tG7dOuV9+8ILLwBk6HWn10/Lli2ZO3duSkGxZMkSbGxsaNOmTZbbFiI3koIiN7CyYmxiC975cR3T3txCzx5djNZVensMHG0d013v5uiW7nrv/N7PtUficbdu3WLdunVs3LgRrTWHDx9m8ODBQNIH35PH/11dXXF1dX1mu8aen6FSpUqpfi5SpAg3bybd4+3EiRNER0fTvHlzlFIp28TFxaUcgjh//jwff/wxu3fv5tatWylzsTx5Poe/v3+6OQYNGsS2bdvYtm1byl6Cpzl//jwjR45kz549WerP1dWV4OBgmjVrRuPGjWncuDGvvfYaxYoVy9DrTq+ft956i3feeYeoqCgcHR2ZO3cu7dq1w8HBgb1792apbSFyIykocomCC+fQ4623OLBls7mjmNWuXbtISEjAz8+Pixcvcu/ePapUqUJ4eDghISFpjoE/7yEPNzc3rK2tCQ0NTbU8NDQ01V/yGWVra5vqZ6VUyjkUj74uX76cYsWKPfV5QUFBFC1alOnTp+Pl5YWNjQ3ly5dPcxJh3rx5/zPDwIED+eOPP9i0aRMlS5ZMN29QUBBeXl5MnTqVYsWKPVd/j8yaNYsBAwawZs0ali1bxkcffcSSJUtSbk+c3utOr59WrVphY2PD0qVLady4MevXr2ft2qQ7ymZkTDPzGoTIDaSgyC0cHTlXUvNvXF5CQkLS/JLMLWJiYoCkvzQPHjxIwYIF8fb25ssvv6RIkSLUr18/1fbPe8jDzs4Of39/1q1bR/v27VOWr1u3Ls3hh6wqX7489vb2XLp0iUaNGqVZHx4ezqlTp5g6dSoNGzYE4MCBA5naq9K/f3/mz5/Ppk2bUg45/JdH/U2ePJnAwEBsbGwy3d+TKleuTOXKlRk2bBgtWrTgt99+Y/r06em+7mext7enffv2zJ07l7CwMAoXLkxgYCDw7DEVQqQlBUUu4hF6DMdyV9m48R+Cgzs/+wk5UI0aNbCxseGzzz5Da02ZMmX45ZdfGDt2LMuXL8fKKvWFT1k55DFo0CA6d+5M9erVqVOnDj/++CPXrl2jV69eBns9APny5WPIkCEMGTIErTX169fnwYMH7Nq1CysrK7p164abmxs///wz3t7eXL16lQ8++CDDkzK99957zJ49myVLluDi4sKNGzcAcHJywsnJKc32Li4uuLm5MWPGDIoWLUpoaGim+nvcxYsXmT59Om3atMHLy4sLFy5w5MgRevfu/czX3aNHj2e2/9Zbb9G4cWMuXrxIx44dU/79DdG2ELlNpv+HK6XyAtFa64RnbiwsSpN7dqwr/ZC5a/bk2oLC29ubWbNmMWzYMK5du4a1tTUxMTEsWrQo5a93Q+nQoQPh4eGMHTuW69evU6FCBVatWkXx4sVTtvn111/p0qULFy9eTHNsPjPGjBmDh4cH48ePp3fv3jg7O+Pn58fQoUOxsrJi/vz59OvXjwoVKlC6dGkmTJiQ4T0lU6dOBaBx48aplo8aNYpPP/00zfaP9+fn55fp/h7n6OjImTNnaN++PWFhYXh4ePDmm28ybNiwZ77ujKhXrx5eXl6cOHGCefPmpVqX1baFyG3Usy5zUkpZAW8AbwLVgBjAHggDVgLTtdbnjJwzUwICAvS+ffsM2ubdu3eB7DutLMCuof2olXcyHhuCuLFleZbaOn78OL6+vtl6KmZPT08mTpyYcullVjzvVMyjRo1i4cKFHD58OFuP5dPIdN2pyXikZqzxOHnyJOXKlTNom6aSXT5nlFL7tdYBTy7PyI2tNgGlgOFAYa21t9a6EFAX2AV8pZR6y6BphVFUb9aGAg/BtsAV7ty5Y+44ZhUWFsaNGzfSXD1haqtWrWLKlCnyISOEyPYy8lusidY67smFyZN0LQIWKaVs0z5NWBqrGjXpPEFxMsKK3bt3p1x/nxsdPXoUOzs7fH19zZpj7969Zu1fCCEM5Zl7KJ5WTDzPNsICODnxTd72lN9+kJ07d5o7jVk1bNiQmJgY2TMghBAGkuHfpkqpAOAjoHjy8xSgtdbm3WcsMsV+wXw2+52i4O7sN+ulEEIIy5WZP8/mAh8AR4HEZ2wrLFRMfCzHWl7EZp8TiYmJaS6TFEIIIZ5HZgqKW1rrZUZLIkzC/s49KodHcrNICCdOnKBChQrmjiSEECIHyMyfp6OUUr8opToqpV599DBaMmEcbm4EXHcgzOs6/2zdnqWmZGZFIYQlkd9J5pWZPRRdgBcAW/7/kIcGFhs6lDAipahoXYkYu10s2HKQ93o/XzM2NjZER0enmddACCHM5eHDh7nyd9KdO3c4c+YMZ86cISQkhIiICB48eEDevHn56quvTJYjMwVFNa21ea+xEwZRq1ITYBcXrj///cjy5cvH1atXKVasGHny5Ek1I6MQQpiS1pqHDx9y9epVPDw8zB3H6O7du8fq1avZtGkT//zzD6dPn0613tbWlnz58lG6dGmT5spMQbFDKVVea33CaGmESVRt1pKxH45lw5k73LlzBxcXl0y34ejoCMC1a9eIi5Orhh/NTiknuf4/GZPUZDxSM/R42Nra4uHhgbOzs0HaszTx8fEsXbqUuXPnsmrVKmJiYnB2dqZevXoEBwdTrlw5CpUohI2LDfEqHmd7Z14s9KJJM2amoKgJHFZKXSDp9tty2Wg2ZVW1Cp2Kv8XcrXOydIMrR0dHihQpYuB02VN2uWWuKcmYpCbjkZqMR8bcv3+fX375hUmTJhESEkLhwoXp3rM7DV9uyMsNXsbKyoraM2sz9vhYIg9FpjzvtXKvsaD9n2DCvceZKShy720VcxoHBxy++5qTO+axefu2bHHHzEuX41n8z2kO/HueyJiHvOBTgO5ty+Lj4mPuaEIIYXAxMTH88MMPjB07lrt371InsA6vj36da07X+N/5/7Hj3A5eLVoBdu8m8FwCNe8XxudGNF6V6+LUqQteVvnh8mUoVsxkmTNTUKwAjjz2OAq8A3xuhFzCyP7csgXeTmDptit8ae4w6UhIgOYt4tlY0ZtE56Rps7EBLsPs0UXpVqAHO3b0ofmbYfR70xdra7PGFUKILNFas3DhQoYOHcrFixdp3rw5L777Ir+c/4Xt/27Hzc6F1uXa0KZMEFStCpGRfJEnD/j4gM8LULoNlG4G8fFw755Js2emoGgAVEp+vAHMA44jBUW21ObKFQYA96JD0Fpb3EmVZ6/dZNm/s/E97cq4zaPZc/cGzjHwQhjkjYNffbyYn2jFt/umM6TgTgbVXs3wbk2ZFPQNPdvJUTghRPYTGhrKkCFDWLFiBSUblWTRlEW82uwV5s//mBuh+Xl3xQMaOBbF+vCvSU/4wwFKlCC2VDmuXLfm8mUIDYWoX6FKFRsqVy5o0vwZLiiSJwPbnPxAKVUGGGmUVMLofAKbUnQWWHtcJyQkhOLFi5s7Uoqv/9zM8P2voe3voqclsDSPM9WKvIxvnz7kDwgAOzu+trLia0dHIpYtI/at12EjfFF7I70OB/DVyj4c+n48zk4yT4cQInuYP38+vXr1IjJ/JD6jfbiQeIGzl5dC2aF0OH+eDq6u0Lkvie07cOAAaA3+QUFcuwZF8yb9/LjPP4fKlU37GjIzl0dZrfWZRz9rrc8qpeRPweyqXDn8r1mzvcg19u7dZzEFRa+ps/npRhfKRGoezi7CB58MpWXv3v85iVe+Nm3gyk1Gfv89wd+NY3CDGP6sNInSY/7g9IiTuOTP/BUsQghhKjExMQwaNIipv03F7Q034r3jeeDwgMkNJtP1ogsUOE787/9jrWNb5v3lwNpXICwM3noLZs8GT08YPRq8vMDbO+nnvHmhoGl3TgCZO+QxXSlVCrhK0jkUDsAxpZSj1jrKKOmE8djYUO5hUZYWvMTqzQd57bV25k5Ev1/mMP3mOzS+pPlgiSPFVvyPcvXqPfuJzs4wciRFg4OZ17MnNbbsZ8i9UGove4lvvllEUJBlFEtCCPG4y5cv89prr7Fnzx5KjSxFiO0lBp4uyCdlu5G/el+opuH1TtSpqdizJ6lIaNkSmjaFJk2S2lAKRlrIsYLMHPJoCKCUKgZUBvySvx5SSiVqrV8wSkJhNB3dm9Lqp5l85HPM3FE4fRqufbOJlgGaLmtcqHTkIJ6Z3WtStChWK1YwKCqKyrt20aXVCd4auJEu5+34tv+bxgkuhBDP4dChQzRr24zIqEiW/v47FbcuI+av85S1s+Nk2aq89xbMmKGwt4ehQ8HBIamQsOQbgWb6ILPWOgQIAZY/WqaUcjJkKGEalYZ9wJe3wzi6YYNZT8xMSEygwK65LDwzk2VX8lPt1GE8vb2frzGlIG9eGjdqxOEXPqRB9SN8F6aJHh/FtCHdDRtcCCGew7p163j5vZeJbR9LMw9/2nz8MVy+TEiHgQRd/YTVnxagUKGkP7QqVYJ25t+BnCEZvkWZUqq9Uipf8vcjlVKLlVJVALTWD4wVUBhRmTL8W8eHO6WcOXfu+W/DnRUx8bFU/7EudZZ/zBg7O17YtfX5i4nHKYXLtO9Zv9SBcuGJTL/Tj0Hfzch6u0IIkQV//PEHzUc2J7pjNF6FvRhbtT8JefLy6UvbKT5vIruPOTNhAly6lFRMZCeZuefpx1rrCKVUXaAJMAP40TixhKnsPLUbh0b32bt3n1n6bzvhIw7c2sX54/G8OG8eZStWNFzjtWpRaNNO1i1zpsT9eL4L7c/s9f8zXPtCCJEJ8/6YR8c5HUlsmchL9uU42PsgVRp2giNH2Rxdk0GDojlw4D6DBiUd4shuMlNQJCR/bQX8pLVeCdgZPpIwpVdCw4jOd5+VW0xfUPx95CBroibw2gFH+tZoxquvvmr4TsqXx2vJ32xcYEuh6If0nNaN8+fPG74fIYRIx4IFC3ir51s4VrDlg2P5WfXpGUa1u83Nm2Bta8XGjfDxx9Hkz2/upM8vMwXFVaXUdKADsEopZZ/J5wsLVLlILQB2nzXth2xCYgLBv7+Fe5Sm8VYnPv/+O+N1FhBAiUXrWNZyMQ6b81Cr1nRCQm4arz8hhHjMgiULeKPjG3QrUYFLvzsyZoMDL+fdzIzNpTlyJGmbnDBnXGZewuvAWqCZ1vou4Ap8YIxQwnQaNGiOVSLEcZmEhIRnP8FApi7fwg2nE4xaa4/PtO+NP0NgnTpUf+llxn+xgVoJHrwwsCsPo6ON26cQItfbuH0jHVZ3oEJ7Z348dw4V7Ua5OzsI8a7Dvn3/f/lnTpDhgkJrHaW1Xpx8Qys34IbW+m8jZhMmULBeHcqFgb3LPU6dOmWyft2nn+HUDxDJizTr0MFk/b7rdIKgEkN4WGkFZfqYrl8hRO5z5NQRms1uhi6sGVajA6H5fXnxzjYavluS3buhfHlzJzSsZxYUSqmaSqnNj67qUEodA44BoUopy5+mUqTPy4t1C1wZsOg2e/fuNUmXYVFhvHD6a+6HW/PKAhOfJNmxI93KvEGfPXC1+DLajRxu2v6FELnCldAr1Py+JvEe8UyqN4lOA37E7tAeRk8vzC+/QJ485k5oeBnZQ/EDMI6kycA2At201oWB+sAXRswmTEEpPI6dZFjeWPbv32/07u4+vEfJb0sTUPhf5nfuRBlfX6P3mYpSqJkz+OaaH/5XrPgrYTILNiwxbQYhRI6WkJBAtc+r8bDQQ35faU/sxAo8fAiuhWzo0SPpdjk5UUYKChut9d9a6wUkHebYBaC1Nt3+cUAp9a9S6qhS6pBSyjzXOOZQl1Qiqn0pVp88afS+Bs3+noj4e6jL1ek/bpzR+3sqR0cc//qLP1blJZ+O4t3fOnPPxNP8CiFyrtGjR5N/9Q0mrbXG/4gvP2zzw0y3+jGpjBQUiY99//CJdU/Mb2Z0DbXWflrrABP3m6Plux7Og2JHidL3iI+PN1o/kbGR/HnxK146a82w+uUoWrSo0fp6phIlKD1rIT+V+ISo+VG89dZQ9JPT9QkhRCbNXDyT2aNHs/uyI633luBVp3Us3uyKIW+xY6kycuvtykqp+4AC8iilIkgqJBRJE4RZnISEBO7evWvQNiMiIgzaniWxtVGUC9NEFQ5lz549lM/AmULPMx6jlv5MpEMkbbcWpM6y/gb/N8q06tVpVr06bddXYMeK0rQbMpKZHz/fhUs5+f3xvGRMUpPxSC0njsfC/Qvpfqg708vbo0/a0zH/cmatdKBkybtk5Ndddh+TZ+6h0Fpba62dtdb5tNY2yV8f/WzKaUo08LdSar9SqseTK5VSPZRS+5RS+8LCwkwYK/vTnp5UumHP7SI3OXjwkNH6WXB4MtWuwm3PChSzkOnSAX4sf45GzauxJM8E/rd+hbnjCCGyoSv3rtBnQx+s7ir8y7xO78IL+fKvopQrl/jsJ+cQz9xDoZQalN56rfVEw8VJV12t9VWlVCFgnVLqlNZ6y2M5fgJ+AggICNAFChQwSghjtWtuZRJKcd/pBFsOnea99wpk+HkZHY8HD+CXnzzQeSPwWj3Rssaxx1uMq/Y1a8pE0O+f4bRt2ATPgoWfqymLel0WQsYkNRmP1HLCeMQlxNH6+9bEqTg+r/Q5/t+PYHY82GR6+s0k2XVMMnIORb7kRwDQG/BKfvQCqhovWmpa66vJX28CfwHVTdV3blC1cE0qhsLhI7eM0r5jyAlaRu7jtENR/Kqa7G2TMUWLUuzXecxfFE9iwStU+rCdnE8hhMiwrvO68q/+lx9W5sN6Z9LUoM9bTGRnGTnk8ZnW+jOgKFBVaz1Yaz0Y8AeKGTsggFIq72MzneYFmpJ0LwxhIK2av8rqee7YHP7L4CdmXrp7iUqrX6dsYSj+abo7vMynWTMadRjOyC0QVnQHPaf0NHciIUQ2EBMTw94/V9J7lzX+h8uTWMzH3JHMJjO33vYAYh/7OTZ5mSl4ANuUUoeBPcBKrfUaE/WdK9i+0oqN30/geEy0we+Y+dGiGRyPOEF4noq0fvNNg7ZtSGrMaD62b0bt0wWZPWY2x48fN3ckIYSF+2bMGP5cHsvoNQWYHfQnH36Se+fMzMxOmd+BPUqpv5J/fgX41dCBnkZrfQGobIq+crO/bp6APp7s37+fChUqGKTN+MR4VpydTOXLHjRr1RQ7Owv+z2Zjg+2q1SwKDcXX9yPqN9jJuQtFcHF2MXcyIYQFCp4XjNXiBVQkir4l/+Sb+cVy7E2rMiIzc3l8DnQB7iQ/umit5U6ZOUiJIweg0HVWbztgsDaXHdnMvTx3eetQDG/3DDZYu0ajFIULF+bLsqUo1PxzXhwaZO5EQggLtPjEYn478xvRnlb8mqcXg9e3wNHR3KnMKyNzeaTUW1rrA1rrScmPg0/bRmRfdR2LALD3/EWDtTlt2Y84xcCDOyV40UB7PUyhR4N7vHr9X6577uCtrweYO44QwoLcjb5Ll0Vd4Do0eOMbOlyfhE/uPXUiRUb2UGxSSr2vlEp1AqZSyk4p1Ugp9RvwjnHiCVMKDGyBVSLEq6sGm8q86D9RDN0ORfu0M0h7pmL9xVg+vFuT2pes+d+9H1m0bZm5IwkhLMQHqz8gIv4+Afs706NbT/Lkt+BDuSaUkYKiOZAAzFNKXVNKnVBKXQTOAh2B77TWvxoxozAR17pJU5lbFQ4z2ImZo3Yfpd6WIrzSK5tdNWFrS76/5jN3RV7coxN5Y0lnLodfNncqIYSZnQo7xYzDv9B3L7x5thgxMbKD/pGMXDYarbWeqrWuAxQHGgNVtNbFtdbdHz/0IbK5IkV4/agT1S/ZGWTm0c1n1rPALpz9/p64ubkZIKCJFStGid/+YPkf8djH3afXB73k/hRC5HLW1+P4boEzwRt9qL1sJA4WOQGFeWTmslG01nFa6+ta67tGyiPMSSlG1n2f4ntDslxQxMTH0GJeW4Y2iKfkRx8ZKKAZtGhB9U2nGOr+GatmXeb9frOkqBAil4pPjGdbq970O3Gffxp/T/X6Uk08LlMFhcj5rMaNY2uNquw+vDtL7Sw6tJZoHmB/+m1atWploHRmUrYsHw3/mJccP2HF2YW8/K2cMiREbnMv+h7FxnliXWAXf9q1p8efcgXYk6SgEKlExUazO3A/h6yts3Ri5o/Lp+PyEL62u27Z957IIGsrWOTzJXUd1rE8Yjb9Zn9o7khCCBP6avtXXE8I4+T94rj/Np68ec2dyPJk5LLRakqpwo/9/LZSaqlS6nullKtx4wlTc7wXQfnwODwLX3nuEzOj46PZG7+etifhxaFvGTihmShFvnXLmbLLk+an7Jh8/ms+WzLO3KmEECZw9f5VJmyfAEeg7KiRNHzDJLNOZDsZ2UMxneRbbiul6gNfknTXzHskz+4pchB3dyqGOnDH8yb79j3feRQrj24h2i6WF44XoX771wwc0Iw8Pcm/dQNz1jhR6187Pj38EZ+s+MTcqYQQRvbJxo9JjIuj7p636Ny5s7njWKyMFBTWWuvbyd93AH7SWi/SWn8MlDZeNGEuvvEluZcvmtXbDj/X8/P87cbpyZAnb2VsbW0NnM7MypSh4IZ1rFlgTaVTNkz5YgpHjhwxdyohhJFcvX+VXw/9yvt7NUHF/bHJjdOIZlCGCgql1KMRbAxsfGydjGwOVMWrJgC7z51/rueXPDqRUuHwQk453PGkqlVx3rePOcP2YnfBC/+qJxg552vuRt81dzIhhIG5R+dh7U9O1N9ajfdWv2fuOBYtIwXFPOAfpdRS4CGwFUApVZqkwx4ih2kQ2IJv14D70RBiY2Of/YTHLD21lOaFt1LPLW/OOtzxpHLlqOjnx/RP5rLK4XOm3ZhAxakBbPl3i7mTCSEMJFEnsqHpIBpdf8DZl3vhlC+H7XE1sIzc2OpzYDBJM4vW1f9/Eb4V8L7xoglzKRDYgIa+73At/CCHDh3K1HPHLv+NS+o+JZq9mSOu7niWNi3yUcc1hu2z4rC7q2kwK5CO8zpxLeKauaMJIbLorbmv85fXHP60bsbA3+Vy8WfJyFUepUk6j+IvrXXkY6sKIXsociZ3d9TIQVwt58DWbdsz/LSImAgO3V9O7eNFePONNkYMaEFKlMDx+H4q1Hidf6ff5tU9Rfjj5HxKTyzNzbs3zZ1OCPGcToed5o/zizkQk4dbvYKwsbE2dySLl5FDHt8B95+y/F7yOpED/fb3ZugQzZJtxzL8nHn7lxNvE0+H4/d5qelLxgtnafLlI37mj1h9N415m+4y509vHi56SIWyb9O9+xz6/NWHVWdXERMfY+6kQogMGrdtHCpBcfmCIz0mdDN3nGwhIydVemitjz65UGt9VClVwvCRhCV4I+QyE/PAmVuXMvycn9f+hNcDUPkr5YrDHU+K6/gGedu+wpuJiRQ7f55xrxyh+B+b+NRlIdOOTMOePDQv3ZRXK7xKUNkgXPPIbVyEsEQX7lxgzsHZvLDnRTq+2xl7e3tzR8oWMrKHokA66/IYKIewMP4t2+AeCXZu17h2LWPnA3juj6HvbkX54bn4Ou3ChaFIEerVq8fST2348OEcIife5+v/lcV3f0VWHtzEO0veoc/EPuzceZAbETc4eeukzA8ihAX5eu3n2CRqeuxw4b33ups7TraRkYJin1IqzYgqpboBWZ+SUlgkq+rVqBWieFjsKlu2PPvKBZ2ombQuhBo7i1P/tXYmSGj57N7vic2Nq9h/NZ73bfJyePkeQidrym4qzfwxCxlU+xblW4yk/NTyuH7qRa+F73Mm/Iy5YwuR6zWcrvntL8W/9evi4uJi7jjZRkYKigFAF6XUZqXUhOTHP0BXoL9R0wnzcXCgcoQ34a73WbD6n2duvv3UBrYSyoV6xXPezayyws0NBg/G4fgBuHIF17XLOL35LGePXWWJYxeOHpnBpyvc8Tpvw09Hp+L7gy+lxpbi0rWMH2oSQhhObHgEzTYvRh2vz4ApPc0dJ1vJyGWjoVrr2sBnwL/Jj8+01rW01jeMG0+Y0xtFWnHie2uObd6Z7nZ3Ht6hwYLmvFM3kWLZeapyY/PygsBAAEqXKoTHjlV4fTqBEQWrcWDhba5OTOTtbS5c2HaBUsWCKeu9ka/mLCRRJ5o3txC5REJiAq+MbcjJovdYV7EMxYsXN3ekbCXDd7rUWm8CNj36WSllBXTUWs81RjBhfuU//pBfPVw58/nnXLp06T//c83a8yeJJGB/vh8NGzY0ccpsSimoXBkqV8Z20CCIi8Nz/35+c3VlaFwcU3suIfjUy1Q/F8noXhWZ0ORberVvZO7UQuRoy04vY3WB/XjlK8Hr4183d5xsJyP3oXBWSg1XSv2glGqqkvQFLgAy4jlZsWI8qOELbXxYt379f27244aplL8JX7hflfvcPy9bW6hZE8qW5cUXX2TKjNco61eHn5drbF2O0PdIM8q8043o2GhzJxUix/pu93fYP7RnY5wVTZo0NnecbCcj51DMBnyBo0A3kvZStAde0Vq/bMRswgJc3nYcql7kl1Wbnrr+bPhZzlof4c3DVvgPf9PE6XIwX1/yr19Dt18OsPdwIK+ciedcyRl4DPTg6LE0V3ELIbLo0PWDbLm0BasthendszdWVhn5eBSPy8iIldRaB2utpwMdgfJAM631IaMmExahp7UdSsPJu2eJjIxMs/7HzQuwSoSiJ0pR9xWpLw2uShXKrN7Ews7L+eROAxJOJ1At4FN69pALrIQwpG/+NxqHOOh4qBTBwcHmjpMtZaSgiHv0jdY6AbiitZb9rrlEyQ7tqH8JdIWzLFu+LM360r8XZ/9PoBo1kIremIKC+Oy7zZybc45OtuXxXt+XSs2/JDpaTtgUwhA8NobQa5c9cS2K4+bmZu442VJGDnhXVko9uvW2AvIk/6wArbV2Nlo6YX6VKhF83IV/Wt3hywXz6fhGx5RVWmuqnv0c7xvWeH77iRlD5h6FCxdm6heFeenALk4W3UWlBhHsW/cpzs7Z71LdK1dg1qybrNh2DGefhRSOjyD63gtcvdGAlxrbM2hgRfLndzB3TJELRPwbzherjvETdXltW1dzx8m2MnLZqLXW2jn5kU9rbfPY91JM5HRK8Uqd7tS8DNdPPuTq1asAxCXEUeu3WjTKd4ZpzV/Cw9vbzEFzD4e+77HsjaVUvW7FhebjqNpsGPfvZ26aeXPRGlavjqd0nXV49+zLJ/f82FO7Mes9p7HmwBr+/vs4OyNOMfphcwp07km5hlM4evSyuWOLHG7mpx+hbWJZ6mFN7dq1zR0n25J91OKZCvTrxcZ1pSh/bhPDhg0DYOjGkZy+d5qY+41556efzJww93Fp2oYNfXdR+7INF5p9S8seAURHW/6RyN9/X0fLbns437Qpqup0akdbM+FyZTa9tYHzO89z75e2bGy4jjoJPqhKCzgV2JdKY3sz4JOPiYuLe3YHQmTS+dvnGeAznf413WnwXn2UUuaOlG1JQSGezceHPP+epc7QD5h7ay2VvqzMryd+ovPOgnxarCLesnfCLJwqV2PNwN1UjHRl+8OjtGnTm8jIeHPHSkNrWLD4Ds3ebUaX4Kb0iR3K+D2FCB8fz/YpVxi0JoxAB1+c7Z3h9GkaTvmLbRP2c+d3J/rero1V2b+ZdGMsjRo34saNUHO/HJHDzDo0C4Vi5pFbdO78lrnjZGtSUIiMUYradTtTsJQtx2/e4pWD+flmUwxDpvQyd7JczbFiVbZ/fonxDaYTsu5tGr6whoQEy5loLDYWWnc8w+srg/i7yHq+f+dVpoRtZ/B5F1y++BYuXUo6mcLLK+kJI0fC3buwdCn5K1Zj8vc7OLX1BcbUGM2e3S6U8DnFoUPnzPqaRM6RkJjAz7tnkudqXupUaUCJEiXMHSlbk7sQiQxrGbqHsGnXAUhQ1kQt/QuH0qXNnEo42TkxuG8w9b72okfTKGrXn8qube9g7j23t24pmr19hIs138Iq7zU+9vuEvmM+gddWQsuW8F9XBTk6Qps2SY8dOyiTkMDIevXg6lk+3jMe/w8j2ffFJ1SpUta0L0jkOMt3LuZm7HWabKvNG4Nz8SzJBpLhgkIp9RvQX2t9N/lnF2CC1vpdI2UTFka93RlsrOHWLaIqVCAhIMDckcQjdnY4T/2CS3u6U8D+PVq3cWHF8jZmixMaCtU7/c3dl7pQMDaaVf+zoXrPd5NuOR4UlPGGHjtBbkT0TE66rOZ/pS9Tfag1l377miJFPIyQXuQWCxZMxzkPhF2I4rXXXjN3nGwvM4c8Kj0qJgC01neAKgZPJCyXUvDmmzBggBQTFuiFV7sx33swl90jCXHuy/ARz54l1ljGjv0H7b6I8neiOTQTqg/9DrJ4ro2VZxHmzLnMK+cKE1/3d8q9MZqYmBjDBBa50vBZD5g/rSS+r7xA/vz5zR0n28tMQWGVvFcCAKWUK3LIRAiL0vS98UyMeYmjZS+z7MBL7Nixw6T9aw1/zP+D9VMacm79X+z4y5miSzZCLwOca/P++6jp05k/7wZVrhbkfoOfeOuDt7PersiVQnecp8L93Wy8V1JOxjSQzBQUE4CdSqkxSqkxwA7ga+PEEkI8r37j1tBL1eRiGSuCXmnP1q0XTNJvRASUbriSjlu60+MFD1zyO6OWrYH69Q3XSY8e2I39grVzwykWbcvCtX+yePFiw7Uvco2+czsytAkscwzlpZdeMnecHCEz05f/rpTaDzyan/pVrfUJ48QSQjw3Kysmj9xK37OnCZx+ju6NLrLseD7KlnU3WpeRkeDXcgMX6nbCNs6GoPWbeXA7Dl20qOE7GzYM9+vXOVPJH78VG+jUKZp//71J4cKFDN+XyJEiYyNZ5XkM7yv5qfFaFezs7MwdKUfI1GWjWuvjWusfkh8mLSaUUs2VUqeVUueUUh+asm8hshsbKxteLFueLWU+o/TLrxDYZBV37qSd3M0QoqMhoNUWLtZph2d0JIdem0+ZIr7GKSYg6VyeSZOw7/w2b741hphKd6jztuwsFRm38uxKohIecvrIPTkZ04CeWVAopbYlf41QSt1/7BHx2BwfRqWUsgamAC1Imu20o1KqvCn6FiLbUgqH7z9id8kHWL3SG79qq4iPTzBoF7GxULPVbs5UfxWPuPtsWehAeRtXg/aRniGuyyhWYxgXXlzAzNlrTNavyN6+n/kljlFOOIY5yeEOA3rmIQ+tdd3kr/mMH+c/VQfOaa0vACil/gBeBp66lyQhIYG7d+8aNEBERIRB28vuZDxSs9TxcPFvzB/Hh9Dq1ni86/WnVp04/l7TwmC3F96xYzc3dh2gUaEIvt9mj8cvi7hbujTcvWuSMbGLjOb35ZEEdomk15xfadW0Cvb29kbv93lY6nvEXMw1Hvej7rLP8SBN9hfBoVktoqOjLea29dn9PZLhQx5Kqa8yssxIvIDHZwi6krzs8Sw9lFL7lFL7wsLCTBRLCMvn//ZH/BjdjHMlrnOvSFcmT56c5TYTEmDusrX0erMdm+M+Ze0SK4r+uJCEGjUMkDjjYt99l9redelw1Ja46ksY+Nlsk/Yvsp9zf+6g+354eMSTl19+2dxxchSldcZu06uUOqC1rvrEsiNa60pGSZa6n9eA5lrrbsk/dwZqaK37Pm37gIAAvW/fPoNmeLTHo0CBAgZtN7uS8UjN4scjIYFRo+ozXu8nanIMk8cto2/f1s/VVEwMNGhzkN0vtCX//TuEHvfFftw4aNIk1XYmG5OTJ7lStxKleieiz9kSOu06Li4uz36eiVn8e8TEzDUeO2sOoMruH/F2cOdS+GkcHR1N2n96sst7RCm1X2ud5mZEGTmHordS6ijgq5Q68tjjInDUGGGf4irw+F1xiiYvE0JkhLU1n47ZxqnBZymefwZj3y/FuHEbMt1MZCT4N9vJnhfboPLeYO6A/2G/e3eaYsKkypWjaPfBfLc2Efe9MXz1lal2nIrsJj4hjluh8/nbyp/AoJoWVUzkBBk55PE/oDWwLPnro4e/1vpNI2Z73F6gjFLKRyllB7yRnEcIkUFKKbxdvdlfdT1NW9Tki7+X0qPnX2R0L+XNm+DbcA0nqgfhYn2NnSf9aFWpJWafNATgo4/oPXknJYt8x/jxjblx45a5EwkLtOXQal4OvsEk33Datm1r7jg5zjMLCq31Pa31v1rrjsB9wAMoDlRQShnwjjXpZogH+gJrgZPAn1rr46boW4icpsCwPlg5PuRBw8nMDZ1HxSp/EBp6O93n3Llzh+o1tnCzWl+84u6yc54dNXp9ZhnFBEC+fFCzJs1faUpiw7/pMHC6uRMJC7QqfAvW2ppNF07TvHlzc8fJcTJzUmY3YAtJH+qfJX/91Dix0tJar9Jal9Val9Jaf26qfoXIaaxr12XmgI18vNOOqCoLOF/rE8o2qseECRO4c+duynZaw6pVt+k5eBKlXiiF96W2/L06lJ0L81F24SZo1sx8L+I/vHfnV/L5f8sWtZ7w8DvmjiMszKKjy3C85UjtgDq4upru8ubcIjM3tuoPVAMuaa0bkjQx2F1jhBJCGJdV3XqM/mYfK/92x9XpAlFtzzBk2BBcXY+Qp/Df5PNZhk35ubSaNpyfHIbhGpSfDR52BFp5UHTNdqhZ09wv4akKlPRl8K4E8P2H7iN+NXccYUF2bVzHvw/OUmxvKVq1amXuODlSZib3itZaRyulUErZa61PKaV8jZZMCGFcFSvScslxTp08xC4vcG3pxI6OcxjW7k8e5E+69Nou3ppmXi35ZuA32PWLBh8fcHY2c/B0vPUWvb78mM/jrrP0xmbi49/HxkbmMBTwv4XfgwfcPfOAli1bmjtOjpSZ/2lXlFIFgCXAOqXUHeCSMUIJIUzE3Z187i/xEsDhxVQNmYr7OkhQUPweVLmpybu0L7j5gpu5w2aAnR2F+g3n7b/fZ2alFfz252907dTV3KmEBXh3YThVHH0YmfchlSoZ/W4HuVJmJgd7dErsp0qpTUB+YLVRUgkhTO/VV1E3bvDG3r1w/z54eICfHxQsaO5kmdO1K/2mfsoFx7tM2T5FCgrBwyvhVLq1ixVWLWnVtYjB7hQrUnuuO2Vqrf/RWi8DxhollRDCPDw8ICgIOnWCxo2zXzEBkCcPFSfP59Xin3Nwc1tWrdpv7kTCzOZNn8zIxpqltqFy/oQRZeakzKfNoNLCUEGEEMJgGjemVoe+4P4qfb9ca+40wsx2lT7NtzWtOarP0LhxY3PHybGeechDKdUb6AOUUkodebQYyAdsN2I2IYR4blVszuPVsSaXI8tw/XoPPD2zw0kgGXcn8gEDJ+7kePhBwhIuEGt9B2eKMLTyt3TpAnuu7sEjb2GKFyhm7qhmt/n+fmxu5aFWgxo4OTmZO06OlZFzKP5H0rkSXwAfPrY8Qmud/t1whBDCTJStLQP3PmRIsyO8P3o+C6e9Z+5IWZKYCCtWQHg4dOkC7Ra2YVPiJnCBPNFO2Mc4E3+7PFdDEgBr3l4czOnbJ3FKKErzEq8wvPm7VC1Sxdwvw+QObN/F2dtnsT6cn2btLe/eKTlJhu+UCSwGbmutLwGdgV+UUrnv3SmEyB7KlaOTUx2sE2HF5X8yfItxS7RunaZW45/pu7wIvoMro2Ni+SzwM1bdbs2dLyHqywfc+fYaob+tZ+RkD4iP54dGc/G/OoGoc9VZePFn/H+uSrOJg4iLM/erMa3FcyYC4HbBTQ53GFlmLhv9WGu9QClVF2gCfAP8CJh2vmIhhMggzx4DaLVoO2tfWMXuvXupWb26uSNlSkQEDO+ym31Wr7En8AqlwyFvAx9U2C1qedXiUND7LHSvzoVTp4i9coXCd+5QKD6e1Z074+XlxcrNy8hjZcs2h3H0uWPF3wf8Od4I3Ete5ejNozQvnfNvP/3w4mFKWttxO/6OXC5qZJkpKBKSv7YCftJar1RKyVUeQgjL9fLLvDOhAGtL3mXS/76lZvV55k6UKYsXzGdx8TcId4Sx8Q35YNivHLp6g26jRrFo0aJU0117eXmRJ08eYrQmev9+/lq8GB0by9tAy9ODOeTgwIG6HfEt4stneybz1favaFmsA793mEJBx2x4NU8GJEY+ZOzaEHw2vMTmlx2wssrMdQgiszJTUFxVSk0n6WqPr5RS9mTuKhEhhDAtW1tav/kZU379mUFnTvLwi2jy5HEwd6pnCrulcXNXrHBaiF0+V3a/Np+YyHw0ffNt/vnnH5ycnGjbti1BQUHUrVsXT0/PNPdWSEhI4Pz58xw+dIh1s2ZRdcMGGq2fxUcl/ySm1wc4HB3DqoTP8Bn/D/PemEGrsjnv7pEXfttCaaJZGR9N60Y57/VZHK11hh6AI/AqUCb5Z0+gaUafb8qHv7+/NrQ7d+7oO3fuGLzd7ErGIzUZj7QsaUw+++yghkT96WdrzZYho+Oxb+UNvc26tt407aS++/Cuvnjjou7WrZsGtIeHh/7uu+90REREpvuPj4/Xe6ZM0a+2aqWVUrqVtbtu4Pe1pncFzafoaTt/fY5X9fxM8f4Y3L2hLt9HaQdbD33y5Emj9mUIlvR/Jj3APv2Uz94M72HQWkdprRdrrc8m/3xda/23wSscIYQwsOBgD5x7leDb7YvNHSVdJzeHsuODqgwO3oVXgTNcOHmBhjUbMnPmTD744APOnTtH//79n+vSR2tra6r16cOiFSs4ffo0k1w0fx8ayshf3VHbB/LDgGYkJDy7nezkSF1rQp2ccHGzwtdXpp4ytmcWFEqpbclfI5RS95/8avyIQgiRNcU2r6NsQgjxJTZw7Vq4ueM8Vej5B+zp2oAhr14jsWx59to8oHbt2sTHx7Nt2za+/vprg91DoUyZMpQ6fZr7TZow5uEmtq2bgU/Mz9y9H86IDSOIjI00SD/mFJcQx/YrO4g6F0+jRo3kdtsmkJHLRusmf82ntXbWWucDSgH5tdYWPO2gEEIka9uW9idtiCxyjmFfLTd3mjTiYxPZ2vhVhr56Gk87T9506UbnDp2pUqUK+/fvp1atWobv1NUVt3XrSJwzB3+7aH469AkNm1bgy21f0fjnV4iOjzZ8nyb015QZRMVFYXXaVS4XNZGM7KGoqZTarJRarJSqopQ6BhwBbiilcv41R0KI7C9fPtr7BAGw4uxm82Z5ioSo+4xtvYfIPA70LPw+A3oMoFmzZqxfv55ChQoZtW+rN9/E/sABEjp14s71POi/vmB32Hqa/fI6cQnZ96YVO3f/AUBsyEMaNWpk5jS5Q0bOofgBGAfMAzYC3bTWnkB9ku6eKYQQFs/nzV7Uugy6+Gxu3bpl7jgptIabKoJo38K8X6Y/I3uNpEmTJixevBhHR0fThHjxRYrOncvBQ3toFfM3tVa8wpbQ5bT/3zvZ9oZglY9e47VdhfF2L0Dx4sXNHSdXyEhBYaO1/ltrvQC4obXeBaC1PmXcaEIIYUCNGzPkcD5e3pnIokWLzJ0GgMjQB6z16My/S+OZW3cuP/SZQuXKlfnrr79wcDD95a1ubm78VacEO/Ytofb65iw7uZLDV86ZPEdWJd6LoPPR81RZV4MGDRqYO06ukZGCIvGx7x8+sS57lq5CiNzHxoa2f51gXeggvvoqj7nTALCz5VB2vjiHmGuH6fBaB5ydnVm+fLlZJ7CynTqVhFdeYdu2NXT9oT9fDws1W5bndWTuWv51SWRDwgPq1q1r7ji5RkYKisqPruoAKiV//+jnikbOJ4QQBqOKFsWjTCD/FojhzBnzflCe+2MfGwpMY3QgjDn1LZcuXWLBggV4eXmZNRd2dlj/+Se6bVt+jhhDzLx6dP+5OyH3QsybKxP+vruO0v1hp9tx6tSpY+44uUZGrvKwfnR1h9baJvn7Rz/bmiKkEEIYSkvfCfBKT4aY8WoPnZDI2aFdmFAHalrXYstvWxg3bhy1a9c2W6ZUbG2x+t//SKhRg66eefnl4kxemvYqCYnZ40YVJ1+MxT7Bnjw6lrJly5o7Tq4ht84WQuQqfV0rYJUI265vNluGE58tYHL9Y9jiwLEpR2nQoAGDBw82W56ncnDAesUKqmw9gvXa0ZyJ2c+nayz/PHydqNl8YRs212yoU7uO3H/ChKSgEELkKp6vd6FeCFBiE//+e9ssGUJfc2R1GfC5VgYdoZk1a5ZlTlzl5oZnqZLMfDuQF06V4fOdozkddtrcqdJ15H9/8e/9c+Q/UUwOd5iYBb6DhRDCiKpWpUVIfu54XGPa/AUm7z4xEbyKlKWZezOO/3aUkSNH4uPjY/IcmfF28VtsWnEW+3grXvrudYu+lPTvDfMBuB8SJQWFiUlBIYTIXZTi9YAOWCXCzlPTTdp17O0H7M7/Eie/usHFSRcp41OGgQMHmjTDc3nlFdzad2Pm8hgK/K85J06cNXei/1T7n1C+XuDNw1vX8Pf3N3ecXEUKCiFEruPTqQ+Llvtydf5V7t0z3S2mT/SezqLa69ny7xLOnDnD999/j729vcn6zwqbyd8RdLM4i/+dxXtdepCYmPjsJ5laYiIVLh3G/WxVqlX1J08ey7g8OLeQgkIIkftUrsyVd2dw4eFlvvnmuEm6jL39gNM3JjKhNky5MI02bdrQvHk2mr0gb17y/TETH26R4PIPHSZ1MHeiNG4fOMGv1e6yOq8c7jAHKSiEELnSqx1KU+CtWvy+Z55J+jsxdC4TGkThft+dxKMJTJw40ST9GlSjRlj9OJ3TxYqz8NYyzlw5Y+5EqZx8eJ4BLeCfIkekoDADKSiEELmS578hFHQ9QGKh1URHG3f3vY6N49yp8ZwtCOHrbtOtazdKlSpl1D6NRfXoQZWH88AujlfHB5s7TipH81wHIPRqqOXc0yMXkYJCCJErqYAAWpx3JLTkSSZO3W/k3jQ/vOpEgch8WJ+xYsSIEUbuz7hmDihB46OFOJV3L1sPbjV3nBQr/9mAbZwDJQuWxMPDw9xxch0pKIQQuZNSvFyiKfHWml/XLzVqV3HW8GKZ2tzfGEmPbj3w9vY2an/G5lWpIKP32aJt4gme1tfccZLExHDp3CJKXspPzRo1zZ0mV5KCQgiRazV6YxAeDwDXH4zWx7GpW/iz1jT0X/mwPWbL8OHDjdaXydjZUXboeH5YBeWXFmP/fmPv4Xm265v2ctpNo646ExAQYO44uZIUFEKIXMuqdh3eP2BPzXP3OHPGOCcYnv/uY+zDRrN4yRyCg4PNP/mXgbj1bk+bS5UYf2s7n378sbnjcHvZYW5/BRE780lBYSZSUAghci8rK7qMWMkfu1vyySfnDN78ta3nWV5uC292ukeCUwz9+vUzeB9mY2WF19SPSSx4hxPWq9mzf49Z48Rv3839uMJciz5LlSpVzJolt7IxdwAhhDCnIo0bk8ftIYt22pCYCIacUuPgiG+Z2wAcjjsSFBREkSJFDNe4JXj1VY6efpcL8TPpP3UwO2eY7wTNeQVXc6uOC+XvFsTJyclsOXIz2UMhhMj1XmzdD/sObVm15qbB2oy+85ADiTOJtoWInRH06dPHYG1bDCsrHKv8BHd82JV4mnPnDL+XJ6MWNLFjZYmbcrjDjKSgEELkesEJhYjMG8Xnv/xlsDYfXrrOzzU1rlecaVq5KRUqVDBY25akRTNrahyvAyVu8enUT82S4c7DO1yIu0bopXtSUJiRxRcUSqlPlVJXlVKHkh8tzZ1JCJGzvNH+A+zjISz6Lww1kWZ4sUTuFbDj9q77DBkyxDCNWiBra/jYpgh28bD2zBoiIiJMnmHBT78nfXPNgWrVqpm8f5HE4guKZN9qrf2SH6vMHUYIkbM4N21N4EVr7pbdyrlz97Pc3tmNl7m2Pi9ef3pR0boiTZo0MUBKy1V9/GC6HLAiIMKJ33//3eT9H9/8MwBWoVCpUiWT9y+S5MiTMhMSErh7965B2zRH1W3JZDxSk/FIK7uNSRNdlrUuJ/lj7Xjedx+UpbbO9B5OtXMrOZ8Yz6Rp33Dv3r1sNx6ZYetlx5sH2vLijXUEXp9Ep06dUEql+xxDjof1g2uUuuaMY8nixMTEEBMTY7C2TSm7v0eyyx6KvkqpI0qpmUopl6dtoJTqoZTap5TaFxYWZup8Qohs7vWgD5j0sw1nV2TtJk23z99jXYk/qPh+DAU8HWnbtq2BElq2ct++RQF1n6L3zrJ3716T9avv3Wfi+jt0mtGUqlWrmqxfkZZF7KFQSq0HCj9l1UfANGAMoJO/TgDefXJDrfVPwE8AAQEBukCBAkbJaqx2sysZj9RkPNLKLmNSoGMX1s65y6pV7zAkxJFKleyeq53tn03n9yoJJF6wYnDvvmnmlMgu45Fpr7fh002+rCl8mgILfqVp06YZelpWxyNs8zEADiTE0Kb2SzlifLPra7CIPRRa6yZa6wpPeSzVWodqrRO01onAz0B1c+cVQuRMga+64fRKN0Z/t+G5nh8fm8ixaxO5kweiDsbSs2dPAye0YFZWWAfMR1vBwuPLuX8/6+eiZMS27cuo3Av2eP4rV3iYmUUUFOlRSnk+9mNb4Ji5sgghcraX88fwwO8vTv0797meH7LsAPMDblLgZh7eqv8WhQoVMnBCy9bAtxJWt8pi94ItixcvNkmfN18rzpHCcCfudI69NDe7sPiCAvhaKXVUKXUEaAgMNHcgIUTOVLZFRypfV0SVXM+BA3GZfv6NGrEc9IT7ux8ycEDu+1VVt66i64lYIovfYcafv5ikz8NhJ7CJt6FisRexs3u+w1TCMCy+oNBad9ZaV9RaV9Jat9FaXzd3JiFEDpU3Ly3uFueidygffflPpp56KzSRygX9KbimIPVdA6lYsaKRQlouKyt40TEYgAvh+7h27ZpxO4yPZ/PqJThed8Gvsp9x+xLPZPEFhRBCmFL3tiNQGqKtBmTqeXvqDGSrezvCd4UzuN9g44TLBmr36cPGWYpu+0vyxx9/GLWvh0dOcdn5GoWv56Ny5cpG7Us8mxQUQgjxmJLtuvDaCWt8Lp8gKioqQ8+5eOgeW4pNY0adw5QuXZqWLXPvDX39m7tTQgXytvUV5s+fb9S+zq3aTdAZeHjRSQoKCyAFhRBCPM7Ghg8Dv2fxjnIEB5/K0FO2DprKlFpxbMx7i/79+2NlyClLsxkrKyg8pA0/148g5N4eQkJCjNfZ9tPMWmTH9ZNRUlBYgNz7rhdCiP9QpXdvbNzfZsE2zZEj6W975WIcJ2O/IdIO4k/YExwcbJKMlsym/dvMqFuIG1XyGfVqj4TT+zlKeQoXjcPF5an3PBQmJAWFEEI8QSlFvU6LsO5WjeGfHEx3210Df+K3mndwvWjLB50/wMnJyUQpLVd8PlfuHmwHJWP5c9GfRutneL19dOz6L35+ue8EWEskBYUQQjzFx7WCSbDWXL/3MYcO/fd25/rc4no+iNlty/vvv2+yfJYsTx5obvMi2MVw5tpObty4YZR+TlctyIX7d/Hz8zNK+yJzpKAQQoinqPp6b146b8fZWqt4v9/pNNOax8TAlcsat9iisBE+fHM4+fPnN09YC9S+fDXs48GzTB5Wr15t8Pbvx9zn4t2LJN5Azp+wEFJQCCHE0yjFx82/4aGtxs69daqCIjERxgWf4XaJqqzs/zPF/i3G4MG591LRp6nfpRovnXKktHJg1apVBm9/8YgvALC64SUFhYWwiMnBhBDCEtXr1I82b31CSMGzHFu5lFuOL5OQAPOm3ubFM035uP1Vdi6JZ/Jvf5AnTx5zx7UoJXwUb6zvwqv3fqGE01ri4uKwtbU1WPvnLm6AymB3P5ZSpUoZrF3x/GQPhRBCpGP8h+upuyQ/rw4cSnCX20xvtoByZ/35qN0lNjvH0+S1jrz++uvmjmmRmk1qSR4dQ4WoCHbs2GHQtv1P3eWNrcWp7FMyV1+ma0lkD4UQQqSjZIUAXlu8gsmBDXDpVZQtjg9ZnBdcLoPHgRf4eevPKKXMHdMiubVrQOPdTpwKi2TVqlU0aNDAMA0nJNDyVAgXT7Umf4+ChmlTZJmUdUII8Qx169Zl+YrlOF2wwfYcWC+DwIi27Nq0i7x585o7nsXSjnm5XqAdN0rlYcXKFQZrN/70OU54xHDARsv5ExZE9lAIIUQGtGzekhP1b3DixAnc3d0pXry4uSNZPKUg/nQTEiv+xpnbJ7h06ZJBxi3k6r9U7QVeqw/Qp/IgAyQVhiB7KIQQIoMcHR0JCAiQYiITOnkmnTBZoaSNwS4f/bd00smdV29dzJWzuloqKSiEEEIYTWDbGpQOswIfe4NdPro/5DgAxR2Lky9fPoO0KbJOCgohhBBGU7O2Fa22V+LdY3Zs2LCB2NjYLLe5/4dx5HloT9WyVQ2QUBiKFBRCCCGMxsEB/BPf4v1Dd8gXFcWePXuy1mBcHFfyhVLoZj78KvsZJKMwDCkohBBCGNVb0+tyuiD4ucHGjRuz1Fbi6bN8sUFTanMlucLDwkhBIYQQwriqVKFR33wcb52fTZs2ZampW5uOUS8Ewi46S0FhYaSgEEIIYVTRCXbcudCSmx42bN+xnYcPHz53W8f2bmOJr+Ky82252sbCSEEhhBDCqPLkAdfbNYh1CMfOMY6dO3c+d1vby92lbUdNySpWcodSCyMFhRBCCKNr75A0tXuZ4ipL51FcftEeoqBmxRcNFU0YiBQUQgghjK5ykw4UeAjOZZ2f/zyKhAS2ndwPN22oWkUuGbU0cuttIYQQRle7UV4+b1IJv7gIGoTt4cGDBzg5OWWqjYRDR7h+9yDFb72An5+fcYKK5yZ7KIQQQhhdmTLgWySIGjdDsI+PZ9euXZlu4+jmrdxzgNhbeShfvrwRUoqskIJCCCGE0SkFNT6pxsSaCVQoZsWWLVsy3UaeXVc49IMNDvd9cHBwMEJKkRVyyEMIIYRJqJoNGNnMDvfznsRu25bp59scO4EKK0e1Rm5GSCeySvZQCCGEMIlDJ12IDfEnxsOBw4cPc+/evUw9f63TLn6sZEv16mWNlFBkhRQUQgghTMLfHwpf9eG+/TkSVSK7d+/O+JO15ocmtvzpd1ZOyLRQUlAIIYQwCQcHqBtdgFibBMoUsWb79u0Zfm4imnMO4YSHRsgtty2UFBRCCCFMxrt4B2wToErpguzYsSPDzzu0bRtxxOEcXQQ3NzmHwhLJSZlCCCFMxq9hXc53K8jF4sVo9O/BDN+PYv/P46EUFHdoaIKU4nnIHgohhBAm07yFFQ7+taj88DoJCQkZ3ktx+fYplIYGL/oYOaF4XlJQCCGEMJlCheBEUGGCgm7i6KT4559/MvS8gevvMvmLV2lQS86fsFRSUAghhDCpc/5vsq1IHEUalGLz5s3PfsKtW7jE3OJ8rLtc4WHBpKAQQghhUud21oAEG/KVL8jevXuJiopKd/vYI4d5tQNsLXOdkiVLmiilyCwpKIQQQphUnep5KHKjENZRZ4iLi2Pnzp3pbn/G25G/ysGDspewspKPLUsl/zJCCCFMqkYNKHOlICfz38HaimeeR3E46iIA1cpVMkU88ZwsoqBQSrVXSh1XSiUqpQKeWDdcKXVOKXVaKdXMXBmFEEIYhrs7OIU1IvBfaFO5LBs3bkx3++W//Q6JiqZVW5gmoHguFlFQAMeAV4FU088ppcoDbwAvAs2BqUopa9PHE0IIYUjeLr1Y8T94p5APu3bt4v79+0/fUGsib2ykcLgzDevXN21IkSkWcWMrrfVJAKXUk6teBv7QWscAF5VS54DqQLoH3BISErh7965BM0ZERBi0vexOxiM1GY+0ZExSk/FIrffXTsQfcKdCXDQJCQksX76cVq1apdlOXbmCY3w8LleLkjdvXoP/brck2f09Yil7KP6LF3D5sZ+vJC9LQynVQym1Tym1LywszCThhBBCPB8XV03vYHda1jlK3rx5//Owh/XhI8xfCBX2BJs2oMg0k+2hUEqtBwo/ZdVHWuulWW1fa/0T8BNAQECALlCgQFabfCpjtZtdyXikJuORloxJajIeSbSGY7zBGetPaNqkKf/8889Tx+bq+j04YI1djfK5Zuyy6+s02R4KrXUTrXWFpzzSKyauAt6P/Vw0eZkQQohsTCm4dbA2AGVqF+P8+fOcPn06zXYzrv5FlW521AnyNHVEkUmWfshjGfCGUspeKeUDlAH2mDmTEEIIA6hbrAJWieAYdgilFPPnz0+zzYyyCZx2jaXrW3LLbUtnEQWFUqqtUuoKUAtYqZRaC6C1Pg78CZwA1gDvaa0TzJdUCCGEoVQPyEfpUEd2R52hfv36zJs3D611yvqoqCguW12jqE0x7Ows4uNKpMMi/oW01n9prYtqre211h5a62aPrftca11Ka+2rtV5tzpxCCCEMx98/noo7XyJ4ewTvvPIKp06d4vDhwynrt377BbqgpkTCS2ZMKTLKIgoKIYQQuU+ZMok43htEl0OadgULYmNjw88//5yyfvfquQCUztfaXBFFJkhBIYQQwiysrOD3MzX5t4gjp/cupVu3bvz4448cPnyYnTt34nPpBvVOuNG6eh1zRxUZYBE3thJCCJFL2dnxdl8vouyP8XfwDhYuXMjrr79Ooehotl55yOE/R1Nvuou5U4oMkD0UQgghzCYkBI7sfpMDEWdIdEhk5syZWFlZUScuiivOcLx4K7LpbRlyHSkohBBCmI2XFyQefwWNZt6vQ2jdujUnT56kSt+meA+CQh0emjuiyCApKIQQQpiNtTU0rlCZUjdcmXF8NvrBAwCW+mrcHd2Z+YXcfyK7kIJCCCGEWTVpAnp/MMfcErkwYST31q9g1dlVtC7bGmsrmWA6u5CCQgghhFm1aweXjo1i48JG+Hw2iXdmtCbi4QOuLe9p7mgiE6SgEEIIYVaFC8PXY53RP6zj/k+TuVLCA9Z+Q42i1c0dTWSCXDYqhBDC7AYNArAi5MW3iB6Sh7wn36XXEjOHEpkiBYUQQgiLkJgI7VsX4Piernz7bdKeC5F9SEEhhBDCIiQmQocOUKkS9O1r7jQis6SgEEIIYRFsbB4d+hDZkZyUKYQQQogsk4JCCCGEEFkmBYUQQgghskwKCiGEEEJkmRQUQgghhMgyKSiEEEIIkWVSUAghhBAiy6SgEEIIIUSWSUEhhBBCiCyTgkIIIYQQWSYFhRBCCCGyTAoKIYQQQmSZ0lqbO4PBKaVuAZeM0LQbEGaEdrMrGY/UZDzSkjFJTcYjNRmPtLLDmBTXWrs/uTBHFhTGopTap7UOMHcOSyHjkZqMR1oyJqnJeKQm45FWdh4TOeQhhBBCiCyTgkIIIYQQWSYFReb8ZO4AFkbGIzUZj7RkTFKT8UhNxiOtbDsmcg6FEEIIIbJM9lAIIYQQIsukoBBCCCFElklB8QSlVHOl1Gml1Dml1IdPWW+vlJqfvH63UqqEGWKaVAbGJFgpdUspdSj50c0cOU1FKTVTKXVTKXXsP9YrpdT3yeN1RClV1dQZTSkD4xGolLr32PvjE1NnNCWllLdSapNS6oRS6rhSqv9Ttsk175EMjkdue484KKX2KKUOJ4/JZ0/ZJvt91mit5ZH8AKyB80BJwA44DJR/Yps+wI/J378BzDd3bgsYk2DgB3NnNeGY1AeqAsf+Y31LYDWggJrAbnNnNvN4BAIrzJ3ThOPhCVRN/j4fcOYp/2dyzXskg+OR294jCnBK/t4W2A3UfGKbbPdZI3soUqsOnNNaX9BaxwJ/AC8/sc3LwG/J3y8EGiullAkzmlpGxiRX0VpvAW6ns8nLwO86yS6ggFLK0zTpTC8D45GraK2va60PJH8fAZwEvJ7YLNe8RzI4HrlK8r/7g+QfbZMfT14hke0+a6SgSM0LuPzYz1dI+8ZP2UZrHQ/cAwqaJJ15ZGRMANol77pdqJTyNk00i5XRMctNaiXv3l2tlHrR3GFMJXk3dRWS/gJ9XK58j6QzHpDL3iNKKWul1CHgJrBOa/2f75Hs8lkjBYUwhOVACa11JWAd/19VCwFwgKR7/1cGJgNLzBvHNJRSTsAiYIDW+r6585jbM8Yj171HtNYJWms/oChQXSlVwcyRskwKitSuAo//dV00edlTt1FK2QD5gXCTpDOPZ46J1jpcax2T/OMvgL+JslmqjLyPcg2t9f1Hu3e11qsAW6WUm5ljGZVSypakD8+5WuvFT9kkV71HnjUeufE98ojW+i6wCWj+xKps91kjBUVqe4EySikfpZQdSSfCLHtim2XAO8nfvwZs1MlnzeRQzxyTJ479tiHpGGlutgx4O/lM/prAPa31dXOHMhelVOFHx36VUtVJ+r1j0b8YsyL5tc4ATmqtJ/7HZrnmPZKR8ciF7xF3pVSB5O/zAC8Bp57YLNt91tiYO4Al0VrHK6X6AmtJurphptb6uFJqNLBPa72MpP8Ys5VS50g6Ee0N8yU2vgyOST+lVBsgnqQxCTZbYBNQSs0j6ax0N6XUFWAUSSdVobX+EVhF0ln854AooIt5kppGBsbjNaC3UioeeAi8Yem/GLOoDtAZOJp8jBxgBFAMcuV7JCPjkdveI57Ab0opa5KKpz+11iuy+2eN3HpbCCGEEFkmhzyEEEIIkWVSUAghhBAiy6SgEEIIIUSWSUEhhBBCiCyTgkIIIYQQWSYFhRBCCCGyTAoKIYQQQmSZFBRCiDSSJy6apJQ6rpQ6qpQq+ZRt8iil/km+Oc+T6z5VSg0xTdpnU0rZKaW2JN/CWAhhBFJQCCGeZjhwQWv9IvA90Ocp27wLLNZaJxgrRPKtqbP8e0prHQtsADpkPZUQ4mmkoBBCpKKUygu01VpPSl50ESj9lE3fBJY+9ryPlFJnlFLbAN/Hlr+llNqjlDqklJr+aI+GUupjpdRppdQ2pdS8R3s0lFIlkpf/DhwDvNNpI81ypVRepdTK5KmwjymlHhURS5IzCyGMQHb/CSGe1ISkD/FDyT+7Ausf3yB5oriSWut/k3/2J2muAT+Sfq8cAPYrpcqRtFegjtY6Tik1FXhTKXUSaAdUJmnejwPA/se6KAO8o7XelU4be5+2HIgErmmtWyVny5/c5jGgmiEGSAiRlhQUQogn+QGfJE/ahFLqF+DIE9u4AXcf+7ke8JfWOir5OY9mpG1M0nT2e5Mnk8wD3CSpSFmqtY4GopVSy59o/5LWetcz2nD+j+X/AyYopb4CVmittwJorROUUrFKqXxa64jnGBchRDqkoBBCPMmFpMMcJJ/E2BT4/IltHgIOGWhLAb9prYenWqjUgGc8LzIDbbz/tOXJ66qSNJvnWKXUBq316ORV9kB0BnILITJJzqEQQjzpDFAz+fuBwEqt9cXHN9Ba3wGslVKPiootwCvJV37kA1onL98AvKaUKgSglHJVShUHtgOtlVIOSiknICidPP/VxlOXK6WKAFFa6znAN0DV5PUFgTCtddzzDowQ4r/JHgohxJPmAauVUueAnUCP/9jub6AusF5rfUApNR84TNJhh70AWusTSqmRwN/JV2vEAe8lnxuxjKRDKaHAUeDe0zp5RhtplgP5gW+UUonJy3onN9UQWPn8wyKESI/SWps7gxAiG0o+rDBQa935OZ/vpLV+oJRyJGkPRw+t9QGDhkzd32LgQ631GWP1IURuJnsohBDPJXmvxCallPVz3oviJ6VUeZLOxfjNyMWEHbBEigkhjEf2UAghhBAiy+SkTCGEEEJkmRQUQgghhMgyKSiEEEIIkWVSUAghhBAiy6SgEEIIIUSWSUEhhBBCiCyTgkIIIYQQWfZ/gE24oab99EEAAAAASUVORK5CYII=\n",
      "text/plain": [
       "<Figure size 540x360 with 1 Axes>"
      ]
     },
     "metadata": {
      "needs_background": "light"
     },
     "output_type": "display_data"
    },
    {
     "data": {
      "image/png": "iVBORw0KGgoAAAANSUhEUgAAAhQAAAFgCAYAAADjIeCvAAAAOXRFWHRTb2Z0d2FyZQBNYXRwbG90bGliIHZlcnNpb24zLjYuMiwgaHR0cHM6Ly9tYXRwbG90bGliLm9yZy8o6BhiAAAACXBIWXMAAAsTAAALEwEAmpwYAACPJ0lEQVR4nOzdd3zN1//A8de52XtIBBF714jao/aI3VJao7Vq91uzFK3Zomq1iqJW0dqzdhF7kwSxxY5IIiF73fP7I+QnRGTcm5vEeT4e98H9jHPenyNu3vd8zuccIaVEURRFURQlMzSGDkBRFEVRlJxPJRSKoiiKomSaSigURVEURck0lVAoiqIoipJpKqFQFEVRFCXTjA0dgD44OTnJIkWK6LTMhIQEAIyMjHRabk6l2iM51R5vUm2SnGqP5FR7vCmntMm5c+eCpJTOr2/PlQlFkSJFOHv2rE7LDA0NBcDe3l6n5eZUqj2SU+3xJtUmyan2SE61x5tySpsIIe6mtF3d8lAURVEUJdNUQqEoiqIoSqaphEJRFEVRlExTCYWiKIqiKJmmEgpFURRFUTItVz7loSiGotVqefDgAREREYYOxeC0Wi0A/v7+Bo4ke1DtkZxqjzdlhzYxMTEhb9682NrapvtclVAoig4FBQUhhKB06dJoNO93B2B8fDwAxsbqYwZUe7xOtcebDN0mUkqioqJ4+PAhQLqTivf7E09RdCw0NBQXF5f3PplQFCXnEUJgaWmJq6srT548Sff56lNPUXQoISEBExMTQ4ehKIqSYRYWFsTFxaX7PJVQKIqOCSEMHYKiKEqGZfQzTCUUiqIoiqJkmhoNkwZRUVF8NeprHloGUiRvXmoUr8LnDT8nn3M+Q4emKIqiKNmC6qFIg7CwMC6cvsJJ+72siV3F0CtDyf9rIay+Ks13P0/i2bNnhg5RURRFUQxKJRRpkDdvXvZ0HcyTGeb4/g7r18H/zseRx/IuG8b/iZubGwPGDCAoJMjQoSqKoiiKQaiEIo2cvmqLyX1/yt4M5dPFx5hTdwqXjlVn/f5/aNGqBctDN5FvQllGL5yElNLQ4SpKplStWpUZM2YYOgyD6dGjB61btzZ0GIqSo6iEIr3s7KB2bTRjRmN77jCV69Th7xV/s+QwuPGUaY/HU6RvbUKehRg6UkXJkPj4eC5fvoy7u7vBYujfvz9DhgwBYOrUqVSrVg1bW1ucnZ1p06YNly5dSld5PXr0QAhB796939g3atQohBDJEohff/2VVatWZeoaFOV9oxIKHTAyNaLLX7s4sb8SA0/DvYInyT+yMuevXDB0aIqSblevXiU6OtpgCYWUkm3btvHxxx8D4OnpycCBAzl+/DgHDhzA2NiYJk2a8PTp03SV6+bmxrp165JNix4fH89ff/1FoUKFkh1rZ2eHvb19Zi9FUd4rKqHQlQ8/JJ/XaWZ+OJmVGwVVIoP4vN7nnD9/3tCRKUqa+Pj40LRpU6pWrQpA6dKlmTRpkk7r+OCDDxBCpPiaMGECAGfOnCEmJoa6desCsGfPHnr27En58uWpUKECK1euJDAwkGPHjqWr7ooVK1KyZEnWrVuXtG3Hjh2Ym5vToEGDZMe+fstDSsn06dMpXrw4FhYWVKhQQfVgKMpr1GOjumRsjPnk7+laryYNp8/jI8vzNPRoxJJ/lvFp408MHZ1iAEOGDMHLyytL63R3d2fOnDnpOsfPz4969erxzTffkDdvXp4+fUrr1q35+uuvqV27Nk2aNEk6dsqUKUyZMiXV8nbt2kWtWrXe2L5582ZKly7Nzp07qVy5MlJKSpQowdy5c+ncuTMAW7ZsoVWrVm9dzyAsLAytVouDg0O6rhGgd+/eLF26lJ49ewIk/f327dupnvf999+zYcMG5s2bR+nSpTlx4gR9+vTBwcGBVq1apTsORcmNVA+FHoimTXDdt5mDhw+j9chHlx29+e/0QUOHpShvNXDgQFq2bMmkSZN48OABtWrVYtCgQbi5uXHkyJFkx/bv3x8vL69UXy97OV4XEBCAEIKPPvqIfPnyERERQWRkJHXr1sXCwgKArVu3Jt3uSMngwYNxd3dPMWF5ly5dunD27Flu3LjB48eP2b17Nz169Ej1nIiICGbNmsWff/6Jh4cHRYsWpUuXLvTp04d58+alOwZFya1UD4UeFS5cmFVX7fmi8XXarOzM+byelC1SxtBhKVkovT0FhhAYGMi+ffs4cOAAUkq8vb0ZPnw4kLjqoampabLjHR0dcXR0fGe5L1dOfJW3tzfFihXD2toaAC8vLywtLSlRogQAN2/e5Pbt2zRv3jzFMocNG8bRo0c5evQoRkZG6bpOAAcHBz755BOWLl2Kvb09DRo0eGP8xOt8fX2Jjo7Gw8Mj2ZTEcXFxFClSJN0xKEpupRIKPWv39yrWtKrKx58FUHNSOx78dhYbaxtDh6UoSU6ePElCQgLu7u74+fnx7NkzKleuTHBwMPfu3aNOnTrJjs/MLQ8fHx8qVqyY9N7Ly4vy5csnrc66ZcsWGjdujJWV1RvnDh06lDVr1nDw4EGKFSuWkUsFoFevXnTv3h1ra+s0jRHRarUAbN++/Y3kQy0Epyj/TyUU+laiBC3+PsCMATUZ3Oo6Ffu34/bK/WoBKSXbiImJARK/cV+4cIE8efLg5ubGtGnTKFCgAPXq1Ut2fP/+/enUqVOqZbq6uqa43cfHhxYtWiS99/LyolKlSknvt27dSvfu3d84b/Dgwaxdu5aDBw9SpkzmevkaN26MqakpQUFBqd5aealcuXKYmZlx9+5dGjVqlKm6FSU3UwlFFhBVPqRP/+WELe/Kk0uPWLRoEf369TN0WIoCQI0aNTA2NmbixIlIKSlZsiR//vknP/74I9u3b0/qPXgpo7c8tFotly5dYtSoUUnbbt26ldSTERgYyMmTJ9mwYUOy8wYNGsTKlSvZsmULDg4OPH78GABra+ukWyfpIYTAx8cHKSVmZmbvPN7GxoYRI0YwYsQIpJTUq1eP8PBwTp48iUajoW/fvumOQVFyI5VQZBGLXl0YFfOcLuvWsnDIYD6s+SHVKlUzdFiKgpubG8uWLWPUqFE8evQIIyMjYmJi2LhxIw0bNtRZPbdu3SIiIiLZLY8KFSowa9YsPvzwQ/z9/alWrRouLi7Jzps/fz6Q2LPwqvHjxzNhwgSWL19Oz5498fPzS/OYBhub9N12nDx5Mi4uLsyYMYMBAwZga2uLu7s7I0eOTFc5ipKbidw4TXTVqlXl2bNndVpmaGgoQKYnu3n8+DGFBn+EqbXkyVwfLC0tMx+cAeiqPXKLl+3h7+9P2bJlDRtMJuTPn59Zs2YlPcKZGS97KN72+Ofr2rVrR506ddL9S3r8+PFs2LABb2/vNNdlCOltj9xOtcebslObXLly5a2fZUKIc1LKNx7lUo+NZrF8Li4MeSKIKHSLxsN6GDocRUkSFBTE48ePk/UgZKU6depkKJHZuXMn8+bNyxYfworyPlMJRVYTgnEdRlH/Dpx32Ma/h/caOiJFAeDixYuYmppSunRpg9Q/cuRI3Nzc0n3emTNn3pjpUlGUrKcSCgOwHtSLKddqY2QUwxfLBpOQkGDokBSFhg0bEhMTo77pK4qSISqhMAQhqL3mH344aApOt/h+mpptT1EURcnZVEJhKIUK8VXLnzn8hzUbfv6BgIAAQ0ekKIqiKBmmEgoDch71NSbHD+EXHcE3Pw4xdDiKoiiKkmEqoTAkY2PKVKhA3u612WTxL+cvexk6IkVRFEXJkGyVUAghlgohngghLr2ybYIQ4qEQwuvFq6UhY9SHebeNSbAMp8O0YYYORVEURVEyJFslFMBywCOF7bOllO4vXjuzOCa9azdjNl194GHhw+w77mnocBRFURQl3bLV82FSysNCiCKZLSchISFp5kJdCQsL02l5yRQtzBcRLVltvJPec77Hp9y/+qtLR/TaHjnQy/bQarUpLtv9Pnq5Sqdqj0SqPZJT7fGm7NQmWq023b9Hs1sPxdt8LYTweXFLxCGlA4QQfYUQZ4UQZ4OCgrI6vkyrMWUyHS+DsL3ByZOnDR2OoiiKoqRLtuqheIsFwGRAvvhzJtDr9YOklIuARZC4loe+1pjQ29oVVT7kx2cfc3WLJ4uCF+Dh0Uw/9eiYWssjufDwcDUx1AvZaV2C7EC1R3KqPd6UndpEo9Gk+/M92/dQSCkDpJQJUkotsBiobuiY9KXk9jWcHDmQzbu24HPFx9DhKIqiKEqaZfuEQgiR/5W3nwCX3nZsjmdmhsennRFDLOn881hDR6O8x6pWrcqMGTMMHcZ7RavV0q9fP/LkyYMQAk9PT52W36NHD1q3bq3TMrNjnYrhZKuEQgjxD3ACKC2EeCCE6A1MF0JcFEL4AA2BoQYNUs9q2dvRwD+K+46ePHr8yNDhKO+h+Ph4Ll++jLu7u8Fi6N+/P0OGDAFg6tSpVKtWDVtbW5ydnWnTpg2XLuWs7xVTp06lZs2aODo6vvUadu7cybJly9i+fTv+/v7Url3bQNEqSsZkq4RCStlZSplfSmkipSwopVwipfxCSllBSllRStlWSulv6Dj1ybioG538yhJmF06Pn8YbOhzlPXT16lWio6MNllBIKdm2bRsff/wxAJ6engwcOJDjx49z4MABjI2NadKkCU+fPjVIfOkRGxsLJF5D//79OXz48Fuv4ebNm+TPn5/atWuTL18+TE1NM1WnomS1bJVQKIk+7zMJt2fgHbaHyMhIQ4ejvCd8fHxo2rQpVatWBaB06dJMmjRJp3V88MEHCCFSfE2YMAFIXI48JiaGunXrArBnzx569uxJ+fLlqVChAitXriQwMJBjx46lud4GDRowcOBAxowZg5OTE3nz5mXEiBFJj+lBYiIzffp0ihcvjoWFBRUqVGDVqlXJytm9ezcfffQRDg4OODo60rx5c65cuZKsngEDBjBixAicnZ2pU6dO0jX06NHjrdfQo0cPhg4dyr179xBCUKRIkTTVl1qd7xITE8OQIUNwcXHB3NycmjVrcvTo0WTtMXPmTEqWLImZmRkFCxZk9OjRaW4L5f2jEopsyL5zO77wsuFJ0fvMWLLI0OEomdSgwZuv+fMT90VGprx/+fLE/UFBKe9fuzZx//37b+7LCD8/P+rVq0etWrXo0KEDHh4eTJo0ifHjx/Pff/8lO3bKlClYW1un+jpy5EiK9WzevBlI7N739/fn0aNHWFpasmTJEkaNGgXAli1baNWq1VtHuoeFhaHVanFwSPEJ8rdavXo1xsbGHD9+nN9//505c+aw9mVDAt9//z1Llixh3rx5+Pr6Mnr0aPr168eOHTuSjomIiGDIkCGcPn0aT09P7OzsaNOmTbJegVWrViGl5MiRI/z1119puoZff/2VcePGUbBgQfz9/Tlz5kya60trna8bOXIka9euZenSpVy4cIEKFSrg4eGBv39iJ/CYMWOYPHkyo0eP5vLly6xfvx43N7d0tYXynpFS5rpXlSpVpK6FhITIkJAQnZf7Nhe/HiVP5heyRaUGWVZnemR1e2R3L9vD19f3jX3167/5mjcvcV9ERMr7ly1L3B8YmPL+NWsS99+79+a+jPDw8JCdO3eWUkpZr149OXHiRCmllG5ubnLcuHHJjg0ODpY3btxI9RUZGSnj4uJkXFxcsnMPHz4shRAyLCxMSinljRs3JCCvXbuWdEy5cuXkxo0b3xprx44dpbu7u4yPj0/z9dWvX1/WrFkz2bYmTZrI3r17SymlDA8Pl+bm5vLw4cPJjhk8eLBs0aLFW8sNDw+XGo1GHjlyJKmeChUqpHjsq+2R0jX88ssvsnDhwqlex+v1vavOV3Xv3l22atUqqRwTExO5YsWKpP3x8fGyWLFicuzYsTIsLEyamZnJBQsWvLPc1GJ7tc7XpfTz8b7LTm2S0mfZS8BZmcLvXsM/7KqkqPzEkSyy0bBr6lQuX77MBx98YOiQlAxKbbC+pWXq+52cUt/v5pb6/rQIDAxk3759HDhwACkl3t7eDB8+HEh8Hv71e/mOjo44Ojq+s9yUZvvz9vamWLFiWFtbA+Dl5YWlpSUlSpQAEscR3L59m+bNm6dY5rBhwzh69ChHjx7FyMgoXddZsWLFZO8LFCjAkydPAPD19SU6OhoPDw+EEEnHxMXFJd1+ALh16xY//PADp06dIjAwEK1Wi1ar5d69e0nHVKlSJdU40nMNaakvLXWmVG5cXFyy2yNGRkbUqlULX19ffH19iYmJoXHjxpmOTXl/qIQiu3J0pNmg/ogrq+g1dzKn/lhj6IiUXOrkyZMkJCTg7u6On58fz549o3LlygQHB3Pv3r037slPmTKFKVOmpFrmrl27qFWr1hvbfXx8kv1i9/Lyonz58mg0iXdft2zZQuPGjbGysnrj3KFDh7JmzRoOHjxIsWLF0n2dJiYmyd4LIZLGULz8c/v27RQqVOit57Vu3ZqCBQuycOFCXF1dMTY2ply5csm6+VOK/aXhw4ezbt26NF9DWup7V53p9WpCpYvYlPeHSiiysXzGthTOH4JfnCfR0dGYm5sbOiQlF4qJiQESv41fuHCBPHny4ObmxrRp0yhQoAD16tVLdnz//v3p1KlTqmW6urqmuN3Hx4cWLVokvffy8qJSpUpJ77du3Ur37t3fOG/w4MGsXbuWgwcPUqZMmTRfW1qVK1cOMzMz7t69S6NGjVI8Jjg4mKtXrzJ//nwaNmwIwPnz59O87sLQoUNZv359mq8hs/Wlpnjx4piamnLs2DGKFy8OJK6BdOLECbp06ULZsmUxMzNj//79lCxZMktjU3IulVBkY+Z57eh61Yyf6gcwc/kixvb/xtAhKblQjRo1MDY2ZuLEiUgpKVmyJH/++Sc//vgj27dvT+o9eCmjtzy0Wi2XLl1KGnwJid3mL3syAgMDOXnyJBs2bEh23qBBg1i5ciVbtmzBwcGBx48fAyQNANUFGxsbRowYwYgRI5BSUq9ePcLDwzl58iQajYa+ffvi4OCAk5MTixcvxs3NjYcPH/Ltt9+maZrkl9ewcePGNF9DZup7FysrKwYMGMCoUaNwcnKiaNGizJ49m4CAAAYOHIiNjQ2DBw9m9OjRmJmZUa9ePYKDgzl37hwDBgzQa2xKzqWe8sjOhKBt2d4ICX/uWfvu4xUlA9zc3Fi2bBkbN27k999/58yZM8yfP5+NGzcmffvUhVu3bhEREZHslkeFChWYNWsWu3btYvv27VSrVg0XF5dk582fP5+wsDAaN25M/vz5k14vZ/Jcvnw5Qgju3LmTqfgmT57MhAkTmDFjBh988AFNmzZl48aNFC1aFEhc22Dt2rX4+PhQvnx5Bg0axOTJkzEzM3tn2S+voVmzZileQ0oyU19a/Pzzz3z22Wf07NkTd3d3fHx82L17N/nzJ05OPHXqVEaNGsXkyZMpW7YsHTp04MGDB1kSm5IzicQBm7lL1apV5dmzZ3Va5stlXLN6MSx55y5NxxfhnL0N5wZ7ZejesT4Yqj2yq5ft4e/vT9myZQ0bTCbkz5+fWbNm0blz50yXld6Fjtq1a0edOnUYOXJkuuoZP348GzZswNvbO1t/Q85OCz9lB6o93pSd2uTKlStv/SwTQpyTUlZ9fbvqocjmRJHCfHKrNG2vaVi6Ug3MVPQnKCiIx48fv/E0RFapU6dOhhKZnTt3Mm/evGzxIawo7zOVUOQAXw2aQo3LduzepG57KPpz8eJFTE1NKV26tEHqHzlyZLKJk9LqzJkzNMjojF6KouiMSihyALPO7YkZPoRzzy/hdcnb0OEouVTDhg2JiYlR3/QVRckQlVDkEGG2ztBDy+hF8wwdiqIoiqK8QSUUOcT/NGY4RoLv4yPkxoG0iqIoSs6mEoocwuHzNnhcNyao2C3OXtDtEyyKoiiKklkqocgpzM2pGVWVSIs4Ji5dbOhoFEVRFCUZlVDkIO1a9sMiDi7dPaVueyiKoijZikoocpBCX37MkSUaOu8M5vLly4YOR1EURVGSqIQiJ7G3x3XTUaZpH/Lvv/8aOhpFURRFSaISihwmb42aOHb6gLkntxo6FEVRFEVJohKKHEYkJJDXKpDoAtcJCgoydDiKoiiKAqiEIscRJsZ8eteIpy5PWbh+laHDURRFURRAJRQ5UuNinQD4e/9uA0ei5FZVq1ZNdWltRfe0Wi39+vUjT548CCHw9PTUafk9evSgdevWOi1TH3W2bt2aHj166CegHE5X/4b6amOVUORAdfr3othTCDfzJTY21tDhKLlMfHw8ly9fxt3d3WAx9O/fnyFDhgAwdepUqlWrhq2tLc7OzrRp04ZLly4ZLLaMmDp1KjVr1sTR0fGt17Bz506WLVvG9u3b8ff3p3bt2gaKVlEyRiUUOZDJhxVoc8WCYuFw9OhRQ4ej5DJXr14lOjraYAmFlJJt27bx8ccfA+Dp6cnAgQM5fvw4Bw4cwNjYmCZNmvD06VODxJceLxN+T09P+vfvz+HDh996DTdv3iR//vzUrl2bfPnyYWpqmqk6FSWrqYQiJxKC8cUG0vTfAPX4qKIzPj4+NG3alKpVqwJQunRpJk2apNM6PvjgA4QQKb4mTJgAJC5HHhMTQ926dQHYs2cPPXv2pHz58lSoUIGVK1cSGBjIsWPH0lxvgwYNGDhwIGPGjMHJyYm8efMyYsQItFpt0jFSSqZPn07x4sWxsLCgQoUKrFqVfJzS7t27+eijj3BwcMDR0ZHmzZtz5cqVZPUMGDCAESNG4OzsTJ06dZKuoUePHm+9hh49ejB06FDu3buHEIIiRYqkqb7U6nyXmJgYhgwZgouLC+bm5tSsWTPZFxQpJTNnzqRkyZKYmZlRsGBBRo8enea2SIvIyEh69OiBtbU1Li4uTJkyJV1x7t69GxsbG+Lj44HEpEwIQf/+/ZPO//7772nSpEmy9nrXz8Lhw4epWbMm1tbW2NnZUb169aQepfT8mwwfPjypV+rXX38lJiaGQYMGYW9vT6FChVi5cuUbcQ0dOhQHBwccHBz49ttvk8X1urT8zKaljXVFJRQ5lMMfMzjSrBE79u0wdCjKuzRo8OZr/vzEfZGRKe9fvjxxf1BQyvvXrk3cf//+m/sywM/Pj3r16lGrVi06dOiAh4cHkyZNYvz48fz333/Jjp0yZQrW1tapvo4cOZJiPZs3bwYSu/f9/f159OgRlpaWLFmyhFGjRgGwZcsWWrVq9dZl1MPCwtBqtTg4OKTrGlevXo2xsTHHjx/n999/Z86cOax92Y4k/uJZsmQJ8+bNw9fXl9GjR9OvXz927Pj//2MREREMGTKE06dP4+npiZ2dHW3atEnWK7Bq1SqklBw5coS//vorTdfw66+/Mm7cOAoWLIi/vz9nzpxJc31prfN1I0eOZO3atSxdupQLFy5QoUIFPDw88Pf3B2DMmDFMnjyZ0aNHc/nyZdavX4+bm1u62iItMezbt4+NGzeyf/9+Lly4wOHDh9McZ926dYmOjubs2cT1jTw9PXFycko2/sTT05MGr/2/SO1nIT4+nnbt2lG3bl28vb05deoUQ4YMwcjIKF3XvXr1amxsbDh16hTfffcdQ4YM4eOPP6ZUqVKcPXuW7t2789VXXyW1N8A///yDVqvlxIkTLFy4kEWLFjFnzpy3tl9afmZHjBjxzjbWGSllrntVqVJF6lpISIgMCQnRebmZUWDwR9K4l5t89OhRltedHdvDkF62h6+v75s769d/8zVvXuK+iIiU9y9blrg/MDDl/WvWJO6/d+/NfRng4eEhO3fuLKWUsl69enLixIlSSind3NzkuHHjkh0bHBwsb9y4keorMjJSxsXFybi4uGTnHj58WAohZFhYmJRSyhs3bkhAXrt2LemYcuXKyY0bN7411o4dO0p3d3cZHx+f5uurX7++rFmzZrJtTZo0kb1795ZSShkeHi7Nzc3l4cOHkx0zePBg2aJFi7eWGx4eLjUajTxy5EhSPRUqVEjx2FfbI6Vr+OWXX2ThwoVTvY7X63tXna/q3r27bNWqVVI5JiYmcsWKFUn74+PjZbFixeTYsWNlWFiYNDMzkwsWLHhnuanF9mqdrwsJCZGmpqZy1apVSdvCwsKknZ2d7N69e5rilFLKGjVqyClTpkgppezataucMGGCNDc3l48ePZIRERHS1NT0jfZK7WchODhYAtLT0zPD1/16HVqtVjo5Ock2bdokbYuNjZUmJiZy/fr1SeeULFlSxsbGJh0zefJk6erqmvT+9X/Dd/3MhoWFvbON3ybFz7IXgLMyhd+9KX8FUHKEtjdvsqjKY7bu2Un/Hr0NHY7yNqmN1re0TH2/k1Pq+93cUt+fBoGBgezbt48DBw4gpcTb25vhw4cDYGxs/Ma9fEdHRxwdHd9Z7stu6Fd5e3tTrFgxrK2tAfDy8sLS0pISJUoAiV3Wt2/fpnnz5imWOWzYMI4ePcrRo0eTvjGmVcWKFZO9L1CgAE+ePAHA19eX6OhoPDw8EEIkHRMXF5d0+wHg1q1b/PDDD5w6dYrAwEC0Wi1arZZ79+4lHVOlSpVU40jPNaSlvrTUmVK5cXFxyW6PGBkZUatWLXx9ffH19SUmJobGjRtnOrbUzo+NjaVWrVpJ26ytralQoUKa44TEWwWenp6MHj2aQ4cO8c0333Dw4EE8PT1xdnbG2NiY6tWrJ6s7tZ8FR0dHevToQfPmzWncuDGNGzfm008/pVChQum67lfrEEKQN2/eZNdmYmKCg4NDUr0A1atXT/bzV6tWLX744QeeP3+Ora1tsvLT8jObljbWJZVQ5GB1rWrwh2YLy/ftVwmFkmEnT54kISEBd3d3/Pz8ePbsGZUrVyY4OJh79+69cU9+ypQp77wPu2vXrmQfYi/5+Pgk+6D18vKifPnyaDSJd1+3bNlC48aNsbKyeuPcoUOHsmbNGg4ePEixYsXSfZ0mJibJ3gshku5Pv/xz+/btSb84UjqvdevWFCxYkIULF+Lq6oqxsTHlypVL1t2dUuwvDR8+nHXr1qX5GtJS37vqTK9XfznpIjZ9eRlngwYN+P3337ly5QrPnz+nSpUqNGjQgIMHD5I3b15q1ar1RlKc2s8CwLJlyxgyZAi7d+9m27ZtjB07li1bttC8efM0X3dKdbyr3vRI689sVlIJRQ7WrHU3LK9u4XH4RUOHouRgMTExQOI3mwsXLpAnTx7c3NyYNm0aBQoUoF69esmO79+/P506dUq1TFdX1xS3+/j40KJFi6T3Xl5eVKpUKen91q1b6d69+xvnDR48mLVr13Lw4EHKlCmT5mtLq3LlymFmZsbdu3dp1KhRiscEBwdz9epV5s+fT8OGDQE4f/58ij0xKRk6dCjr169P8zVktr7UFC9eHFNTU44dO0bx4sUBSEhI4MSJE3Tp0oWyZctiZmbG/v37KVmypF5iK168OCYmJpw8eTIpuYqIiODSpUtJMb0rToC6desSExPD9OnTqVu3LkZGRjRo0IA+ffrg4uKCh4dHhtqoUqVKVKpUiVGjRtGiRQtWrFhB1apV9fZvAokDkuUrK0mfPHmSAgUKvNE7AWn7mU1LG+uSSihyMOe2Tai3B84WusedO3eSdc0qSlrVqFEDY2NjJk6ciJSSkiVL8ueff/Ljjz+yffv2pN6DlzJ6y0Or1XLp0qWkwZeQ2CX7sicjMDCQkydPsmHDhmTnDRo0iJUrV7JlyxYcHBx4/PgxQNIAUF2wsbFhxIgRjBgxAikl9erVIzw8nJMnT6LRaOjbty8ODg44OTmxePFi3NzcePjwId9+++1bB4+mdA0bN25M8zVkpr53sbKyYsCAAYwaNQonJyeKFi3K7NmzCQgIYODAgdjY2DB48GBGjx6NmZkZ9erVIzg4mHPnzjFgwACdxGZtbU3Pnj0ZNWoUzs7OFChQgEmTJpGQkJDmOF+WU6VKFVatWsXUqVMBqFmzJg8ePMDPz49p06alq238/PxYuHAhbdu2xdXVldu3b+Pj46Oz607No0ePGDZsGF9//TUXL17kl19+4fvvv0/x2LT8zFpbW9O7d+9U21iXVEKRk9nZ8dm1ktSMec5+9wP07t3L0BEpOZCbmxvLli1j1KhRPHr0CCMjI2JiYti4cWPStzBduHXrFhEREclueVSoUIFZs2bx4Ycf4u/vT7Vq1XBxcUl23vwXT8S8fj9//PjxTJgwgeXLl9OzZ0/8/PwylVRPnjwZFxcXZsyYwYABA7C1tcXd3Z2RI0cCoNFoWLt2Ld988w3ly5enRIkSzJw5kw4dOryz7JfX0KxZsxSvISWZqS8tfv75ZwB69uxJaGgolStXZvfu3eTPnx9InIzLwcGByZMn8+DBA1xcXPjyyy91Gtv06dOJiorik08+wdLSkv/9739ERESkK05IvO1x6tSppKc5zM3NqVGjBmfOnHlj/MS7WFpacv36dTp27EhQUBAuLi507dqVUaNG6f3fpHPnziQkJFCjRg2EEPTu3ZuhQ4e+9fh3/cwCzJgxg4iIiFTbWFfEq90ruUXVqlXly8eIdCU0NBQAe3t7nZabWXL3bjp17ox569bJnmnWt+zaHobysj38/f0pW7asYYPJhPz58zNr1iw6d+6c6bJe9lCk9dtbu3btqFOnTrIPw7QYP348GzZswNvbW2ffFPUhve2R26n2SK5BgwaUK1eO3377LVu0yZUrV976WSaEOCelrPr6dsNHrWSK8PAgok0tDlzeh5QyzQOqFOV1QUFBPH78+I0R8FmlTp06GUpkdu7cybx587LFh7CivM/U/8Bc4KL5Y6Jrabl+/TqlS5c2dDhKDnXx4kVMTU0N9jOU3p6Jl15OAqUoimFlq5kyhRBLhRBPhBCXXtnmKITYJ4S48eLP9E2P9x747G4gkc6BbNqzzdChKDlYw4YNiYmJUd/0FcUAPD09+e233wwdRqZkq4QCWA68/ozPd8B+KWVJYP+L98or3B0/AmDDW6Y7VhRFURR9y1ZfRaSUh4UQRV7b3A5o8OLvKwBPYBSpSEhISBokpythYWE6LU+XqtdpiVnAPzyNuklISEiWjKPIzu1hCC/bQ6vV6uyZ9Jzu5cQ7qj0SqfZITrXHm7JTm2i12nT/Hs1uPRQpcZFSvlw95THgktJBQoi+QoizQoizQUFBWRddNuDSqg7VHkJcvic8ePDA0OEoiqIo76Fs1UPxLlJKKYRI8TlXKeUiYBEkPjaqr8cZs+Vjkvb2/HykCHcfRnGp8SW9zdOectX2WVZXThAeHq7GILygHgtMTrVHcqo93pSd2kSj0aT78z0n9FAECCHyA7z488k7jn8vVd/9HwNFGMePHzd0KIqiKMp7KCckFNuAl5P7dwe2GjCW7KtIEWw+KcXWqycMHYmiKIryHspWCYUQ4h/gBFBaCPFACNEbmAY0FULcAJq8eK+8JiE0irC8N4mzf0p4eLihw1EURVHeM4a/UfMKKeXbpslr/Jbtygtm9hY0ehCNZ8HHnD9//o0VIhVFURRFn7JVD4WSCUZGlHxemKf2Uew9fsDQ0SiKoijvGZVQ5CJl89QGYO+5CwaORFEURXnfqIQiF6lVuyVWsRDp7//ugxUlFVWrVmXGjBmGDuO9otVq6devH3ny5EEIgaenp6FDUpR0UQlFLlKiTV3uzrGn2LGrPHminq5VMiY+Pp7Lly/j7u5usBj69+/PkCFDAJg6dSrVqlXD1tYWZ2dn2rRpw6VLl1IvIJuZOnUqNWvWxNHR8a3XsHPnTpYtW8b27dvx9/endu3aBopWUTJGJRS5iMbNFd/d29hOmFqBUcmwq1evEh0dbbCEQkrJtm3b+Pjjj4HERZMGDhzI8ePHOXDgAMbGxjRp0oSnT58aJL70iI2NBRKvoX///hw+fPit13Dz5k3y589P7dq1yZcvH6amppmqU9/0VU9Wxa/ogZQy172qVKkidS0kJESGhITovFxd+/O/XZLe+eU3Y4fptZ6c0h5Z5WV7+Pr6GjqUDPP29pZNmjSRZmZmEpCOjo5y4sSJGS4vLi5OxsXFJdtWrlw5CaT4Gj9+vJRSylOnTklHR8c3zn0pLCxMajQauW3btjTHUr9+fTlgwAA5evRomSdPHuns7CyHDx8uExISko7RarXy559/lsWKFZPm5uayfPnycuXKlcnK2bVrl6xbt660t7eXDg4OslmzZsn+zevXry/79+8vhw8fLp2cnGTVqlVTbI/Xr6F79+7J2qJw4cJpqu9ddb7q0KFDskaNGtLKykra2trKatWqyYsXL6b52l+vx97eXubNm1fGx8cnO65z586yTZs272zXl+2R1vjfByn9nzGU1D7LgLMyhd+92eqxUSXzYnaeATd/Dnv5GjoU5YUGyxu8sa3TB50YWG0gkXGRtFzd8o39Pdx70MO9B0GRQXy67tM39g+oOoDPyn/G/Wf3+WLzF8n2efbwTHeMfn5+1KtXj2+++Ya8efPy9OlTWrduzddff03t2rVp0qRJ0rFTpkxhypQpqZa3a9cuatWq9cb2zZs3U7p0aXbu3EnlypWRUlKiRAnmzp1L586JT41v2bKFVq1avXX64bCwMLRaLQ4ODum6xtWrVzN48GCOHz+Ol5cXXbp0oUqVKkn1fv/992zYsIF58+ZRunRpTpw4QZ8+fXBwcKBVq1YAREREMGTIECpWrEhUVBQ//vgjbdq0wdfXN6lHYdWqVfTt25cjR46Q+Nn77mv49ddfKVy4MEuXLuXMmTMYGRmlub601BkfH0+7du3o3bs3q1evJi4ujvPnzyfVk5Zrf72ekJAQGjZsyL59+/DwSFwkOjw8nK1bt7Js2bKkc95Wtq2tLS1btkxzmynZn0oocpmmxUqheQLPI+8bOpR0CwqC3bvhYuhxoouvxcHCgbhHH9CuQhOqV0jfLw8lfQYOHEjLli2ZNGkS9evXp3HjxgwaNIiff/6ZI0eOJEso+vfvT6dOnVItz9XVNcXtAQEBCCH46KOPsLa25ubNm0RGRlK3bl0sLCwA2Lp1K5MnT35r2YMHD8bd3T3FhCU15cqVY9KkSQCUKlWKxYsXs3//fjp37kxERASzZs1i7969fPTRRwAULVqU06dPM2/evKRfqh06dEhW5rJly7C1teX06dPUrVs36byZM2emGsvr12BnZ4eNjQ1GRkbky5cv6bi01JeWOp8/f05oaCht2rShePHiAJQpUwYgzdeeUj0tW7Zk9erVSQnFli1bMDY2pm3btu8se8GCBUkJRVraTMn+VEKRyxRvU4eSv0Cs41MCAwNxdnY2dEjvdOl2IF0WTOHqXwMo9ySS0o3/ZPdHf/OcGACmXDUm37xuLPh0Gh83SXGx2WwttR4DSxPLVPc7WTqlut/Nzi1DPRKvCgwMZN++fRw4cAApJd7e3gwfPhxIXKTo9Xv5jo6OODo6vrPclJZg9vb2plixYlhbWwPg5eWFpaUlJUqUABLHEdy+fZvmzZunWOawYcM4evQoR48eTfp2nVYVK1ZM9r5AgQJJg5d9fX2Jjo7Gw8MDIUTSMXFxcRQpUiTp/a1bt/jhhx84deoUgYGBaLVatFot9+7dSzqmSpUqqcaRnmtIS31pqdPR0ZEePXrQvHlzGjduTOPGjfn0008pVKhQmq89pXq6detG9+7diYyMxNLSktWrV9OhQwfMzc2BtLfru+JXcgaVUOQyGjdXygSYcqxAKBcuXKBZs2aGDilV41f/y2Sf3kjLYL6rcoapu47BfmA/xBrB4SJmDG7XnhumF/i0hQU9e8Cvv4KlpaEjzz1OnjxJQkIC7u7u+Pn58ezZMypXrkxwcDD37t2jTp06yY7PzC0PHx+fZL/Yvby8KF++PBpN4vjwLVu20LhxY6ysrN44d+jQoaxZs4aDBw9SrFixdF+niYlJsvdCCLRaLUDSn9u3b6dQoUJvPa9169YULFiQhQsX4urqirGxMeXKlUs2kDCl2F8aPnw469atS/M1pKW+d9X50rJlyxgyZAi7d+9m27ZtjB07li1btiStKPmua0+pnpe3prZu3Urjxo3577//2LNnT9L+1Nr11QQjLfEr2Z9KKHIbIXAPLsIzzWNOnz2TrROKuafmMvnmYGwTyjPSbQ5XNv5ELxLziWgHB2yNjTG7HYTvrH8o4FiAIybuLF35GV/VjGfxFxOwMlUfQroQE5PYExQXF8eFCxfIkycPbm5uTJs2jQIFCrwxjXtmbnn4+PjQokWLpPdeXl5UqlQp6f3WrVvp3r37G+cNHjyYtWvXcvDgwaSuel0qV64cZmZm3L17l0aNGqV4THBwMFevXmX+/Pk0bNgQgPPnz6fYE5OSoUOHsn79+jRfQ2brS0mlSpWoVKkSo0aNokWLFqxYsYKFCxe+89rfxszMjI4dO7J69WqCgoLIly8fDRo0SNqfWrtm5jqU7EklFLnQt00GUWzKeHZIH0OH8lZTtq9m7Plv+PimCYPPRdFwZhcKFSrE8F9/5cdPP6VAgQJA4j3Yw4cPs+r33zm+cyc1Sk1j6n24v+IoWzvvw/FF17mScTVq1MDY2JiJEycipaRkyZL8+eef/Pjjj2zfvj2p9+CljN7y0Gq1XLp0iVGjRiVtu3XrVlJPRmBgICdPnmTDhg3Jzhs0aBArV65ky5YtODg48PjxYwCsra2Tbp1klo2NDSNGjGDEiBFIKalXrx7h4eGcPHkSjUZD3759cXBwwMnJicWLF+Pm5sbDhw/59ttv3zp4NKVr2LhxY5qvITP1vc7Pz4+FCxfStm1bXF1duX37Nj4+PgwYMCBN156abt260bhxY/z8/OjcuXOyn5fUypZS0qdPn3Rfi5KNpfToR2ovwAowSu95Wfl6nx8bfemTTz6RxUsW11v5mWmPtWulrG7yn5xSz0T6WZjJoiBHjBghIyMjUz3vyJEj8ru8eeXf5ZBG45A2A+rI+/7RGYpB13L6Y6MrV66UBQoUkIA0MjKSlStXlrt3785Uma8/Anf9+nUJyJs3byZt69ixo3R0dJQ7d+6US5YskbVq1XqjHN7xmOmyZcskIP38/N4aS/369eWgQYOSbevevbts1apV0nutVit/++03WbZsWWlqaiqdnJxkkyZN5N69e5OO2b9/v/zggw+kmZmZ/OCDD+Tu3bullZWVXLZs2VvrScs1SCnlL7/8kvS4aFrrS63OVz1+/Fh+8sknskCBAtLU1FS6ubnJb7/9VsbGxqb52t9Wj1arlYULF5aA9Pb2TnF/SmXv2rUr6bHRd8X/vsjpj40K+Y5HdIQQGuBzoCtQDYgBzIAgYAewUEp5U4c5TqZVrVpVnj17VqdlhoaGAiTdb8zOpATb4WWIuhnLs38u6uX+ZEbb44jXQ/rXC+FoVEPCjSOoHRfLjNWr+eyzz9J0/vPnz5nl4UHRsBP0+BScH33B3TkrsLAQ7z5Zj162h7+/P2XLljVoLJmRP39+Zs2alfQoZWa87KFI6zfqdu3aUadOHUaOHJmuesaPH8+GDRvw9vbO0Lf3rJLe9sjtVHu8KTu1yZUrV976WSaEOCelrPr69rTMlHkQKA6MBvJJKd2klHmBusBJ4GchRLeMh63omtAmUDn4FvnyhXD58mVDh5MkIioOj+UfY9KxNhrxnCYx0cxZuzbNyQSAra0t3x8+zEPX5lgcKE2g9QH6fftAj1G/P4KCgnj8+PEbT0NklTp16mQokdm5cyfz5s3LFh/CivI+S8v/wCZSyrjXN0opnwIbgY1CCJM3T1MMxsiIkk/tOF0pBG8fb6pXr27oiADoMGM2kQ5nKRj6FS3j/qTvjBlvPGefFsbGxozasYOznTqyfV5F/GOusrmxG598ooeg3yMXL17E1NSU0qVLG6T+9PZMvKSmmVeU7OGdPRQpJRMZOUbJWm6iJDEmWg77nDZ0KADcf3afQ3ISBZ57sGf1cgp8+inDhg3LcHlGRkb8vfpv5jkuYZtRc1bs6kt0fLQOI37/NGzYkJiYGPVNX1FyASklCQkJWVpnmhcHE0JUFUJsFkKcF0L4CCEuCiGy72ME77nizh8C4H0jewxv+W7fSIiPZNzmkzg6OvLHH38kew49I8zNzWm5fy+bCwm2ui5m0t4fdBStoihKzhIbG0tAQADXr1/H29ubc+fO4eubtUswpOeryGrgW+AioNVPOIquVHavz4A98zl/I9zQoXDmfCxep08y+IJkl18ov69bR548eXRSdsGyZSncbwrdTn3HdO1Mypv0pEvTcjopW1EUJbuLiYnh0aNHPH36FCkl5ubm2NnZYWJikuEVazMqPcuXB0opt0kp/aSUd1++9BaZkikftK/Ll7FNCbx1Nml6YUOZNjoWzxlhND5ixrP69fn00zcXu8qMOqNG0f5mCWxiJEPW9SQuTi0upChK7ialxN/fn0uXLhESEoKzszPly5enfPnymDuZ88z0GfaO9lkaU3oSivFCiD+FEJ2FEO1fvvQWmZIpwrUAz74dzm27xMF2hrLnmD+uR6bjLIP5ISaGmbNmZfpWR0oabf+Pz47YEVjwNIN/36Hz8tPjXY9iK4qiZEZcXBzXr1/n4cOH2Njb4FjEkWCTYDQkwNOnmDwPxyQ2HpmQsdlIM/oZlp6EoifgDngAbV68WmeoViVL/Hh4I+JrE3wuGm6oy9cbf2Dl/6awzdSUIp99xocffqiXeuwKF6ZGvzng1Zy//rAlMlIv1byTkZERcXFqjLKiKPoRHR3N1atXCY8Ix87NjjCLMIKjg7Ezs0VevQK3b5PnUSglnyRgKtPzK/7/RUVFvbGOS1qkZwxFNSmlYZ4nUzKkoZcPR6vGceraeYPU730jkJtWq8j/qAX9Yv9lz5gxeq2vxxfdWTXtEHWuezJnZlXG/JD1K4jZ29sTEBCAq6vrG1NWK4qiZEZkZCTXr18HASYFTHiW8Iw8WjMK5CuFmbEZaIPAwiLxlYHPHyklUVFRPHz4EBeX9K/snJ6E4rgQopyUMmuHjSoZVjxPZeAUl+/ee+ex+vDn+UVgHEP4wZvUb91a7xMmCSH444tSWE0dQ3ff3YzUHsZYk7WPQDo5OfHgwQOuXbuWpfVmRy9XmlSJVSLVHsmp9nhTam0SFxfH48ePEUKQL08eIq8HYhqbQLSRGbeeaYiK1hAZCQkJkIFcIImJiQkuLi7Y2tqm+9z0fNrWBLyFELdJnH5bAFJKaZhp9ZR3qlSxLoT9QVRUUJbXLaVkl988Pnpggr/fVUYs+yNL6i05ahR/bPyR/8qcYOmxxfT9aECW1PuSRqN5Y5nm91VOmq4+K6j2SE61x5ve1iaPHj2iVu1aBJUPYmW9HjSdtALMzYmb8SsLnnVh+i+Chw/B3h6aNoU1azLUQZFp6anSAygBNOP/x0+00UdQim6UblqDvOGgsQkjJCQkS+vedsaLWzH+fH5Oi1W5cm8sga03Gg0tv/iJ0kEwafM4YmPVAElFUXKumJgYPv7kY/wr+hNZLZKjJ5ZBlSrg7c3yuK4MHiIoUQK2boXAQFi3zjDJBKQvofgXmELiQmHlgARAreGRjVmULcLPezU08Dbn6tWrWVr31gn5ufKbhqBLCXw1YIBenux4m0L/+4ZeZ6x5aBfEtwu2ZVm9iqIoujZkyBDO2J0hrkocQ2sOZeqEc1yavQ9cXenVCw4dgoMHoW1bMPQkt+lJKOoDi4EoEpOKS0BLfQSl6IixMR49Z3L83o0sTShCQiDvnpWUeaplk5E5X3zxRZbVDYBGQ/sWQ7ELM2Oxz0zUU5yKouREy5cv54/zf0AdGCir8kP1mTT9X1nqNzUlNBSMjKBePcjC72upSnNCIaV8KqX0lFL+JqXsTuJS5tljXmflrYy/6sa1ksb4XMm6R0cn/L2Nsx0ns9vGhg/at8fOzi7L6n6pxPhJmN9pQdTTohw8FJHl9SuKomSGt7c3/fv3o15JS9pehclRbalXT3DyJMydmzheIrtJcweJEKKUlPL6y/dSyhtCCDUgM5ubsWgL8V3jOemddQ/nrL/6NyGFQUaEMbxr1yyr93XLeg9nVEsNs+5eoNH5ugaLQ1EUJT1iYmL44osvmGhiyrd/h/O4xzdU/ud7QkJh1y5o3NjQEaYsPXdcFgohigMPAR/AHLgkhLCUUhpoGiHlXWrcewAOEBgYkCX1PXkahb/NDuzu18bH8TxNmzbNknpT4vFhSZpSgJH+n/AssjJ2llYGi0VRFCWtxk4eS+gHF/n4EWjaf8lEo9lExwg8PUFPcwPqRJoTCillQwAhRCGgEomzZlYCvIQQWillGb1EqGRKxSq1EbdAGocTHx+v96WpTzzZC2bh2Jy+QNtOnTI025quCBcXdjQszez6GzHfXJQpXX8xWCyKoihpce7cOWbenImmtOApteHPP/kdDaNGQ7Fiho4udel+uERKeU9KuV1KOVlK+amUshRQVQ+xKTpQqF55ioSCJk8U9+7pf4Krf0+vwjYaWt8MpH17wy/10nzwVEoEw9rTi9XgTEVRsrXo6Gi6zukCZWFMzYkstTpCwFMTTEyyfzIB6UgohBAdhRA2L/7+vRBikxCiMoCU0vBrZCspMimUn+LBRkTnCefGjRt6rSsuDqK2RjLgLHha2WTd3BOpMG/dms8umXHb8RkrdxpmCnJFUZS0+P7X0QS7P6FefHF8l4xl6TLB+Rz0sZWeHoofpJRhQoi6QBNgCZA10x8qGScEwy4U49vtVty8qd+Hco4dg76bwuh8wJHKrVsb9HZHEiMj2hXugEYLE9fNMXQ0iqIoKbp79y6nb63AOQr63RzGpo0afvkFWrQwdGRpl56EIuHFn62ARVLKHYCp7kNKmRDijhDiohDCSwhxNqvqzQ08Vq5lfkiI3hOKTZsvUsXoGNu1YbRr106vdaVHtVm/Y3q/MrdtThMXp+57KIqS/Szq3p0TmyULvZvSbe1AOneGoUMNHVX6pCeheCiEWAh8BuwUQpil83xdaCildJdSqjEb6fC0dCHCGxXAy++SXutZH/sFjXto2atJwMPDQ691pYuDA+0tB8PiM8yfrxbtUhQle1m97g8+P3GIaGt7ZgSvpWJF+PPP7DNhVVqlZ8h/JxLX85ghpQwVQuQHvtVPWJmTkJCQtMiKroSFhem0vKz0z1+HeVj9Nkb77HXWLq+3x33/aB47XSHmcj1KV4lCSqnzf4PMmNo0L8Pn1WXsjOF0755P5+Xn5J8PfVFtkpxqj+RUeyQKjw5nyNH/UbIbrGn2B/M+iAA0xMZKYmMNHV36pGemzEgp5aYXE1o5AY+llHv1GNsbIQB7hRDnhBB9X98phOgrhDgrhDgbFJT1q2tmZ9VlDAAm4hkJCQnvODpjPG+eBeNYQi4/pn6jRnqpIzPsyhbnQcmL3Gzcj7AI9UGmKEr20PPPngTliaeM1TBiPqyNnZ2kYMGceWv2nT0UQoiawDTgKTAZWAk4ARohxJdSyt36DTFJXSnlQyFEXmCfEOKqlPLwy51SykXAIoCqVatKfS2JmxOX2i3fpAbOK8DIPpbnz59TtGhRnZX9sj2C4/ai0ULFu9dp3bp19msne3uCyhTlZtHbrNi/nO+//EFP1djrpdycTLVJcqo9knuf2+PU2b3sj/kPx8AS/PXnDGw1MUyYEJ1j2yQtPRS/k7jK6D/AAeArKWU+oB4wVY+xJSOlfPjizyfAZqB6VtWd01mWdqNoCCQ4ROptYObBa3uo/BiMjCypUaOGXurIrA4tvsEsHlbv22LoUBRFec9JKfn6z0+wiQfXg3/j6ioYOjTG0GFlSloSCmMp5V4p5XoSb3OcBJBSZtnylUIIq1fmwLACmpG42qmSFsbG5H9mRZhDBHfu3NF58QEB0GhBMUbvNyVfgwbZ43HRFNi1/5ymt8Df6SbPnqmpUxRFMZxzc2dgGxVJ69PVuXSjGn/9BXZ2OfNWx0tpSSi0r/w96rV9WXX1LsBRIYQ3cBrYkYW3WnKFsbcrsmSppV4SiqNHJD3vXybhljX16tfXefk64+JC+di6PLN/zne/rjJ0NIqivKe0YWEU+PZ7FqyyYePBA4wcCdn5ozOt0pJQVBJCPBdChAEVhRBhr7yvoOf4AJBS3pZSVnrx+kBK+VNW1JubVPt3E9/msdFLQrH74Dq8St/HkxDq1Kmj8/J1qdevG+BmU3bsfm7oUBRFeU9NHliDBPNYzvYdTefuVkyaZOiIdOOdgzKllEZZEYiiXw/MBOF17LkYcEvnZe+NX8wOD3Py3k5gdtXsPUVISVcXqh4YS/SjCJ4/D8PW1sbQISmK8h7Zd2UfE4tf4WxjK7bN/44uOWyuidSk5SmPYantl1LO0l04ir6c2nKZB6W8EX667VSKi4N71lcxD/iQYtUFZmZmOi1fH7bHfMVRKyf+WDGAkf/70tDhKIrynohLiKPz352REdZERV8iOlpgYWHoqHQnLbc8bF68qgIDANcXr/5ANl6ZXXmVu40pQoKFaRjR0dE6K9cv6CHYPiTm9pNsf7vjpbieHnw2/CT/eE0xdCiKorxHJo5vRrBxMJrdyzAThTE3N3REuvXOhEJKOVFKOREoCHwopRwupRwOVAEK6TtARTcKVi1OvnDQ2MXpdBnzy4FHAfj8/s0ck1C4fdoN98fwSFwnKur1ccaKoii6d/v4TmbhSZUrLjgGtmfp0pw3tfa7pGctDhfg1YlAY19sU3IAs0IuuD0TxNtF63Rg5n+euzFJgPDHZNv5J95QrRqN7lkQ5Ar/bN5l6GgURcnt4uNJ6DWATl7G3Nq1j2XLNLjkwt+e6VnL4y/gtBBi84v3HwPLdR2QoicaDc5hljxwisLPz09nxbpOrcj1aOjglA+XnPI/RKOhlm19tJrd/L5tL726tDd0RIqi6EBkZCQ7duxg//79nD9/nocPHxITE4OVlRVFihShSpUqNGrUiKZNm2bpeK/wSZMoee0ecTcW81mf8rRunWVVZ6k0JxRSyp+EELuAj15s6imlvKCfsBR9mHvNncvrrnFs1B2dlBcVBUUDzmAq7ClYL2dNXNp84q+Ivz7kYvRNpJSI3Nb3qCjvkcePHzNjxgwWLVpEWFgYdnZ2VKlShebNm2NhYUFYWBi3bt1iwYIFzJ49G3t7e3r27MngwYMpXLiwXmN7evUCXW9PxsMFeq2qS+06ufezJi1PeQgppQSQUp4Hzqd2jJJ9FT19kKZly1JVRz0Ux32C2Nx6J09OmVA1mz8u+jqrMqUoeu53bp8qgbe3D+7ulQwdkqIo6aTVavntt98YN24c4eGSZs2+oVGjjpQrV4E8eYwoUQKcnf//+JiYGPbv389ff/3F3LlzmTdvHoMHD2bs2LHY2dnpJcbO+0ezrziUzPcFg5uU0Usd2UVaxlAcFEL8TwiRbACmEMJUCNFICLEC6K6f8BRdOn3Pj9C6VlwNvKOT8vZc9GF9lWesM0+gSpUqOikzK/3iZMSPz3bx11/HDB2Koijp5O/vT8OGbRg6dCh169alUSN/9vw3jlH7V9FmcV9qT+tN0T7fsfTCUq4HX+fOHTA2NqNly5asWbOG27dv06VLF2bMmEGJEiVYsmQJuv5evPrYEvYG7UEeH0WTen/qtOzsKC0JhQeQAPwjhHgkhPAVQvgBN4DOwBwp5XI9xqjoyPk1Jwgu6kNIuG7WsTj/MHE5leMBITkyoahnfRHnylPZ5fW3oUNRFCUdDh26RKlSOzl8/jea/NiWOnUlayM+J8yxFI6VZ+Jachku5dcSXXkWvbf1ZtH+X2jUCAoX0TJ43D2Cg8HNzY1ly5Zx9uxZypYty1dffUWbNm14/PixTmJ8eGQn32z7CptHJWlp8TVt25rqpNzsLC2PjUZLKedLKesAhYHGQGUpZWEpZR81jiLnqGSR+NCzkYgkISEh0+U5Fj6OVaQdrnkK5JwBma/I07EZU+pLQvMeIyAgwNDhKIqSBtOmXaFBU1uiql9FM6w8BxL+5ZbvUfI8u411kzoExQzmQfw3PK62ithx0VzreJhhX/3JGaMaNCv7Pb+JorgM/phe35/l6VP48MMP8fT05Ndff2X//v2UL1+eDRs2ZC7Ip0+ZOONTIk0Ersens2l9Qd1cfDaXnsdGkVLGSSn9pZSheopH0aPilT/AIg5M7RJ48uRJpsu7G3SShveeUdndPfPBGYCoW5emfhpCi8KWbf8aOhxFUVIhJXzxxQO+/+05jgPKk1BvBl3KteXqoKssnf8QfH3h778Rs+fAnDnw8cdohIZSrhUpMGk2eUzC+PHkVEb65sGs8AGWmVTj47+6cTf0LhqNhm+++YYLFy5QrFgxOnbsSNeuXXn69Gn6A9VqCfBoxcwdcZT552cOH2hLDphAWCfSlVAoOZtT5UIUegbSLob79+9nqqzHTxKIj4zBxV/DBxWyZI043TM3p2ZceaLNYeG/hwwdjaIoqbhyxZej6/5iueiIkzYMT38PVjZdQMk8JcHW9u0n2tnBkCFw6RIFFv3Dzz4O+P8WzQC3gZyJ2EjDFQ1ZsDCejRuhdOkyHD9+nIkTJ7Ju3TrKly/Pv/+m78vGhm8+weTSSWbYV2HphgE4O78/v2bfnytV0NjbUjDUGDMjLQ8ePMhUWRfOmHBhtgnuh5woX768jiLMes1qdESjhSuR93RyG0hRFN2Ki4Nz54Lp2qM+h+PH0SU0GN86f1P/j13g6Jj2gjQa+PxzuHwZW88TzO81j2tfX2OFXU/+Wabl005xVGznyYULxowbN47Tp0/j5OREmzZt+PLLL9M0tmLwz7/zhc2/tP3EmAEXN1O5snUmrjzneWdCIYSoJoTI98r7L4UQW4UQvwkh0vGvqWQHf3vVoPeahEwnFE/OPMSWMHwIy9EJhdsPYzEJ/pBoazPOnTtn6HDeScrEBYZ23dhF+0nLaTJsNb0nH2LH3khiY999vqLkJFJC334JVP/hB7xaBXGxggWaw4cx+rxzxgs1NoYXg8gLXXvMRz3HcSj8QwZ8N5ZLVRpS/ZdOdOjxEGfnypw9e5bvv/+eNWvWULJkSb777rsUe3fv3btP1Raj+O3pOKKjC/DT4KPky58/4zHmUGnpoVjIiym3hRD1gGkkzpr5DFikv9AUfXD2OcIos4hMJxT7g2bStjP4iijKlMnBz1YLwRfx/8GWzezatd/Q0bzVs+da/jf+Fn2rnocxY+m8og2bZU/223VjqbYBrY/aU/jjIUz7Md7QoSqKzkybBstv/4S2xgKaWTaixYYLScmATlSvDtu3I54/Z/bPvzAhpCrG5bazqUAZZhybhdRIxoyZzKVLl2nZsiW//PILhQoVokqVKnz55Zf07NmTypW70rbZt1z58BdMtcYc6rWP+tVzyDIEOpaWhMJISvlyZMpnwCIp5UYp5Q9ACf2FpujDisMHkJ0LcPPhzUyVc8oygEPOzkSVKIl5Dl8yb2job1yiGps3Z25cib4s3X4Fl+/q8XdoVf64UAXjWbM5eqYCt+6352psX9a2+5e2LoOY7L+JfjNLEvXXUm4F3TB02IqSKf/9BxPW/QENx1PmWTF2j/gPUUIPv3JatwZfX8yGDGf87xe4tsuNJiXr8uvV4XTe2Jl+/aB9+5K4ua1l2jR/undfixBV8fT0ZO+eIzTwrohsuJaSoebc6Psf9Srk4C9YmZSWqbeNhBDGUsp4Eh8Z7ZvO85Vs5MrqbcQW8cPvaMYf85QSgkzvoHnqRtGKRXUYnWG4VrThS+HL/Tt+hIdPx9o6+9z37DNzM38Gf4nGzgyP4IYsLe3L3IhIrnn6otFcJV++fHzg/ZAmjRrxyYDvsf/jD75d3ZsFN4yo/+QXtswdimnuf/xdyWUeP4ZOve8jvxxEk1uwqf10/U6Pb20NM2ZAt24Ue/SIvS1a8N+1nVgfOsH1GuHcCAxi1pMByAtVIMIZ1zIFqNy7MEs2xJHX/zuuBjSj8OIVWOTJ9+66crG0JAT/AIeEEEFAFHAEQAhRgsTbHkoOUhwjAJ6FZvyfLkGbgLHzVeyvmVK+ThtdhWYwdh4NuPUQzIyiOHToEK1atTJ0SAAsOrGUJWG9KfHUnnvrE/j76WbOlCxJ9Xr1aOHqilar5eHDh5w7d44dO3YwXKOhXZs2jKpQlzMP57Gr8DA+/OoKR+f+gb2dGn+t5BympjAwbjE11mkpVK8rNh93yJqK3d3B3R0BNPWNgf4/Uct8JkVbV6BfkVvcKLaHBCF5CNg+cuBiiJbGixZR5quvct9a5BnwzoTixaJg+4H8wN5X1uzQAP/TZ3CK7hV0LQWANiEKrVaLRpP+XzR3n90hlng8guIpV66crkPMepUq8dFDE5aXS2D33r3ZIqHQJsTz19rhNH4KNf8Jxf/LXgwZOvStA2Bv3rzJ0qVLWbBgAZu3hjKqwye4PPBlffHFlBluxLVZ87CzVUmFkv1JKTm653fG+E/mnihAmT9WGCaQTz6Bw4dh/XrqHTrEle0RxMZLwj33YlnzI8yDn8G3Fqk/svqeSctTHiVIHEexWUoZ8cquvKgeihynWMnEBMDMmgzPDnl490Pq3YG4AEGpUqV0GJ2BGBlRPrYs0WZaNh3zMnQ0HD0q+Tt/L/bMD6X5QRc+PevFn0uWpPo0TYkSJZgyZQp+fn58++23zNiyjSM7nlFH9uaJ82qGtfhbPQWiZHtPnkDFHotpf+UbTrpCgf/+AyMjwwQjBHz0Efz2G3h7Q3Q0pvESx7pNMTc2BxcXlUy8Ji1fWeYAz1PY/uzFPiUHyV+hCJUeg32CcYbnrA/dqOHQcgjxl5TQxyApA6jTtA8Aj0ziM/0ETGbcfBBCjzm18IhYyaHC5Rh03Y9KldK+Eqq9vT3Tp0/n7Nmz2NvZc2zSEtZtK8/80/0wunBWj5ErSuZ9/V0Al/KPQnPfHE2fcdiWLWvokJR0SEtC4SKlvPj6xhfbiug8IkWvbEvlY/+OMhQ/7o+/v3+GytBcvwrAU2fnbDWAMTMqDfkas5vtIdKdffv2GSQGKaHquC+5Xe4s20sVw+PSeSwsLDJUlru7O2fPnqVD+w4M8j1BmKURs8Y1ZPuxv3QctaLoxsmTsOnZN2AaRvWQKjQYP9HQISnplJaEwj6VfRn7tFMMRpiZEnZ4F/8QkeEeiuWVp/F5e4F5brjd8YIQ0CVqKaUvdua//wwzH0Wrb3/kWeF/cbnegR7nb6LJ5AIAVlZWrFu3jm7DhlE3MoxVxcLp+m8vNu+7pqOIFUU3pIReP+0joeI6vjyawPzxcw0dkpIBaUkozgoh+ry+UQjxFZD9pxZU3jBp3zrolj9DPRQJCeDjGM9eo7IUzSW3O1760as1fxgNY+9BH/5/7HHWOHn+FEe0v5AvwInri5fq7BE5jUbDzJkzGTBjDgXXmqMhgaEbGxP6XE2ApWQfmzdD2JP/KPcE2gWXo2LlyoYOScmAtDw2OgTYLIToyv8nEFUBU+ATPcWl6FH43g0YlX2M/+P0JxQP/OPQ2j0gxKcixRoU00N0hhPVrgLNLRcgd4Gvry8ffPBB1tQbFUWnn1oQXvE5a69Uw8bGSud1DB48GCkl0UumceDThzSd9BNnZozXeT2KkhHNmsG6Xrsocg7ivdYaOhwlg97ZQyGlDJBS1gYmAndevCZKKWtJKTPWZ64YlFusEQlGkjuBd9J9boLlPdAkUDTUJ9cMyHypWMOWOESDoxvs3591tz2++248I3eHsGKrES3n/q23eoYMGUKDToPApzJnLaawbc9dvdWlKGn1LPoZm/4aQc1nFzlXtz5uOXhtoPddmh9Ml1IelFLOffE6IITQvOi1UHIYR3NXAB4EB6b73Nt3LgBQOSSBYsVyVw+FqFuXmg8g3s2a//77L0vqPHHiBAd/M2ZgpKBbkxGg5yTt+++/p3/+WsxfXpyw3mrQm2JYUkKt4TPpHjiTw05Qe/VqQ4ekZEJa5qGwFUKMFkL8LoRoJhJ9DdwGOuk/REXX8ti7ARD5LOIdR77p0pZwunlDWBAULZrzp91Oxt6e8iF5Cc4TzsGTp4mP1+84g4SEBLoPGU1crz84X8AKzehReq0PQAjBvN/mUjghns8eLsPzz9/1XqeivM2a7SFcsZ+F5nJhzrXthaOrq6FDUjIhLT0UK4HSwEXgK+Ag0BH4WErZTo+xKXrimrckde+CJjgh3YMPNfvMWLkZ4i3zYpbJpxCyowIfJf5SD7dz5uxZ/c7bsGjRIm7kjeVagQjMR88EBwe91veSRqOh7vG9TK8laH/tfxw84ZMl9SrKq6SE8ft+BeMojI4G0PnHHw0dkpJJaUkoikkpe0gpFwKdgXJAcymll14jU/Smaes6LD5aHqPb1wkLC0vXuQmPriIBWaSIXmIztFa9+sK+nyG4tl7HUTx//pwxU34B9/OUjOxB+a/7vvskHbItUoSq9XrzzBK+mt6LmJiYLK1fUTbue0Jwkfl08tYwtm4b8ufPb+iQlExKS0IR9/IvUsoE4IGUMlp/ISn6Zl6jEmfHjcIXbbrnovitxQJafmaMS2673fFC4TymDLnpRv3YSnodRzFz5kxEaTuEJpZfG3yht3pS02zSPHpcsOZOxfN8/vUPBolBeX8t3nSHPBEahh6Kp+t49cRRbpCWhKKSEOL5i1cYUPHl34UQKU3JrWRzUsK3l+ZB80Lpmovi+XO4Y5fAgfCyuLm56TFCA9JoGBnRmw9L/8Ox48eIjIzUeRVPnjxhxq8ziK/mw8fXBR41DDRBmKkpo4bvRhtvyZbQY+zdu9cwcSjvpcGFjPGfE8PtQhUpkUWPaCv6lZbHRo2klLYvXjZSSuNX/q5WRsmBBBLH0POUcoxMVw/FvcfhYPmU2FAoVKiQ/gI0JGNj9rQqxOy2R4mzjePYsWM6r+LXX3/FNCKSKYc1jHRsDXnz6ryOtCpVvw51jL6BUl507zWZwMD0P/mjKOl18+lNyv43jEgJH/z2m6HDUXRErWf8PhIC50hBnFVMuhIKYxs/AMo+v5h7eyiAmkXqAmBaSKPz2x7Pnz9n3rx5DLftx9fH46nZx/CPbv7zRX9O/e5At0em9O3bN8tnCVXeL+ERCdT6rTGTS3qz3cWFSvXrGzokRUdUQvGesou2JMIqNl23PO7f8Qag6PNc3EMBlKzqgUMU5CvurvOBmQsWLOCZqS2y6CauF60B7u46LT8j3EoWonKl0oyzPs3OXVvYuHGjoUNScrHvVmwlSNzj9sVCJAwebOhwFB3KMQmFEMJDCHFNCHFTCPGdoePJ6WzibHluFcuTJ0/SfM61zRrGHIbIIHDNxc+LG9WuTY0HEOXykPPnz/P06VOdlBsVFcXs2bNxbFiSSS2eYjxmkE7K1QWT8WPo2ywc1y8t+frrrwkJCTF0SEouJCUsvzYLEerG3YAwmvbsaeiQFB3KEQmFEMIImAe0IPGx1c5CiHKGjSpnKxXuRpPrFgQEBaT5HKPTRvx0ALB0zpVzUCQpUIAYl6EE5nmCNDHi4MGDOil22bJlBAQ9IaSYF87POlLsK8M83ZGiRo0oE+eGn2skwUY2fPvtt4aOSMmF1nh6EeF4jDYntfTq9Bnm5uaGDknRobQsDgaAEGIFMFhKGfrivQMwU0rZS0+xvao6cFNKeftF3WuAdoBvSgcnJCQQGhqq0wDSO19DdvdN6y7sm3GX6fmepLmtngX7EGoOFCyY69rjda3K9OfgmD6YG/Vl586dNG7cONXj39Ue8fHx/PzzzxSp14g75vvp7Pa5zn9GM6tLi3HMutsHl8aWLFmyhLZt21KvXr0Ml5fbf0bSS7UHzNy5FlNzwQ/ej4ia9rlqk9fk9PZITw9FxZfJBICUMgTIqjVmXYH7r7x/8GJbEiFEXyHEWSHE2aCgoCwKKwfr3pl1NWuQnrb6q+o66n+pIU8unYPiVW1t/VkdNJnKri04fPhwpsvbtWsX9+7dw6XCHQo8h5HFrHUQpW45d2pPlaftuVH0EvnLVmLkyJHExcW9+0RFSaNaPp9xfqHkQoFiFMllawEp6eihADRCCIcXiQRCCMd0nq9XUspFwCKAqlWrSnt7e73Uo69ys9rGoxfZVGo3Ztfs0nRNUsJVKwtkcDlaliqFjY0NkHva43V2+QSXyvxDwepNOfHXTcLCwtL0ZMvb2mPp0qUUKlwIc00Qn/o74NK8EQih46gzb/LXv1F3/XasG3/Itd+X8ffffzM4kwPncuvPSEa9z+0x1GoSboFwb/r3uf4zJDNyapukp4diJnBCCDFZCDEZOA5M109Yb3gIvPppXvDFNiWDLI96oTUNJ5+xUZqmXY6OBo3dA3geT8GCBbMgQsMSVauwpazAs/BRIHPLmfv4+ODp6Unfjwdx8LcwZhUfkC2TCYA6FVwZeewLxq6IoUkTD8aPH6/mplB04rN/Puevp9vYZWpK4y5dDB2OogfpWb78L6ADEPDi1V5KuVJfgb3mDFBSCFFUCGEKfA5sy6K6cyU3tyIAmFmRpl8YWqMIEkxDqPL8KgUKFNBzdNmAlRXVcSXQKAqHovkzlVDMnTsXCwsLXM5ZIrRaEtp01GGguvdduQJ8Gf4PC0YOIyIigu+//97QISk5nO/De6y7tg4fYc8dDw9MTU0NHZKiB+l6ykNKeVlK+fuLV4oDIvVBShkPfA3sAa4A66SUl7Oq/tzIpZQb1jGgsdamKaF4+PQOAIWe5+5HRl9VzLQ6APmr1GX//v0ZmvApODiY1atX83nXLnxbawRT6uTBtFolXYeqUw6j+rGjtGDgkT4M/Hogixcv5sKFC4YOS8nBvl+/AoRks5cbNcaMMXQ4ip68M6EQQhx98WfYK2t6ZPlaHlLKnVLKUlLK4lLKn7Kq3tzKoZQzTpEgLOLTlFAcWx3Hgn/B5L75+9FDAdSq3xqzOIF0jMff3x9f3/Tn0EuWLCEqKgrHqjUItYohqs3P2fZ2R5KCBQmrXJ19RnexrVgZR0dHvvtOTf2iZIyUkj2Pl2DjV5kSThFUr17d0CEpepKWtTzqvvjT5pU1PdRaHjmcsZ0Vn/mYUO6uVZoSioTLkfQ/C89DYnFxccmCCA3PfkBPNKG1CX7RO7tjx450nR8fH8+8efNo0KABe++fhGhb/ped5p5IRZsvfqTgM9h0bgZjxoxh7969OpuPQ3m/7L54mkiLu8z1usDQFh6I7J5QKxmW5lseQoif07JNyTnGVRlM7PlbaXp09EnAebxdIDKPPSYmJlkQXfbQPvw/WLcJd/fKbN26NV3nbtq0iXv37vG/wf/DL/5vavgXJ2+enHHv2NqjEY0e1cHX+TLVPJpTsGBBRo8erdb5UNLt9BFb2pxzocQ1U1oMHWrocBQ9Ss8YiqYpbGuhq0CUrGc2bRrbzTRp6qHY6byTOr0EssD7MX7ipWH+E1n7pAENGnzJiRMnCAhI+8yis2fPpkSJEtiUMCHcIpqBpvn0GKmOCUH34etAa8QPW5YzYcIETp06le6kSlG+cjdn2/YALrkUoOh7MIfN+ywtYygGCCEuAqWFED6vvPyAi/oPUdGXRlO/gSHmaUoorpjZEhnpil3hwlkQWfbhUgbmfHYIu2qhSCnZvn17ms47ceIEJ0+eZPDgwZTyecDEg/DpZ9/oOVrdalStAJWufoXVvxq+/LI7pUuXZuzYsSQkJBg6NCWHuBN6h0ubxiAB6696GzocRc/S0kPxN9CGxMc027zyqiKl7KrH2BQ9K3HOE2keyZPAdy8QZuEUgIgwem8GZL5UoEV9TrrB7dBjFClSJM0rcc6ePRt7e3t69OhB0MTDjPJyxrJBSp182dtO/1A2eP8JMQn8+OOP+Pr68s8//xg6LCWHGLN5Pm2s1rDHHBp/9ZWhw1H0LC2DMp9JKe9IKTsDzwEXoDBQXgiR8Yn+FYOzFvZIAf6h717C3FZ4UfH53fcuoRC1alHjARx5cIEuXbqwd+9eHj16lOo5d+7cYePGjfTt25eTl29xQ2zhUrk2YGSURVHrToGxPXmmecrGtd/Rvn17KlSowE8//YRWqzV0aEo2J6Vk6831yNsN+euDquTLl4Nu+SkZkp5BmV8Bh0mcC2Liiz8n6CcsJSvYGjsB8OTZuwdlBmjDyB/Be5dQYGdH2RAX7pgF06bTJ2i1WlatWpXqKXPnzkWj0fC///2PabsW8EXHWGwGfJw18epakyYsbGBDl/tzuPr4PmPHjuXq1ats2rTJ0JEp2dzxO+eINL1D/GU3anzRzdDhKFkgPYMyBwPVgLtSyoYkLgwWqo+glKxha5EXgMiI6FSPu34dZm2ypcp5l/dmUqtXFSncAYBzj4OoU6cOy5Yte+vTDo8ePWLBggV8/vnnuLq6cjR6D5ZBHpT6ok1Whqw7RkY0de6GFDBp5Xw+/fRTSpcuzY8//qie+FBSNXvPeowSBJ9cO0P79u0NHY6SBdKTUERLKaMBhBBmUsqrQGn9hKVkhZJ2JfnuCJg8iU91oJ3/Qy1drz3HzP/9mdTqVR+N+Bnu18TXV9KrVy+uXr3Knj17Ujx28uTJxMfHM3HiRPZ5nSHG4g6N8nfI4oh1q9aoIdS9Y8TeoFVoNBrGjBmDt7d3uuflUN4vh+5uoYmfpG6eqDQtrKfkfOlJKB4IIeyBLcA+IcRW4K4+glKyxsf9W9PKqi1RIQGEhoa+9bh716+zt2QCd82jyJ8/f9YFmE2UK2FNsX//Qx6pTLdu3ShSpAhjx4594xv65cuXWbx4Mf369aNYsWJs3jcHIy38kNfGQJHrhihdCueCCwixfsSWcyfo3LkzRYsWVb0USqpGrP2SxdvAqksnQ4eiZJH0LA72iZQyVEo5AfgBWAK001dgiv7JsmW51L4FwWbw9OnTtx537vFpWnWFi07hODk5ZWGE2YNAcuZZKT7671uMjI2YMGEC58+fZ82aNUnHREZG8tVXX+Hk5MS4ceMAuBl6mPr3NXzYvbWhQteZCd0+hxgbluw8iomJCd999x2nTp1Ss2cqb9VVLCXkuaBxnz6GDkXJIhmaKVNKeUhKuQ34US9RKVniyeN4BtwehHntoqkmFDfjEm+H3DC1xCgHPqmQaUJwunVReg1ezdlHZ+nWrRtVq1alV69e7Nmzh4CAAHr06MHVq1f566+/cHZ2JjoigT1LYlkX1RosLAx9BZlWsbgFZ/8oQt9/ggH48ssvyZs3L7NmzTJwZEp2NGRzP7bkuc2JvM6UKFHC0OEoWUTNlPkes4gIIU+0lhIWsakmFDb5E2eHzGeTN6tCy3bcqzYk2lhy9MpujIyM2LlzJ8WLF8fDw4N8+fJx6NAhfvnlF5o1awbAoSnH0DwJJK5mFwNHriPGxlSq5kbbyDVoE+IxNzdn0KBB7NixgytXrhg6OiUbiYiN4PcLyzngaE9C27aGDkfJQumZKbPMK7NkXhRC3EHNlJmj2RR2xDEKtJZxqSYU+SL2YRUDRezev9sdL+Wr05ziT2HDgZ0AODs7c/jwYf744w/GjRvHgQMH+OqViXvGBH7J1NpG5O3R0lAh65zxF53pWfkeny5sAsCAAQMwNzdn9uzZBo5MyU52XDlIglEsm290oIqazOq9YpyGY/4GdgFTgVfXMA6TUr79t5CS7QkTY+wjjXhmkXpC8fi5Py4RYPseDshMUqUKDadrWFXBi7iEOEyMTHB0dKRfv34AyQa1+j7y47zrXdzoh8YuZw/ITKZdO+xWG7Hy8RGCI0Jwdnbmyy+/ZMWKFfz00084OzsbOkIlG1hx6F9ErCXWIQFUrVrV0OEoWSjNM2UCm4CnUsq7wBfAn0KIynqOT9EzmxhTYt+RUNRcVpoZm2zI+54sW54iCwuc8w4k2jSWnd6nUz10+r+Jkz592m5kVkSWdWxsaJRQnwQjLTO2bQBgyJAhxMTEMH/+fAMHp2QHUkpO+W+m9e1IBlfTvp9jrt5j6RlD8YOUMkwIURdoQuJTHn/oJywlq3x6NT8dTtm9NaGQEsr6R1HwgR15876/YygAmveZBAcmcetCwVSPO+I7n7wBBfm8ebEsiizrNPp2EjZPXVh9cS0AZcuWpWXLlsybN4/o6NQnSFNyv4i4CNwemNPqigkVvuhs6HCULJaehOLlzEetgEVSyh2Aqe5DUrLSgDEzCHoc/9aEIiICTlW8wvF88r3v0v7I3ZqeXuV4tuHtS5jfCLrObYfb9A20xDgtNxRzGOumdXCN/4r7Jgd59CyxHYYMGUJgYCDr1683cHSKoZkJa7avT6CAtzNNWuae8UNK2qQnoXgohFgIfAbsFEKYpfN8JRt61qIRZ8rkIfhpcIr7A4O0jG93n9Xl5HvfQ6Ex1jBV2wfzyDGERIWkeIyxlzd9z0K/lgOzOLqsM7hcc+rub8mZo4mTWjVu3JhSpUoxb948A0emGFrUTS8KxjzkRjFzHB0dDR2OksXSkxB0InFBsOZSylDAEfhWH0EpWWfgL3PxbejLk7CUlzC/+/g5UiM5E+Xw3icUGBnxsH01xjTaz5pLKS/hHTb+APP/s6Rgx95ZHFzW6ekSypFj/1IjyBsAjUbDwIEDOXXqFOfOnTNwdIqhxCXEkX9tDSbVB8t2as7D91F6ZsqMlFJuklLeePHeX0q5V3+hKVmh6KUzAASHhaa4X1i+6LmIDFIJBVC5YWcqBMDyI28OQjx0+TwBd1fjU/RjsLbO+uCyiFnrpkTaW+F5fjoPnz8EoHv37lhaWqpeivfY6YdniRSxHHzSgJpffGHocBQDSMs8FEdf/BkmhHj++p/6D1HRJxuLxLkloiNjUtxvEXcZgI+iAlRCAYgOHehy0ZTTYZe56H8t2b5hO7+n8+cxWA/O5YPRzM151LohnR0PMGvPagDs7e3p1q0b//zzT6pPDCm517pThwA4F1KcSu7uhg1GMYi0PDZa98WfNlJKWymlDVAcsJNS2uo7QEW/bK0SB1pq4+PRarVv7H94P3H9N+MYI2xsctGcChllY0MTm0/QaGH0prlJmw/fPsNt0xO4PJtCyb6tDBhg1ijUojtVH8L608uStg0cOJDo6GiWLVuWyplKbnXw0r/YP3GlbQ0LhBCGDkcxgLT0UNQUQngKITYJISoLIS4BPsBjIYSH/kNU9MnBPnFuCXNzY8LCwt7YH7ixMD7zwSY2j/qQeKHSqsWYX+nPgZvHCY+K4Vn0MwZu+hoR6cDc7v3gPWgn03Yt+PiqKfetr3Ij8A4AlSpVok6dOixYsCDF5FTJveIS4riRcJrP7zyidYvyhg5HMZC0jKH4HZgC/AMcAL6SUuYH6pE4e6aSg5V2K86ibZDXX6TYVW3yJJIKT8DU4f2ddvt1Jo42LPlsJnZzNzFjcDBDtvYnQHOdFTutaFTHytDhZQ0rK/J+dR6A6f/+/+OiAwcO5NatW+zfv99QkSkGEK9NYMTu/Lh7F+Sj1jl/dV0lY9KSUBhLKfdKKdcDj6WUJwGklFf1G5qSFSp3qIV7k5HcDbmfYkJxRZ5gQVUwyZfPANFlX5+3NcHbvBHd/2qEzbY9rN5mQrs5K96L3omXunX8AI1/NfZfPZO0rUOHDjg5OfHHH2rOu/eJWUg4E8/dIyLcCldXV0OHoxhIWhKKV/suo17bJ3UYi2IIzs741C9FoAMpJhT7CvgxspEp5gUKGCC4bMzEhDwrZpGvsDm/+bjS6ttlaKt8aOiospSFueTgblt+WFYY+eKTwMzMjB49erB161b8/f0NG2AGxMXF8eTJEx49esTz52rMeVrt3j6Le/agbVTW0KEoBpSWhKLSy6c6gIov/v7yfQU9x6foWXREAgOPDMW2VqkUE4o7JhaERzlj/57PkpkSow4fY3HNCy5eJK5V7h+I+QYhqFXanB6W60H+//eOvn37kpCQwOrVqw0YXNrExcWxdetWevfuTZkyZTA3N8fFxQVXV1fs7Oywt7enQYMGTJgwAU9PT2JjYw0dcrYTr42n052Z/FgHinXqZOhwFAN65+TAUkq1uksuZmYqKRgZhqW5VYoJRf4iAYT6RZGnaB4DRKdkdyadP+WnpTs4ML8G+79OvPVRsmRJmjRpwvLlyxk6dKiBI0xZTEwMf/zxB9OnT+fRo0fY2dnRoEEDOnbsSL58+TAyMiIsLIw7d+5w6tQpJk2axMSJE3F2dqZr16707NmTihUrGvoysoUL/l5EGMfy992+/Ny0qaHDUQwoF642oKSHMDHGNlpDjHkcISFvTidtGnKOOpHh5MmjEgolBW3bYvanhgPBZ7kWeIvSzsUB6NevHx07dmTfvn18/vnnBg4yuePHj9OjRw9u3LhBgwYNWLBgAS1atMDExOSt54SGhnLw4EFWr17NvHnzmDNnDvXr12fUqFF4eHi8109Abb6QOP+EfYyD+px4z6m1OBSsY0yIM49/I6GIj4dATQyWkUJ9UCgpc3SkQXxtAGbsWJe0uV27dri4uLB8+XIDBfYmKSVTpkyhbt26xMXFsWvXLg4cOEDbtm1TTSYgceKuTz75hA0bNvDo0SNmzpzJrVu3aNmyJe7u7mzevBkp388hZQdPbCR/sBWd3FNvQyX3UwmFgmWsGTHmcYSGhibb7u8P234vQPt9hVVCobxVhREjKfCgMFtu/H9CYWJiQrdu3di3bx/37t0zYHSJ4uLi6NatG2N/GEvLL1sye9tsYorEEK+NByA4MpjQ6NA0leXk5MSwYcO4desWy5cvJyYmhvbt21OzZk0OHDigx6vInq7Fe9PgQRTNPnu/BiUrb1IJhUK/60UYus/xjR6KoCAoHhVKbKRGJRTKW5l92gZn428IMvXiWuDNpO1ffvklUkr+/PNPA0aXOF7iox4f8bfR35iMM2FH0R18sukTPl77Mff8Ex9cm3Z0Gg4/O5Bneh6ar2rORM+J7Lu1D618+wRdpqamdO/enUuXLrFkyRIePXpE48aNadasGWfPns2qyzO4NYuK0u5gcT5q1sTQoSgGphIKhfbzF+Nt4fhGD8WdhwFMb/yMyy6RKqFQUjWoanOKn2jDhbOmSdsKFSpEkyZN+PPPP4mLi8vymPzD/Hka8ZQuXbpwyvsUtgULUeRpf1yOr8Ds78Ow8Bzfj0qciKxDuQ6Yev5C1LkOHLnwmAmeE/l4ZVeOHkkcG7HKZxVrLq1JWgztVcbGxvTq1YsbN24wa9YsLly4QLVq1ejYsSM3b9584/gkBmgTnQsLo1HoZcLN49TU/IoalKnAvdL5uFzelIRryZ/yuPX4HlM/gjL+8SqhUFL15dP99NmznWsDf0m2vUePHnTt2pXt27fTvn37LIklQZvA3NNzGXtgLMWeVOLSphPMnj2bZcuGEBKspW5NDYVbQ82I/VQx/hV+jKSmmRmbbWx48KQh658u4ub9ZwQ+u8jeyDjq1TNl+tEZXAxMXK7dJqEIpSzqUNupJUObdKFoUQgJiyLgoQWtWg2ldu0+LF26Cu/lixm7qRpd61akfuHSRFy6T2Ahd658NhUpoWNfZ4w0Ek3xYlCjBrRuDc2aganpO64w+1ixaSKhNcDSraqhQ1GygWyfUAghJgB9gMAXm8ZIKXcaLqLcZ+TkBZwtdZZC5wsl2/4wMhyAW/HGWFhYGCI0JYcw69yehFGDeeQ9HasGEyloWxCAZs2aUbBgQRYuXJglCYV/mD9dNnXB844n1o8acmn9LMb0WMmQ+HgGWdfH+J4PYk0gGBtDnzWw8P9vx7QEcHCg79POgB0JHX7D6Jf18KcDp/M4scPMnV35zFjh4sa5/Ad4fvo2Pdb7UKRcFK6285AJYBlpzlOtC5gaM6RGMLOPhBJ9/DCVyx8mtrYZYZwh8NBuiHJkdYlm/FYwH8Vir3Bv62oKL1yItv9ANAtyzhLwUy9vx6iCGVMadDB0KEo2kO0TihdmSylnGDqI3KrkA18oCyGRkcm2Fy76CELA0VTdGVPeoWBBHtX/kEbapQw9UIxZH48FEm8H9OnTh/Hjx3Pr1i2KFy+utxC8HnvRcnVLgsJDMdq+BJdzlVhn0xePlechIQGTSpWgZ0+IjARbW5g5E2bMAEtLiImBsDCI+v/JgI26d4NK5SEwEPMnT+jw5AkdbOxZvGo9gYFg0rYB9hdmoz1lyvf17bhnZcZjR1uCS1QBTQKWBYrz5PuOPDB7SuC6rgQ/icbS0pQKpS0wtommdLPGOLbshx+3Kf5bcWz9i5HntiPDFoXTv95jjJ8/herV9dZemZWgTeC66QPkw07Uaa7GTyg5J6FIl4SEhDfGA2RWSitx5haWxomr0MfHa3n69CkaTWICYfTgIADVhMkb7Zmb2yMjVHuATYNPqXPvPKuj/2Jcg0FJbfLpp58yadIk5s6dy4QJE/RW//PQKMKfOBG3fA8WYY8p5fQFzaPvEzNwILHdu6N9mcxotfDqz3NEROKfFhaJr5f76tVLfL3uWWjiXYndW3j2YtPAVOIqRhFuVPRl8+bN/PTTT1xccYL69evz+fTKCBGKjJJMrP0jK85t5nb+H/nfrfn4/lOIX49fJvbX34jLZvN4vHQ54CLSJBLzp3kwNjZO92eu+j/zppzeJjnlq+fXQggfIcRSIYRDSgcIIfoKIc4KIc4GBQVldXw5mo1V4kqiluZmyX6gH/gHA2BqpcZPKO8mPm1Lp8vwxPw614JvJG0vUKAAHh4erF69mpiYGJ3X+zjiMQAVXMryvc9UfteMJyamBYNXzeb5lStET5r0/8mEgQghaNq0KXv37mXatGl4eXnx0UcfMW3aNKw11nxTbRDn+v/H3k77KOfgzh+1b3Awf1WsBgzAdNEig8b+Nof2bwbg44TXl3hS3ltSSoO/gP+ASym82gEugBGJyc9PwNJ3lVelShWpayEhITIkJETn5WYHa8fOkExAFixXSPr5+SVtX1J+hgw3QX7Zru0b5+Tm9sgI1R6Jls05IZmA7L1icrI22b17twTkP//8o9P6vB97S/upDnL0tl+knDZNaoWQl0BO/f57ndajC6+2h7+/v+zcubMEZJkyZeTZs2eTjtNqtfLI5Rsy5Ems1H7cTt6xQ8rlyw0U9dv17NtAuoxA/jJsRYbOV/9n3pRT2gQ4K1P43ZsteiiklE2klOVTeG2VUgZIKROklFpgMZB9byrmUO7FSrHvLyhwJ/lsmcZhoVjECazy5TdgdEpO0qFXTcT9uuy6vi/Z9qZNm1K0aFEWLlyos7r8Qvxo+lczIkIsyTvoAnz3HZuMjBhSuzbf6vHWii7ky5ePv//+m927dxMeHk6tWrX45Zdf0Gq1CCGoW64E9s4mzPqmEWW+1rBlwaTEqWuzkb7/CU7McqFN348MHYqSTWSLhCI1QohXf5t9QmLPhaJDpT6tj/3IP7gc+SjZfdBDRQ4zqY4Jjk5OhgtOyVFsLBNYd8SZgYtaJS1pDqDRaOjbty+enp5cvXo10/VExkXS9u9PCA6N4ftldRhy/282lSzJF8bGLFy5EiOjnLGmYfPmzfH29qZNmzaMHDkSDw+PZEl9+/KdMIkpzSeNnrBs30UDRvqmok/O4Gv6jFKlihg6FCWbyPYJBTBdCHFRCOEDNASy5/KFOZmtLZ5u4UQU0CT7MNtRPIw/ytiqOSiUtDMyoo19EKOdV/L6elk9e/bExMREJ70Ufbb15VKgD3Lj37Tp1Z4rnTrR4cYNJkycSLFixTJdflZydHRkw4YNLFy4EE9PT2rXro2fnx8ARZ3zcfKb/zCOd6DPwZZc+e13A0eb6LjPTjp9Go7vh4Xe64XRlOSyfUIhpfxCSllBSllRStlWSulv6Jhym5iwWL4/NB4n99LJeigCTTUERDuphEJJF7MvOrHK5BKt/mqYbOpqFxcXPvnkE1asWEFUVOYG8hnfakuefSOZ+00Lio9pQZOjR6lUqVK2XS79XYQQ9O3bl3379hEQEECNGjU4deoUAOXcCrDhkx0I02C+Pvc/tP/uMHC0sOLoAQ4Xgecluhk6FCUbyfYJhaJ/ZmbgGh1BPvPQZD0UefI+wjzqkUoolPTp0AGNFBwP8eLQnRPJdvXv35+QkBDWr1+foaJfLua10DiIgFOzGFD5JGPGjMHf35/Fixe/c9XQ7K5+/fqcOHECGxsbGjduzNGjRwFoV6sC3ez+oJ1XAbSDh0JsrEHj3H/nEjxzo/qnakIr5f+phEIBU1NsowUJ5nHJEor42MfUj36uEgolffLn5yPzxljFCGYfWJNsV4MGDShVqlSGbnuExYTxwVx3/lw2HPOR32DUojknE+KZP38+33zzDdWqVdPVFRhU6dKlOXr0KAULFsTDwyOpp2LpiF70Hb8Y49s3kAsWGDTGwNiLmDwuQYsWpQ0ah5K9qIRCAcA6xoQ48/ikWx6hoRIJGEcZqYRCSbeC3/2PitfKc/zZJp5FP0vaLoSgX79+HD9+HB8fn3SVOWjHYK4/vULhSQugQgViV6yg74ABFCxYkMmTJ+v6Egwqf/78HDx4EBcXF1q3bs3169cRAsw/acHcrqVpd+Zb5PPnBoktOi6KCLtHNA96hLFxzhj8qmQNlVAoAFjFmhFjHpvUQ3H1CjyeZkLdg244OzsbODolpzH6pC2FCi8gwSiSuYdXJtvXvXt3zMzM0tVLscF3AysvLqPPkTzUf2oJ27bxy4IFXLp0iXnz5uXKlS7z58/P7t27AWjdunVisi8EJ/K2ZnvJOBZs32iQuB6eOUHzm+AQWd4g9SvZl0ooFADGXy7OtM1OST0Uzx5HYUYsz4XEzs7OsMEpOdKorh9Q9FgHHh5K3i2eJ08eOnXqxMqVK9M0XfOD5w/ouakvPKhGu9gBmK5dxdWICCZNmkSnTp1o06aNnq7A8EqWLMmmTZvw8/OjW7duaLVafh07FU1ICb7zmUWCNiHLY4raepgdf0PNCm2zvG4le1MJhQJAre1b2VKqaFIPxa175+ncAR4U0arHwpQMKRHmxe19GxkUevONfcOHDycsLIzZs2e/s5w1Z/YSERnPB9f+pumBiWibNaNv375YWVnx22+/6SP0bOWjjz5izpw57Nixg1mzZuGcx4TPnKcQZnmJab9NyPJ4Yo7tIwz4ZGyjLK9byd5UQqEAcE4TypUS0TwNfQrAjegQ1lSAay5WBo5MyakSKlUivlIlrM79yu+n5ibbV6lSJdq3b8+cOXOSDQROSaeE2nj/4cCurwMxNYXFixdz5MgRZs6ciYuLiz4vIdsYOHAg7du3Z8yYMZw/f55Fgz+lZIAFy29PR2q17y5AhwaVOcPHn2nIX7BgltarZH8qoVAAmDF1MZfcTvHkeSAAj2KiAdDmsTdgVEqOJgSxPXvyj+k1/rf7Gy74eyXbPX78eJ4/f85PP/2U4uknH5zk0LU9FBrekQrGUbjVKcS9e/cYOXIkjRs3pkePHvq/hmxCCMHixYvJmzcvPXr0wNQ0ju7PvmHVplji9x/OsjiklJx1NuZqbOMsq1PJOVRCoQBQKvgOACFRUcTHx1O5/F0A3KxTXNxVUdIktmNHevo6YhFjxDcbJyXbV7FiRXr37s2vv/7K5cuXk+0Ljgym7cpOdFvYiTjfS7BqFfEuLnTt2hUpJYsWLXrvbsU5OjqyYMECLl68yM8//8zoReOpEeWIyaJ5WRbD2ZvnSDCPwtRYLamkvEklFAoAtuaOAJiZWxIYGIh4cBqAMqZqQKaSCZaWOH8znEHHrTkavJkDtw8m2z116lRsbGwYMGAACQmJAwyllHRe25PgqEdsXvscOWo8NGvGDz/8wNGjR1mwYEGOm15bV9q0acNnn33Gjz/+iN/jRzzu2ZE+cRs5du7gu0/WgS1/JS6lXtutbJbUp+QsKqFQALCzSXw01MrcnICAAILvRuH6HGzzuxk4MiWnM/52KEU73YOQIvRY9w1xCXFJ+5ydnZkzZw5Hjhxh3LhxAIw/OIl997bzxT53yhTzwPTHcSxZsoRp06bRp08funbtaqhLyRZmzZqFiYkJw4cP52n9bvz9gWTi2p+zpO47lw8gJHRt1iRL6lNyFpVQKAA42CUObrMwNyUgIIBSa915MAvs3AoZODIlx7OwoF8/W0pf+5lYn+I8DU3+qOOXX35Jnz59mDJlCoNnD2HykQlwoQdNB53GevcG5i1YQN++fWnWrBnz5mVd9352VaBAAcaOHcvWrVt5ZBGNnf8X/Gd2hNCoZ+8+OZOqXIuh29H81KvzfgyGVdJHJRQKADVLl+X2HHC9HklAQABGz0MIxZI8efMaOjQlFzAygpNPl3Buqy8mUVqCIoOQr6xv/ttvv9G2bVsWD1tLvy3VGSi/wNZuB20+/5yvv/6aVq1asXHjxhy/VoeuDBs2jMKFC/Pdd9/Rq+r/kMaR/LT1H73WmRAfT09ffzr4lsXaWq9VKTmUSigUAFw7NcXJ+y5n4gMICAhgfZ39fNdEq2bJVHTGfspIXKNuYjSyG1X+qEaHtR3ZfGUzf3n/RaNVTflhyndcLGLOPK/T3N3WmLZt23Ls2DGmTJnC5s2bsVa/xZKYmZkxceJEzp07R1kLP4o+sWDHiWl6rfPK/j08dUjAqamrXutRci5jQwegZA9aEzOm+qzFuIwTDx8Gc7BoPDYhjnytEgpFVxo3hqlTsRn9HbWfVWXdh7vZfC1x+mjTcGdu/dGVzx48IHrRIgYXKcJoS0sqVaqkEom36NatGz///DM//TKBbvnycd0yjJjYBMxM9bO+xu6dK/l2MPzulJ86eqlByelUQqEAoA2PZM6RcRQoXYK7d6OJLhlK9P08ODk5GTo0JTcZORJNcDD//PILdS+M5mvjVlSPvc3hwO5obLTw77+YN29OU0PHmQMYGRkxbtw4OnfuTPOyfZm0aRE8uAt6egLmr+fx4AjWeXvppXwl51O3PBQAjE015I+Oxt7sOc/Cr4JVEHnC7qqVRhXdEgKmT4fduxm0sQ0hPnU4dqoRZsOGY3L7OjRvbugIc5SOHTtSokQJpt84gVbAhfVz331SBt0OewyxljStW1JvdSg5m0oolETm5thFCxLM4vB/fgeAJtHxahCcoh/Nm0OtWtjbg3FhV/jlF3B0NHRUOY6RkRGjRo1i28WLzGrswofRc/B5eF3n9URERFDIwhf7YBfy51O/NpSUqZ8MJYl1jAmxZrE8C7TH3R+sYtS9a0XJ7r744gucnZ15+MQdgFk7N+u8Dq+DBwl3DqF4mDXv2QSlSjqohEJJYhVrSrRZDNZ+VbiwENzC8hk6JEVR3sHMzIyvvvqKXy96onlcjZ1+uk8o7m7bzuzdUCu2i87LVnIPlVAoSRZ4l2bDjlLkezFWt0QdNV+/ouQE/fv3R4g4CgVUINDsFHefPtRp+dEnT9LhCgwb3lOn5Sq5i0oolCRFLhzHb9pIntf0onZvaNFTfXgoSk5QqFAh2rZty9cn9gLw++4dOi0/LPga/5Yyxa26GqStvJ1KKJQkd8OeMvf2Zi65P+K8ox15atQwdEiKoqTRoEGDOP84kH1/QavgD3RW7oMHDzhQ1oiPP49Dq5XvPkF5b6mEQkkSsuk4R2PXkpDvJmYUAQsLQ4ekKEoaNW7cmHvFC9LkNjSIPq6zck+dOsU2p7IQWhpTY/XUl/J2KqFQklSyiCJ/WOLfazipOc8UJScRQtDxm284bgHf+vzGsdvndFLuqVOnwDkYJ6mWLFdSpxIKJYlwr0SFgMS/u129Y9BYFEVJv27dunFC2jCn6AN+3LhGJ2XG7dyJkeMdypoV1El5Su6lEgrl/5UuTbnAxHUASj5Xj4wqSk7j6OjI9Xq1MXpQiZNBnpkuLz4+nrigABI0UM7NPdPlKbmbSiiU/2diQhmjghR8Bs3iKxg6GkVRMqDlwAHE+BUm1Pw8IZHPMlXWxYsXqRlswro/XelQvY2OIlRyK5VQKMn0LdyC+7Phww/0s8CQoij61aJFC5o89AeNllVHD2eqrFOnTvFhvD9NipejXlW18rCSOpVQKMmICRMT/5JP3fJQlJzI1NSUIcYJOEWA5+nbmSrr3PHjeJeDI3XtMVbjtJV3UD8iSnJ58sDNm2BnZ+hIFEXJoNJd2xPww3mW9I3JVDm+J07g2cSSPJpbtNVRbErupXoolOSMjKB4cXByMnQkiqJkUPEvv0QjIeq/RRkuIzQ0lOO37nMzj0Ro6uswOiW3UgmFoihKLiPc3DhX2JZZTe8ye9uqDJVx5swZsCsGJlFUKqDmoFDeTSUUiqIouZDDBw25nzeB+Tt2Z+j8kydPMtYpCICPyqqEQnk3lVAoiqLkQsW2b0IGlMcvzjdD5584cQKcowBoUkklFMq7qYRCURQlN9JoyBtXnoR8Nzhz7ny6Tk1ISOD80aNMPBHOz38Pw8VWrTKqvFu2SCiEEB2FEJeFEFohRNXX9o0WQtwUQlwTQjQ3VIyKoig5ipR8F3AVzMKZvCh903D7+PjgGhaGEfDtT7X1E5+S62SLhAK4BLQHks3CIoQoB3wOfAB4APOFEEZZH56iKEoOIwStnmlofNEJzwNhaLXaNJ96+PBhygEDWsE+p1C9hajkLtliHgop5RVIXC3vNe2ANVLKGMBPCHETqA6cSK28hIQEQkNDdRpjWFiYTsvL6VR7JKfa402qTZIzRHu4VajOrsUXsYz/g127WlOnTp00nXfgwAEiC1Thv2rnMH34hOo6/jwF9fORkpzeJtmlh+JtXIH7r7x/8GLbG4QQfYUQZ4UQZ4OCgrIkOEVRlOws4cMPMYmPpaKTGRs2bEjTOVJKjh8/zr0KDQAom7eMHiNUcpMs66EQQvwHpDSf81gp5dbMli+lXAQsAqhataq0t7fPbJEp0le5OZVqj+RUe7xJtUlyWdoeDRsyrxqcbxXDjT/OsnChJaampqmecunSJYKCgihqGw1Ai2pV9Bqz+vl4U05tkyzroZBSNpFSlk/hlVoy8RBwe+V9wRfbFEVRlHcpVozSBeoCEGaXlz179rzzlF27dmEL1Ayfh2mcKYXs3N55jqJA9r/lsQ34XAhhJoQoCpQEThs4JkVRlJxBCGqv2wcJJhgVsWT16tXvPGXXrl20LVr0/9q79yCpyjOP498fI8Ml3EFuIsJoYlBEmAjCouHikkQ3xHUhtVrRiMHKGt1lIexumcuaG6nKmtIlkkqpSyYhceMlIwjxlkRkI8iCIGAADRQRE8ligAgT5CKXefaPPpiZnp5hpJ3uac7vUzVV3e95+/TDwzt9nnnP2+fwVjn0Pzw419o2s5xaRUEh6RpJO4AxwBOSfg4QEZuBR4CXgaeB2yLiePEiNTMrLR3L29Pj4Ah09i6WLFnS5MK//fv3s2LFCiYPPp+qxXBnv6cKGKmVulZRUETEoogYEBHtIqJPRHy0zrZvRsS5EXF+RHh0m5m9G8uX8+nNa6jts4FDb3dscnHm0qVLOXr0KH/VpT107swnPz+ocHFayWsVBYWZmbWQIUO4/qVg6tK/Y3DFOObNm0dE5Oy6cOFCunTpwq4jrzPpxjZs3LWpwMFaKXNBYWZ2OuvVi8oOFTw84Bj/NnsS69evZ+XKlQ261dTUUF1dzXXXXcdd3cfzTK8aysua/kaIWV0uKMzMTnMaNYqNW5czcNxAunbtyty5cxv0eeihhzh06BDTp09nWZu2qLYt5/Y4t/DBWslyQWFmdrobOZLbh/6RKffO5pZbPk91dTWrVq16Z3NEMH/+fIYOHUplr94cP76c7rXncUabVnExZSsRLijMzE53V17JoD4f4XD3LYy6/B/o378/M2bMeOf+HlVVVaxdu5YZM2aw7/sL6dbjeSraVRQ5aCs1LijMzE53Q4Yw7vqZoODJ9a9w5513smbNGqZOncqjjz7KrFmzmDBhAtOnT6dm5UbO2lfOZR+YUOyorcR4PsvMLAUmds9c8XLF9hf4ry/9K7t372b27NksWrSIvn37UlVVRZs2bei9azPf23o5g+fPLnLEVmpcUJiZpUCvOf9JRec2/Pbt1dTWipkzZzJx4kT27t3LmDFjMvf4qK2l02ub+eDNN0O7YkdspcanPMzM0mDkSBY/WMvs8js4eDDTNGzYMMaNG/fODcNi+2t8+dIDjDhzYaPXqjBrjAsKM7M0GDmSobvgWx/9DZ075+7y6ttn8d1+Y3iztovv4WHvmgsKM7M0GDaMmq7t+dq6uSxasypnlxc3taOmz++5qH9lgYOz04ELCjOzNGjblvLKS5jTbjU3zFlC8o3RevYtmAdd/sBlHxhW+Pis5LmgMDNLiQ533cPAMy7gQLfVbNiQtTGC3lu+AsCIfhcVPDYrfS4ozMzSYsQIJgydCANWsfjxI/U27Xrxdc45sJdJe0YxvO/w4sRnJc0FhZlZWkRw1Y6jUH6Q6pVr623qtmU1I96AH14xjz6d+hQpQCtlLijMzNJC4sNVS+l4tIyXd25nz56/bCpfv5rtvcvpd+XFxYvPSpoLCjOzFOk1dhJvzi3n2W9NoWfPTNuRI/CrZ9dRcesR7t/4w6LGZ6XLBYWZWZpMnky7A4eYEM9y4lIT990H44/fBMClAy4tYnBWynzpbTOzNBk/nk3ndGDa89MYtOwROrwxnqefhv5TVnCgXVcu6u1veNip8QyFmVmatG9PxSWT2Fq2l/XxAx54AObsuYWOPasZO3AsZW3Kih2hlSgXFGZmKdPxJz/lupGfYWf3n7J9204uPPcHbCt/k6vOu6rYoVkJc0FhZpY25eVMr5zOoWOHeOz+axm9/Qg//uAXuWnETcWOzEqYCwozsxQaGf0ZtQNmt3+ON264hus/+Q06tu1Y7LCshHlRpplZCmnAAJYOv5v/afN7Bnz1bvDdRS1PLijMzFKq022z+Hixg7DThk95mJmZWd5cUJiZmVneXFCYmZlZ3lxQmJmZWd5cUJiZmVneXFCYmZlZ3lxQmJmZWd5cUJiZmVneXFCYmZlZ3lxQmJmZWd5cUJiZmVneXFCYmZlZ3hQRxY7hPSdpN/C7Fth1L2BPC+y3VDkf9TkfDTkn9Tkf9TkfDZVCTs6JiDOzG0/LgqKlSFobEZcUO47Wwvmoz/loyDmpz/moz/loqJRz4lMeZmZmljcXFGZmZpY3FxTvzv3FDqCVcT7qcz4ack7qcz7qcz4aKtmceA2FmZmZ5c0zFGZmZpY3FxRmZmaWNxcUWSR9TNIWSdsk3Z5jeztJDyfbV0saVIQwC6oZOZkmabekDcnPzcWIs1AkVUnaJWlTI9sl6Z4kX7+WVFnoGAupGfkYL6mmzvi4o9AxFpKksyUtk/SypM2S/jlHn9SMkWbmI21jpL2kFyS9lOTkazn6lN6xJiL8k/wAZcBvgQqgHHgJuCCrz63Avcnja4GHix13K8jJNOC7xY61gDn5MFAJbGpk+1XAU4CA0cDqYsdc5HyMBx4vdpwFzEc/oDJ53BnYmuN3JjVjpJn5SNsYEdApedwWWA2MzupTcscaz1DUNwrYFhGvRsQR4CHg6qw+VwMLksfVwBWSVMAYC605OUmViHgOeLOJLlcDP4qMVUA3Sf0KE13hNSMfqRIROyNiXfJ4P/AKcFZWt9SMkWbmI1WS//e3kqdtk5/sb0iU3LHGBUV9ZwGv13m+g4YD/50+EXEMqAF6FiS64mhOTgCmJFO31ZLOLkxorVZzc5YmY5Lp3ackXVjsYAolmaYeQeYv0LpSOUaayAekbIxIKpO0AdgF/DIiGh0jpXKscUFh74WfAYMiYhjwS/5SVZsBrCNz7f+LgXnAY8UNpzAkdQIeBWZGxJ+LHU+xnSQfqRsjEXE8IoYDA4BRkoYWOaS8uaCo7w9A3b+uByRtOftIOgPoCvypINEVx0lzEhF/ioi3k6fzgQ8VKLbWqjnjKDUi4s8npncj4kmgraReRQ6rRUlqS+bg+d8RsTBHl1SNkZPlI41j5ISI2AcsAz6WtankjjUuKOpbA7xf0mBJ5WQWwizJ6rMEuDF5PBV4NpJVM6epk+Yk69zvJ8icI02zJcCnk5X8o4GaiNhZ7KCKRVLfE+d+JY0i87nTqj8Y85H8W78PvBIRdzfSLTVjpDn5SOEYOVNSt+RxB2AS8JusbiV3rDmj2AG0JhFxTNI/Aj8n8+2GqojYLOnrwNqIWELmF+PHkraRWYh2bfEibnnNzMkMSZ8AjpHJybSiBVwAkh4ksyq9l6QdwFfILKoiIu4FniSzin8bcBC4qTiRFkYz8jEV+JykY8Ah4NrW/sGYp7HADcDG5Bw5wBeBgZDKMdKcfKRtjPQDFkgqI1M8PRIRj5f6scaX3jYzM7O8+ZSHmZmZ5c0FhZmZmeXNBYWZmZnlzQWFmZmZ5c0FhZmZmeXNBYWZmZnlzQWFmZmZ5c0FhZk1kNy46DuSNkvaKKkiR58Okn6VXJwne9tXJf1LYaI9OUnlkp5LLmFsZi3ABYWZ5fIF4NWIuBC4B7g1R5/PAAsj4nhLBZFcmjrvz6mIOAIsBf4+/6jMLBcXFGZWj6T3AddExHeSpu3AeTm6fgpYXOd1X5K0VdIK4Pw67ddLekHSBkn3nZjRkPTvkrZIWiHpwRMzGpIGJe0/AjYBZzexjwbtkt4n6YnkVtibJJ0oIh5LYjazFuDpPzPL9tdkDuIbkuc9gGfqdkhuFFcREa8lzz9E5l4Dw8l8rqwDXpQ0hMyswNiIOCrpe8CnJL0CTAEuJnPfj3XAi3Xe4v3AjRGxqol9rMnVDhwA/i8i/iaJrWuyz03AyPciQWbWkAsKM8s2HLgjuWkTkuYDv87q0wvYV+f55cCiiDiYvObEHWmvIHM7+zXJzSQ7ALvIFCmLI+IwcFjSz7L2/7uIWHWSfXRppP0nwF2S/gN4PCKWA0TEcUlHJHWOiP2nkBcza4ILCjPL1p3MaQ6SRYwfAb6Z1ecQ0L4Z+xKwICK+UK9RmnmS1x1oxj7+KVd7sq2SzN0850haGhFfTza1Aw43I24ze5e8hsLMsm0FRiePZwFPRMT2uh0iYi9QJulEUfEc8LfJNz86A5OT9qXAVEm9AST1kHQO8DwwWVJ7SZ2AjzcRT2P7yNkuqT9wMCIeAL4NVCbbewJ7IuLoqSbGzBrnGQozy/Yg8JSkbcD/Ap9tpN8vgMuAZyJinaSHgZfInHZYAxARL0v6MvCL5NsaR4HbkrURS8icSvkjsBGoyfUmJ9lHg3agK/BtSbVJ2+eSXU0Anjj1tJhZUxQRxY7BzEpQclphVkTccIqv7xQRb0nqSGaG47MRse49DbL++y0Ebo+IrS31HmZp5hkKMzslyazEMkllp3gtivslXUBmLcaCFi4myoHHXEyYtRzPUJiZmVnevCjTzMzM8uaCwszMzPLmgsLMzMzy5oLCzMzM8uaCwszMzPLmgsLMzMzy5oLCzMzM8vb/0TMJkubY54UAAAAASUVORK5CYII=\n",
      "text/plain": [
       "<Figure size 540x360 with 1 Axes>"
      ]
     },
     "metadata": {
      "needs_background": "light"
     },
     "output_type": "display_data"
    }
   ],
   "source": [
    "def to_db(val):\n",
    "    return 10.0 * np.log10(val)\n",
    "\n",
    "\n",
    "RCS_phi0 = RCS[0, :, 0]\n",
    "RCS_phi90 = RCS[0, :, 1]\n",
    "\n",
    "RCS_downsampled_phi0 = RCS_downsampled[0, :, 0]\n",
    "RCS_downsampled_phi90 = RCS_downsampled[0, :, 1]\n",
    "\n",
    "RCS_server_phi0 = RCS_server[0, :, 0]\n",
    "RCS_server_phi90 = RCS_server[0, :, 1]\n",
    "\n",
    "# ------ import analytical data from disk ------\n",
    "\n",
    "mie_file_id = \"2lambda_epsr4\"\n",
    "mie_filename_phi0 = \"./misc/mie_bRCS_phi0_\" + mie_file_id + \".txt\"\n",
    "mie_filename_phi90 = \"./misc/mie_bRCS_phi90_\" + mie_file_id + \".txt\"\n",
    "\n",
    "mie_data_phi0 = np.loadtxt(mie_filename_phi0, delimiter=\"\\t\", skiprows=2)\n",
    "mie_theta_phi0 = np.squeeze(mie_data_phi0[:, [0]])\n",
    "mie_phi0 = np.squeeze(mie_data_phi0[:, [1]])\n",
    "\n",
    "mie_data_phi90 = np.loadtxt(mie_filename_phi90, delimiter=\"\\t\", skiprows=2)\n",
    "mie_theta_phi90 = np.squeeze(mie_data_phi90[:, [0]])\n",
    "mie_phi90 = np.squeeze(mie_data_phi90[:, [1]])\n",
    "\n",
    "# ------ plot for phi = 0 ------\n",
    "\n",
    "fig, ax = plt.subplots(figsize=(7.5, 5))\n",
    "\n",
    "ax.plot(mie_theta_phi0, to_db(mie_phi0), \"-k\", label=\"$\\\\phi = 0$, Mie\")\n",
    "ax.plot(thetas, to_db(RCS_phi0), \"--b\", label=\"$\\\\phi = 0$, near2far local\")\n",
    "ax.plot(\n",
    "    thetas,\n",
    "    to_db(RCS_downsampled_phi0),\n",
    "    \"--r\",\n",
    "    label=\"$\\\\phi = 0$, near2far local downsampled\",\n",
    ")\n",
    "ax.plot(thetas, to_db(RCS_server_phi0), \"--g\", label=\"$\\\\phi = 0$, near2far server\")\n",
    "ax.set(\n",
    "    xlabel=\"$\\\\theta$ (degrees)\",\n",
    "    ylabel=\"Bistatic RCS (dBs$\\\\mu$m)\",\n",
    "    yscale=\"linear\",\n",
    "    xscale=\"linear\",\n",
    ")\n",
    "ax.grid(visible=True, which=\"both\", axis=\"both\", linewidth=0.4)\n",
    "plt.legend(loc=\"best\", prop={\"size\": 14})\n",
    "plt.tight_layout()\n",
    "\n",
    "# ------ plot for phi = pi/2 ------\n",
    "\n",
    "fig, ax = plt.subplots(figsize=(7.5, 5))\n",
    "\n",
    "ax.plot(mie_theta_phi90, to_db(mie_phi90), \"-k\", label=\"$\\\\phi = \\\\pi/2$, Mie\")\n",
    "ax.plot(thetas, to_db(RCS_phi90), \"--b\", label=\"$\\\\phi = \\\\pi/2$, near2far local\")\n",
    "ax.plot(\n",
    "    thetas,\n",
    "    to_db(RCS_downsampled_phi90),\n",
    "    \"--r\",\n",
    "    label=\"$\\\\phi = \\\\pi/2$, near2far local downsampled\",\n",
    ")\n",
    "ax.plot(\n",
    "    thetas, to_db(RCS_server_phi90), \"--g\", label=\"$\\\\phi = \\\\pi/2$, near2far server\"\n",
    ")\n",
    "ax.set(\n",
    "    xlabel=\"$\\\\theta$ (degrees)\",\n",
    "    ylabel=\"Bistatic RCS (dBs$\\\\mu$m)\",\n",
    "    yscale=\"linear\",\n",
    "    xscale=\"linear\",\n",
    ")\n",
    "ax.grid(visible=True, which=\"both\", axis=\"both\", linewidth=0.4)\n",
    "plt.legend(loc=\"best\", prop={\"size\": 14})\n",
    "plt.tight_layout()\n"
   ]
  },
  {
   "cell_type": "code",
   "execution_count": null,
   "metadata": {},
   "outputs": [],
   "source": []
  }
 ],
 "metadata": {
  "description": "This notebook demonstrates how to calculate the scattering cross-section of a sphere in Tidy3D FDTD.",
  "feature_image": "",
  "kernelspec": {
   "display_name": "Python 3 (ipykernel)",
   "language": "python",
   "name": "python3"
  },
  "keywords": "scattering cross-section, Mie scattering, total-field scattered-field, TFSF, Tidy3D, FDTD",
  "language_info": {
   "codemirror_mode": {
    "name": "ipython",
    "version": 3
   },
   "file_extension": ".py",
   "mimetype": "text/x-python",
   "name": "python",
   "nbconvert_exporter": "python",
   "pygments_lexer": "ipython3",
<<<<<<< HEAD
   "version": "3.9.12"
=======
   "version": "3.10.12"
>>>>>>> b6a0d8b9
  },
  "title": "Scattering Cross-section of a Sphere | Flexcompute",
  "widgets": {
   "application/vnd.jupyter.widget-state+json": {
    "state": {
     "06546820b1e147b08e102b84434b72d0": {
      "model_module": "@jupyter-widgets/output",
      "model_module_version": "1.0.0",
      "model_name": "OutputModel",
      "state": {
       "_dom_classes": [],
       "_model_module": "@jupyter-widgets/output",
       "_model_module_version": "1.0.0",
       "_model_name": "OutputModel",
       "_view_count": null,
       "_view_module": "@jupyter-widgets/output",
       "_view_module_version": "1.0.0",
       "_view_name": "OutputView",
       "layout": "IPY_MODEL_19a803cb108a4086a046714f76fbbcaa",
       "msg_id": "",
       "outputs": [
        {
         "data": {
          "text/html": "<pre style=\"white-space:pre;overflow-x:auto;line-height:normal;font-family:Menlo,'DejaVu Sans Mono',consolas,'Courier New',monospace\">Processing surface monitor 'near_field_downsampled_z-'... <span style=\"color: #729c1f; text-decoration-color: #729c1f\">━━━━━━━━━━━━━━━━━━━━━━</span> <span style=\"color: #800080; text-decoration-color: #800080\">100%</span> <span style=\"color: #008080; text-decoration-color: #008080\">0:00:00</span>\n</pre>\n",
          "text/plain": "Processing surface monitor 'near_field_downsampled_z-'... \u001b[38;2;114;156;31m━━━━━━━━━━━━━━━━━━━━━━\u001b[0m \u001b[35m100%\u001b[0m \u001b[36m0:00:00\u001b[0m\n"
         },
         "metadata": {},
         "output_type": "display_data"
        }
       ]
      }
     },
     "0aca2b5efedd4a8f936534037d037f22": {
      "model_module": "@jupyter-widgets/output",
      "model_module_version": "1.0.0",
      "model_name": "OutputModel",
      "state": {
       "_dom_classes": [],
       "_model_module": "@jupyter-widgets/output",
       "_model_module_version": "1.0.0",
       "_model_name": "OutputModel",
       "_view_count": null,
       "_view_module": "@jupyter-widgets/output",
       "_view_module_version": "1.0.0",
       "_view_name": "OutputView",
       "layout": "IPY_MODEL_a6c58ae7c8b4498e867e9715e29d3608",
       "msg_id": "",
       "outputs": [
        {
         "data": {
          "text/html": "<pre style=\"white-space:pre;overflow-x:auto;line-height:normal;font-family:Menlo,'DejaVu Sans Mono',consolas,'Courier New',monospace\">Processing surface monitor 'near_field_y-'... <span style=\"color: #729c1f; text-decoration-color: #729c1f\">━━━━━━━━━━━━━━━━━━━━━━━━━━━━━━━━━━</span> <span style=\"color: #800080; text-decoration-color: #800080\">100%</span> <span style=\"color: #008080; text-decoration-color: #008080\">0:00:00</span>\n</pre>\n",
          "text/plain": "Processing surface monitor 'near_field_y-'... \u001b[38;2;114;156;31m━━━━━━━━━━━━━━━━━━━━━━━━━━━━━━━━━━\u001b[0m \u001b[35m100%\u001b[0m \u001b[36m0:00:00\u001b[0m\n"
         },
         "metadata": {},
         "output_type": "display_data"
        }
       ]
      }
     },
     "0edff1f9330a45b09c23321f97d346df": {
      "model_module": "@jupyter-widgets/output",
      "model_module_version": "1.0.0",
      "model_name": "OutputModel",
      "state": {
       "_dom_classes": [],
       "_model_module": "@jupyter-widgets/output",
       "_model_module_version": "1.0.0",
       "_model_name": "OutputModel",
       "_view_count": null,
       "_view_module": "@jupyter-widgets/output",
       "_view_module_version": "1.0.0",
       "_view_name": "OutputView",
       "layout": "IPY_MODEL_ba59e305afe24c30be3feeb9aeac3bf5",
       "msg_id": "",
       "outputs": [
        {
         "data": {
          "text/html": "<pre style=\"white-space:pre;overflow-x:auto;line-height:normal;font-family:Menlo,'DejaVu Sans Mono',consolas,'Courier New',monospace\">Processing surface monitor 'near_field_x+'... <span style=\"color: #729c1f; text-decoration-color: #729c1f\">━━━━━━━━━━━━━━━━━━━━━━━━━━━━━━━━━━</span> <span style=\"color: #800080; text-decoration-color: #800080\">100%</span> <span style=\"color: #008080; text-decoration-color: #008080\">0:00:00</span>\n</pre>\n",
          "text/plain": "Processing surface monitor 'near_field_x+'... \u001b[38;2;114;156;31m━━━━━━━━━━━━━━━━━━━━━━━━━━━━━━━━━━\u001b[0m \u001b[35m100%\u001b[0m \u001b[36m0:00:00\u001b[0m\n"
         },
         "metadata": {},
         "output_type": "display_data"
        }
       ]
      }
     },
     "13a9544f7fbf433992eb5d2f839cf5f6": {
      "model_module": "@jupyter-widgets/output",
      "model_module_version": "1.0.0",
      "model_name": "OutputModel",
      "state": {
       "_dom_classes": [],
       "_model_module": "@jupyter-widgets/output",
       "_model_module_version": "1.0.0",
       "_model_name": "OutputModel",
       "_view_count": null,
       "_view_module": "@jupyter-widgets/output",
       "_view_module_version": "1.0.0",
       "_view_name": "OutputView",
       "layout": "IPY_MODEL_199e06ae1993468c8819e0aec74ad114",
       "msg_id": "",
       "outputs": [
        {
         "data": {
          "text/html": "<pre style=\"white-space:pre;overflow-x:auto;line-height:normal;font-family:Menlo,'DejaVu Sans Mono',consolas,'Courier New',monospace\">Processing surface monitor 'near_field_y+'... <span style=\"color: #729c1f; text-decoration-color: #729c1f\">━━━━━━━━━━━━━━━━━━━━━━━━━━━━━━━━━━</span> <span style=\"color: #800080; text-decoration-color: #800080\">100%</span> <span style=\"color: #008080; text-decoration-color: #008080\">0:00:00</span>\n</pre>\n",
          "text/plain": "Processing surface monitor 'near_field_y+'... \u001b[38;2;114;156;31m━━━━━━━━━━━━━━━━━━━━━━━━━━━━━━━━━━\u001b[0m \u001b[35m100%\u001b[0m \u001b[36m0:00:00\u001b[0m\n"
         },
         "metadata": {},
         "output_type": "display_data"
        }
       ]
      }
     },
     "199e06ae1993468c8819e0aec74ad114": {
      "model_module": "@jupyter-widgets/base",
      "model_module_version": "1.2.0",
      "model_name": "LayoutModel",
      "state": {
       "_model_module": "@jupyter-widgets/base",
       "_model_module_version": "1.2.0",
       "_model_name": "LayoutModel",
       "_view_count": null,
       "_view_module": "@jupyter-widgets/base",
       "_view_module_version": "1.2.0",
       "_view_name": "LayoutView",
       "align_content": null,
       "align_items": null,
       "align_self": null,
       "border": null,
       "bottom": null,
       "display": null,
       "flex": null,
       "flex_flow": null,
       "grid_area": null,
       "grid_auto_columns": null,
       "grid_auto_flow": null,
       "grid_auto_rows": null,
       "grid_column": null,
       "grid_gap": null,
       "grid_row": null,
       "grid_template_areas": null,
       "grid_template_columns": null,
       "grid_template_rows": null,
       "height": null,
       "justify_content": null,
       "justify_items": null,
       "left": null,
       "margin": null,
       "max_height": null,
       "max_width": null,
       "min_height": null,
       "min_width": null,
       "object_fit": null,
       "object_position": null,
       "order": null,
       "overflow": null,
       "overflow_x": null,
       "overflow_y": null,
       "padding": null,
       "right": null,
       "top": null,
       "visibility": null,
       "width": null
      }
     },
     "19a803cb108a4086a046714f76fbbcaa": {
      "model_module": "@jupyter-widgets/base",
      "model_module_version": "1.2.0",
      "model_name": "LayoutModel",
      "state": {
       "_model_module": "@jupyter-widgets/base",
       "_model_module_version": "1.2.0",
       "_model_name": "LayoutModel",
       "_view_count": null,
       "_view_module": "@jupyter-widgets/base",
       "_view_module_version": "1.2.0",
       "_view_name": "LayoutView",
       "align_content": null,
       "align_items": null,
       "align_self": null,
       "border": null,
       "bottom": null,
       "display": null,
       "flex": null,
       "flex_flow": null,
       "grid_area": null,
       "grid_auto_columns": null,
       "grid_auto_flow": null,
       "grid_auto_rows": null,
       "grid_column": null,
       "grid_gap": null,
       "grid_row": null,
       "grid_template_areas": null,
       "grid_template_columns": null,
       "grid_template_rows": null,
       "height": null,
       "justify_content": null,
       "justify_items": null,
       "left": null,
       "margin": null,
       "max_height": null,
       "max_width": null,
       "min_height": null,
       "min_width": null,
       "object_fit": null,
       "object_position": null,
       "order": null,
       "overflow": null,
       "overflow_x": null,
       "overflow_y": null,
       "padding": null,
       "right": null,
       "top": null,
       "visibility": null,
       "width": null
      }
     },
     "2024a99dd7b84cf9bb187bba0ae15c41": {
      "model_module": "@jupyter-widgets/output",
      "model_module_version": "1.0.0",
      "model_name": "OutputModel",
      "state": {
       "_dom_classes": [],
       "_model_module": "@jupyter-widgets/output",
       "_model_module_version": "1.0.0",
       "_model_name": "OutputModel",
       "_view_count": null,
       "_view_module": "@jupyter-widgets/output",
       "_view_module_version": "1.0.0",
       "_view_name": "OutputView",
       "layout": "IPY_MODEL_c002afd828054f43b94c529658936300",
       "msg_id": "",
       "outputs": [
        {
         "data": {
          "text/html": "<pre style=\"white-space:pre;overflow-x:auto;line-height:normal;font-family:Menlo,'DejaVu Sans Mono',consolas,'Courier New',monospace\">Processing surface monitor 'near_field_downsampled_x+'... <span style=\"color: #729c1f; text-decoration-color: #729c1f\">━━━━━━━━━━━━━━━━━━━━━━</span> <span style=\"color: #800080; text-decoration-color: #800080\">100%</span> <span style=\"color: #008080; text-decoration-color: #008080\">0:00:00</span>\n</pre>\n",
          "text/plain": "Processing surface monitor 'near_field_downsampled_x+'... \u001b[38;2;114;156;31m━━━━━━━━━━━━━━━━━━━━━━\u001b[0m \u001b[35m100%\u001b[0m \u001b[36m0:00:00\u001b[0m\n"
         },
         "metadata": {},
         "output_type": "display_data"
        }
       ]
      }
     },
     "2e90c597bbe54596b4dd7eb9a624e1df": {
      "model_module": "@jupyter-widgets/output",
      "model_module_version": "1.0.0",
      "model_name": "OutputModel",
      "state": {
       "_dom_classes": [],
       "_model_module": "@jupyter-widgets/output",
       "_model_module_version": "1.0.0",
       "_model_name": "OutputModel",
       "_view_count": null,
       "_view_module": "@jupyter-widgets/output",
       "_view_module_version": "1.0.0",
       "_view_name": "OutputView",
       "layout": "IPY_MODEL_36e2792eabb247ed933c479f877efc15",
       "msg_id": "",
       "outputs": [
        {
         "data": {
          "text/html": "<pre style=\"white-space:pre;overflow-x:auto;line-height:normal;font-family:Menlo,'DejaVu Sans Mono',consolas,'Courier New',monospace\"><span style=\"color: #008000; text-decoration-color: #008000; font-weight: bold\">↓</span> <span style=\"color: #000080; text-decoration-color: #000080; font-weight: bold\">monitor_data.hdf5</span> <span style=\"color: #729c1f; text-decoration-color: #729c1f\">━━━━━━━━━━━━━━━━━━━━━━━━━━━━━━━</span> <span style=\"color: #800080; text-decoration-color: #800080\">100.0%</span> • <span style=\"color: #008000; text-decoration-color: #008000\">8.4/8.4 MB</span> • <span style=\"color: #800000; text-decoration-color: #800000\">40.1 MB/s</span> • <span style=\"color: #008080; text-decoration-color: #008080\">0:00:00</span>\n</pre>\n",
          "text/plain": "\u001b[1;32m↓\u001b[0m \u001b[1;34mmonitor_data.hdf5\u001b[0m \u001b[38;2;114;156;31m━━━━━━━━━━━━━━━━━━━━━━━━━━━━━━━\u001b[0m \u001b[35m100.0%\u001b[0m • \u001b[32m8.4/8.4 MB\u001b[0m • \u001b[31m40.1 MB/s\u001b[0m • \u001b[36m0:00:00\u001b[0m\n"
         },
         "metadata": {},
         "output_type": "display_data"
        }
       ]
      }
     },
     "36e2792eabb247ed933c479f877efc15": {
      "model_module": "@jupyter-widgets/base",
      "model_module_version": "1.2.0",
      "model_name": "LayoutModel",
      "state": {
       "_model_module": "@jupyter-widgets/base",
       "_model_module_version": "1.2.0",
       "_model_name": "LayoutModel",
       "_view_count": null,
       "_view_module": "@jupyter-widgets/base",
       "_view_module_version": "1.2.0",
       "_view_name": "LayoutView",
       "align_content": null,
       "align_items": null,
       "align_self": null,
       "border": null,
       "bottom": null,
       "display": null,
       "flex": null,
       "flex_flow": null,
       "grid_area": null,
       "grid_auto_columns": null,
       "grid_auto_flow": null,
       "grid_auto_rows": null,
       "grid_column": null,
       "grid_gap": null,
       "grid_row": null,
       "grid_template_areas": null,
       "grid_template_columns": null,
       "grid_template_rows": null,
       "height": null,
       "justify_content": null,
       "justify_items": null,
       "left": null,
       "margin": null,
       "max_height": null,
       "max_width": null,
       "min_height": null,
       "min_width": null,
       "object_fit": null,
       "object_position": null,
       "order": null,
       "overflow": null,
       "overflow_x": null,
       "overflow_y": null,
       "padding": null,
       "right": null,
       "top": null,
       "visibility": null,
       "width": null
      }
     },
     "52a56485c8634ccaa1a97a91e831dc61": {
      "model_module": "@jupyter-widgets/output",
      "model_module_version": "1.0.0",
      "model_name": "OutputModel",
      "state": {
       "_dom_classes": [],
       "_model_module": "@jupyter-widgets/output",
       "_model_module_version": "1.0.0",
       "_model_name": "OutputModel",
       "_view_count": null,
       "_view_module": "@jupyter-widgets/output",
       "_view_module_version": "1.0.0",
       "_view_name": "OutputView",
       "layout": "IPY_MODEL_63bca3b4dec94320b5c28f1589fc6e32",
       "msg_id": "",
       "outputs": [
        {
         "data": {
          "text/html": "<pre style=\"white-space:pre;overflow-x:auto;line-height:normal;font-family:Menlo,'DejaVu Sans Mono',consolas,'Courier New',monospace\">Processing surface monitor 'near_field_z-'... <span style=\"color: #729c1f; text-decoration-color: #729c1f\">━━━━━━━━━━━━━━━━━━━━━━━━━━━━━━━━━━</span> <span style=\"color: #800080; text-decoration-color: #800080\">100%</span> <span style=\"color: #008080; text-decoration-color: #008080\">0:00:00</span>\n</pre>\n",
          "text/plain": "Processing surface monitor 'near_field_z-'... \u001b[38;2;114;156;31m━━━━━━━━━━━━━━━━━━━━━━━━━━━━━━━━━━\u001b[0m \u001b[35m100%\u001b[0m \u001b[36m0:00:00\u001b[0m\n"
         },
         "metadata": {},
         "output_type": "display_data"
        }
       ]
      }
     },
     "580630b56355437d85ab169a8b2261cf": {
      "model_module": "@jupyter-widgets/base",
      "model_module_version": "1.2.0",
      "model_name": "LayoutModel",
      "state": {
       "_model_module": "@jupyter-widgets/base",
       "_model_module_version": "1.2.0",
       "_model_name": "LayoutModel",
       "_view_count": null,
       "_view_module": "@jupyter-widgets/base",
       "_view_module_version": "1.2.0",
       "_view_name": "LayoutView",
       "align_content": null,
       "align_items": null,
       "align_self": null,
       "border": null,
       "bottom": null,
       "display": null,
       "flex": null,
       "flex_flow": null,
       "grid_area": null,
       "grid_auto_columns": null,
       "grid_auto_flow": null,
       "grid_auto_rows": null,
       "grid_column": null,
       "grid_gap": null,
       "grid_row": null,
       "grid_template_areas": null,
       "grid_template_columns": null,
       "grid_template_rows": null,
       "height": null,
       "justify_content": null,
       "justify_items": null,
       "left": null,
       "margin": null,
       "max_height": null,
       "max_width": null,
       "min_height": null,
       "min_width": null,
       "object_fit": null,
       "object_position": null,
       "order": null,
       "overflow": null,
       "overflow_x": null,
       "overflow_y": null,
       "padding": null,
       "right": null,
       "top": null,
       "visibility": null,
       "width": null
      }
     },
     "63bca3b4dec94320b5c28f1589fc6e32": {
      "model_module": "@jupyter-widgets/base",
      "model_module_version": "1.2.0",
      "model_name": "LayoutModel",
      "state": {
       "_model_module": "@jupyter-widgets/base",
       "_model_module_version": "1.2.0",
       "_model_name": "LayoutModel",
       "_view_count": null,
       "_view_module": "@jupyter-widgets/base",
       "_view_module_version": "1.2.0",
       "_view_name": "LayoutView",
       "align_content": null,
       "align_items": null,
       "align_self": null,
       "border": null,
       "bottom": null,
       "display": null,
       "flex": null,
       "flex_flow": null,
       "grid_area": null,
       "grid_auto_columns": null,
       "grid_auto_flow": null,
       "grid_auto_rows": null,
       "grid_column": null,
       "grid_gap": null,
       "grid_row": null,
       "grid_template_areas": null,
       "grid_template_columns": null,
       "grid_template_rows": null,
       "height": null,
       "justify_content": null,
       "justify_items": null,
       "left": null,
       "margin": null,
       "max_height": null,
       "max_width": null,
       "min_height": null,
       "min_width": null,
       "object_fit": null,
       "object_position": null,
       "order": null,
       "overflow": null,
       "overflow_x": null,
       "overflow_y": null,
       "padding": null,
       "right": null,
       "top": null,
       "visibility": null,
       "width": null
      }
     },
     "64b3b4f6f88a422fa3374feebd926ae9": {
      "model_module": "@jupyter-widgets/output",
      "model_module_version": "1.0.0",
      "model_name": "OutputModel",
      "state": {
       "_dom_classes": [],
       "_model_module": "@jupyter-widgets/output",
       "_model_module_version": "1.0.0",
       "_model_name": "OutputModel",
       "_view_count": null,
       "_view_module": "@jupyter-widgets/output",
       "_view_module_version": "1.0.0",
       "_view_name": "OutputView",
       "layout": "IPY_MODEL_abe2e975bbca4e3ba10d916eb0bae67c",
       "msg_id": "",
       "outputs": [
        {
         "data": {
          "text/html": "<pre style=\"white-space:pre;overflow-x:auto;line-height:normal;font-family:Menlo,'DejaVu Sans Mono',consolas,'Courier New',monospace\">Processing surface monitor 'near_field_downsampled_y-'... <span style=\"color: #729c1f; text-decoration-color: #729c1f\">━━━━━━━━━━━━━━━━━━━━━━</span> <span style=\"color: #800080; text-decoration-color: #800080\">100%</span> <span style=\"color: #008080; text-decoration-color: #008080\">0:00:00</span>\n</pre>\n",
          "text/plain": "Processing surface monitor 'near_field_downsampled_y-'... \u001b[38;2;114;156;31m━━━━━━━━━━━━━━━━━━━━━━\u001b[0m \u001b[35m100%\u001b[0m \u001b[36m0:00:00\u001b[0m\n"
         },
         "metadata": {},
         "output_type": "display_data"
        }
       ]
      }
     },
     "744ed734e5d045b0b7139ec7697efdc6": {
      "model_module": "@jupyter-widgets/base",
      "model_module_version": "1.2.0",
      "model_name": "LayoutModel",
      "state": {
       "_model_module": "@jupyter-widgets/base",
       "_model_module_version": "1.2.0",
       "_model_name": "LayoutModel",
       "_view_count": null,
       "_view_module": "@jupyter-widgets/base",
       "_view_module_version": "1.2.0",
       "_view_name": "LayoutView",
       "align_content": null,
       "align_items": null,
       "align_self": null,
       "border": null,
       "bottom": null,
       "display": null,
       "flex": null,
       "flex_flow": null,
       "grid_area": null,
       "grid_auto_columns": null,
       "grid_auto_flow": null,
       "grid_auto_rows": null,
       "grid_column": null,
       "grid_gap": null,
       "grid_row": null,
       "grid_template_areas": null,
       "grid_template_columns": null,
       "grid_template_rows": null,
       "height": null,
       "justify_content": null,
       "justify_items": null,
       "left": null,
       "margin": null,
       "max_height": null,
       "max_width": null,
       "min_height": null,
       "min_width": null,
       "object_fit": null,
       "object_position": null,
       "order": null,
       "overflow": null,
       "overflow_x": null,
       "overflow_y": null,
       "padding": null,
       "right": null,
       "top": null,
       "visibility": null,
       "width": null
      }
     },
     "75b77cc40a2941249c8d46db9ec15bac": {
      "model_module": "@jupyter-widgets/output",
      "model_module_version": "1.0.0",
      "model_name": "OutputModel",
      "state": {
       "_dom_classes": [],
       "_model_module": "@jupyter-widgets/output",
       "_model_module_version": "1.0.0",
       "_model_name": "OutputModel",
       "_view_count": null,
       "_view_module": "@jupyter-widgets/output",
       "_view_module_version": "1.0.0",
       "_view_name": "OutputView",
       "layout": "IPY_MODEL_d4ca79afdf7f4547b13a9dad01c635af",
       "msg_id": "",
       "outputs": [
        {
         "data": {
          "text/html": "<pre style=\"white-space:pre;overflow-x:auto;line-height:normal;font-family:Menlo,'DejaVu Sans Mono',consolas,'Courier New',monospace\">Processing surface monitor 'near_field_x-'... <span style=\"color: #729c1f; text-decoration-color: #729c1f\">━━━━━━━━━━━━━━━━━━━━━━━━━━━━━━━━━━</span> <span style=\"color: #800080; text-decoration-color: #800080\">100%</span> <span style=\"color: #008080; text-decoration-color: #008080\">0:00:00</span>\n</pre>\n",
          "text/plain": "Processing surface monitor 'near_field_x-'... \u001b[38;2;114;156;31m━━━━━━━━━━━━━━━━━━━━━━━━━━━━━━━━━━\u001b[0m \u001b[35m100%\u001b[0m \u001b[36m0:00:00\u001b[0m\n"
         },
         "metadata": {},
         "output_type": "display_data"
        }
       ]
      }
     },
     "78ea2245ef254f5093437593cdb04e67": {
      "model_module": "@jupyter-widgets/base",
      "model_module_version": "1.2.0",
      "model_name": "LayoutModel",
      "state": {
       "_model_module": "@jupyter-widgets/base",
       "_model_module_version": "1.2.0",
       "_model_name": "LayoutModel",
       "_view_count": null,
       "_view_module": "@jupyter-widgets/base",
       "_view_module_version": "1.2.0",
       "_view_name": "LayoutView",
       "align_content": null,
       "align_items": null,
       "align_self": null,
       "border": null,
       "bottom": null,
       "display": null,
       "flex": null,
       "flex_flow": null,
       "grid_area": null,
       "grid_auto_columns": null,
       "grid_auto_flow": null,
       "grid_auto_rows": null,
       "grid_column": null,
       "grid_gap": null,
       "grid_row": null,
       "grid_template_areas": null,
       "grid_template_columns": null,
       "grid_template_rows": null,
       "height": null,
       "justify_content": null,
       "justify_items": null,
       "left": null,
       "margin": null,
       "max_height": null,
       "max_width": null,
       "min_height": null,
       "min_width": null,
       "object_fit": null,
       "object_position": null,
       "order": null,
       "overflow": null,
       "overflow_x": null,
       "overflow_y": null,
       "padding": null,
       "right": null,
       "top": null,
       "visibility": null,
       "width": null
      }
     },
     "80e25dd646f14817a7f347c1f84c9ea3": {
      "model_module": "@jupyter-widgets/output",
      "model_module_version": "1.0.0",
      "model_name": "OutputModel",
      "state": {
       "_dom_classes": [],
       "_model_module": "@jupyter-widgets/output",
       "_model_module_version": "1.0.0",
       "_model_name": "OutputModel",
       "_view_count": null,
       "_view_module": "@jupyter-widgets/output",
       "_view_module_version": "1.0.0",
       "_view_name": "OutputView",
       "layout": "IPY_MODEL_bbb90d2fc37a4f1c8cbba44f991c5dc8",
       "msg_id": "",
       "outputs": [
        {
         "data": {
          "text/html": "<pre style=\"white-space:pre;overflow-x:auto;line-height:normal;font-family:Menlo,'DejaVu Sans Mono',consolas,'Courier New',monospace\"><span style=\"color: #008000; text-decoration-color: #008000\">🚶 </span> <span style=\"color: #008000; text-decoration-color: #008000; font-weight: bold\">Starting 'sphereRCS'...</span>\n</pre>\n",
          "text/plain": "\u001b[32m🚶 \u001b[0m \u001b[1;32mStarting 'sphereRCS'...\u001b[0m\n"
         },
         "metadata": {},
         "output_type": "display_data"
        }
       ]
      }
     },
     "83e4c5c44faa400493bd51c6676521c6": {
      "model_module": "@jupyter-widgets/base",
      "model_module_version": "1.2.0",
      "model_name": "LayoutModel",
      "state": {
       "_model_module": "@jupyter-widgets/base",
       "_model_module_version": "1.2.0",
       "_model_name": "LayoutModel",
       "_view_count": null,
       "_view_module": "@jupyter-widgets/base",
       "_view_module_version": "1.2.0",
       "_view_name": "LayoutView",
       "align_content": null,
       "align_items": null,
       "align_self": null,
       "border": null,
       "bottom": null,
       "display": null,
       "flex": null,
       "flex_flow": null,
       "grid_area": null,
       "grid_auto_columns": null,
       "grid_auto_flow": null,
       "grid_auto_rows": null,
       "grid_column": null,
       "grid_gap": null,
       "grid_row": null,
       "grid_template_areas": null,
       "grid_template_columns": null,
       "grid_template_rows": null,
       "height": null,
       "justify_content": null,
       "justify_items": null,
       "left": null,
       "margin": null,
       "max_height": null,
       "max_width": null,
       "min_height": null,
       "min_width": null,
       "object_fit": null,
       "object_position": null,
       "order": null,
       "overflow": null,
       "overflow_x": null,
       "overflow_y": null,
       "padding": null,
       "right": null,
       "top": null,
       "visibility": null,
       "width": null
      }
     },
     "8d510ea8081d4053aa5f28144d4d2f44": {
      "model_module": "@jupyter-widgets/base",
      "model_module_version": "1.2.0",
      "model_name": "LayoutModel",
      "state": {
       "_model_module": "@jupyter-widgets/base",
       "_model_module_version": "1.2.0",
       "_model_name": "LayoutModel",
       "_view_count": null,
       "_view_module": "@jupyter-widgets/base",
       "_view_module_version": "1.2.0",
       "_view_name": "LayoutView",
       "align_content": null,
       "align_items": null,
       "align_self": null,
       "border": null,
       "bottom": null,
       "display": null,
       "flex": null,
       "flex_flow": null,
       "grid_area": null,
       "grid_auto_columns": null,
       "grid_auto_flow": null,
       "grid_auto_rows": null,
       "grid_column": null,
       "grid_gap": null,
       "grid_row": null,
       "grid_template_areas": null,
       "grid_template_columns": null,
       "grid_template_rows": null,
       "height": null,
       "justify_content": null,
       "justify_items": null,
       "left": null,
       "margin": null,
       "max_height": null,
       "max_width": null,
       "min_height": null,
       "min_width": null,
       "object_fit": null,
       "object_position": null,
       "order": null,
       "overflow": null,
       "overflow_x": null,
       "overflow_y": null,
       "padding": null,
       "right": null,
       "top": null,
       "visibility": null,
       "width": null
      }
     },
     "a15a937cc3624a94a50808e5e5667404": {
      "model_module": "@jupyter-widgets/output",
      "model_module_version": "1.0.0",
      "model_name": "OutputModel",
      "state": {
       "_dom_classes": [],
       "_model_module": "@jupyter-widgets/output",
       "_model_module_version": "1.0.0",
       "_model_name": "OutputModel",
       "_view_count": null,
       "_view_module": "@jupyter-widgets/output",
       "_view_module_version": "1.0.0",
       "_view_name": "OutputView",
       "layout": "IPY_MODEL_d632a9a80cda4d3a96b2ebf42cf91b75",
       "msg_id": "",
       "outputs": [
        {
         "data": {
          "text/html": "<pre style=\"white-space:pre;overflow-x:auto;line-height:normal;font-family:Menlo,'DejaVu Sans Mono',consolas,'Courier New',monospace\">% done (field decay = 8.25e-06) <span style=\"color: #729c1f; text-decoration-color: #729c1f\">━━━━━━━━━━━━━━━━━━━━━━━━━━━━━━━━━━━━━━━━</span> <span style=\"color: #800080; text-decoration-color: #800080\">100%</span> <span style=\"color: #008080; text-decoration-color: #008080\">0:00:00</span>\n</pre>\n",
          "text/plain": "% done (field decay = 8.25e-06) \u001b[38;2;114;156;31m━━━━━━━━━━━━━━━━━━━━━━━━━━━━━━━━━━━━━━━━\u001b[0m \u001b[35m100%\u001b[0m \u001b[36m0:00:00\u001b[0m\n"
         },
         "metadata": {},
         "output_type": "display_data"
        }
       ]
      }
     },
     "a6c58ae7c8b4498e867e9715e29d3608": {
      "model_module": "@jupyter-widgets/base",
      "model_module_version": "1.2.0",
      "model_name": "LayoutModel",
      "state": {
       "_model_module": "@jupyter-widgets/base",
       "_model_module_version": "1.2.0",
       "_model_name": "LayoutModel",
       "_view_count": null,
       "_view_module": "@jupyter-widgets/base",
       "_view_module_version": "1.2.0",
       "_view_name": "LayoutView",
       "align_content": null,
       "align_items": null,
       "align_self": null,
       "border": null,
       "bottom": null,
       "display": null,
       "flex": null,
       "flex_flow": null,
       "grid_area": null,
       "grid_auto_columns": null,
       "grid_auto_flow": null,
       "grid_auto_rows": null,
       "grid_column": null,
       "grid_gap": null,
       "grid_row": null,
       "grid_template_areas": null,
       "grid_template_columns": null,
       "grid_template_rows": null,
       "height": null,
       "justify_content": null,
       "justify_items": null,
       "left": null,
       "margin": null,
       "max_height": null,
       "max_width": null,
       "min_height": null,
       "min_width": null,
       "object_fit": null,
       "object_position": null,
       "order": null,
       "overflow": null,
       "overflow_x": null,
       "overflow_y": null,
       "padding": null,
       "right": null,
       "top": null,
       "visibility": null,
       "width": null
      }
     },
     "abe2e975bbca4e3ba10d916eb0bae67c": {
      "model_module": "@jupyter-widgets/base",
      "model_module_version": "1.2.0",
      "model_name": "LayoutModel",
      "state": {
       "_model_module": "@jupyter-widgets/base",
       "_model_module_version": "1.2.0",
       "_model_name": "LayoutModel",
       "_view_count": null,
       "_view_module": "@jupyter-widgets/base",
       "_view_module_version": "1.2.0",
       "_view_name": "LayoutView",
       "align_content": null,
       "align_items": null,
       "align_self": null,
       "border": null,
       "bottom": null,
       "display": null,
       "flex": null,
       "flex_flow": null,
       "grid_area": null,
       "grid_auto_columns": null,
       "grid_auto_flow": null,
       "grid_auto_rows": null,
       "grid_column": null,
       "grid_gap": null,
       "grid_row": null,
       "grid_template_areas": null,
       "grid_template_columns": null,
       "grid_template_rows": null,
       "height": null,
       "justify_content": null,
       "justify_items": null,
       "left": null,
       "margin": null,
       "max_height": null,
       "max_width": null,
       "min_height": null,
       "min_width": null,
       "object_fit": null,
       "object_position": null,
       "order": null,
       "overflow": null,
       "overflow_x": null,
       "overflow_y": null,
       "padding": null,
       "right": null,
       "top": null,
       "visibility": null,
       "width": null
      }
     },
     "abf9fccaa93841c2a00feccffd8433d0": {
      "model_module": "@jupyter-widgets/output",
      "model_module_version": "1.0.0",
      "model_name": "OutputModel",
      "state": {
       "_dom_classes": [],
       "_model_module": "@jupyter-widgets/output",
       "_model_module_version": "1.0.0",
       "_model_name": "OutputModel",
       "_view_count": null,
       "_view_module": "@jupyter-widgets/output",
       "_view_module_version": "1.0.0",
       "_view_name": "OutputView",
       "layout": "IPY_MODEL_744ed734e5d045b0b7139ec7697efdc6",
       "msg_id": "",
       "outputs": [
        {
         "data": {
          "text/html": "<pre style=\"white-space:pre;overflow-x:auto;line-height:normal;font-family:Menlo,'DejaVu Sans Mono',consolas,'Courier New',monospace\"><span style=\"color: #800000; text-decoration-color: #800000; font-weight: bold\">↑</span> <span style=\"color: #000080; text-decoration-color: #000080; font-weight: bold\">simulation.json</span> <span style=\"color: #729c1f; text-decoration-color: #729c1f\">━━━━━━━━━━━━━━━━━━━━━━━━━━━━━━━━━━━━━━━</span> <span style=\"color: #800080; text-decoration-color: #800080\">100.0%</span> • <span style=\"color: #008000; text-decoration-color: #008000\">13.6/13.6 kB</span> • <span style=\"color: #800000; text-decoration-color: #800000\">?</span> • <span style=\"color: #008080; text-decoration-color: #008080\">0:00:00</span>\n</pre>\n",
          "text/plain": "\u001b[1;31m↑\u001b[0m \u001b[1;34msimulation.json\u001b[0m \u001b[38;2;114;156;31m━━━━━━━━━━━━━━━━━━━━━━━━━━━━━━━━━━━━━━━\u001b[0m \u001b[35m100.0%\u001b[0m • \u001b[32m13.6/13.6 kB\u001b[0m • \u001b[31m?\u001b[0m • \u001b[36m0:00:00\u001b[0m\n"
         },
         "metadata": {},
         "output_type": "display_data"
        }
       ]
      }
     },
     "b088d06b930b41859a8fa6896d147d90": {
      "model_module": "@jupyter-widgets/output",
      "model_module_version": "1.0.0",
      "model_name": "OutputModel",
      "state": {
       "_dom_classes": [],
       "_model_module": "@jupyter-widgets/output",
       "_model_module_version": "1.0.0",
       "_model_name": "OutputModel",
       "_view_count": null,
       "_view_module": "@jupyter-widgets/output",
       "_view_module_version": "1.0.0",
       "_view_name": "OutputView",
       "layout": "IPY_MODEL_8d510ea8081d4053aa5f28144d4d2f44",
       "msg_id": "",
       "outputs": [
        {
         "data": {
          "text/html": "<pre style=\"white-space:pre;overflow-x:auto;line-height:normal;font-family:Menlo,'DejaVu Sans Mono',consolas,'Courier New',monospace\">Processing surface monitor 'near_field_downsampled_y+'... <span style=\"color: #729c1f; text-decoration-color: #729c1f\">━━━━━━━━━━━━━━━━━━━━━━</span> <span style=\"color: #800080; text-decoration-color: #800080\">100%</span> <span style=\"color: #008080; text-decoration-color: #008080\">0:00:00</span>\n</pre>\n",
          "text/plain": "Processing surface monitor 'near_field_downsampled_y+'... \u001b[38;2;114;156;31m━━━━━━━━━━━━━━━━━━━━━━\u001b[0m \u001b[35m100%\u001b[0m \u001b[36m0:00:00\u001b[0m\n"
         },
         "metadata": {},
         "output_type": "display_data"
        }
       ]
      }
     },
     "ba59e305afe24c30be3feeb9aeac3bf5": {
      "model_module": "@jupyter-widgets/base",
      "model_module_version": "1.2.0",
      "model_name": "LayoutModel",
      "state": {
       "_model_module": "@jupyter-widgets/base",
       "_model_module_version": "1.2.0",
       "_model_name": "LayoutModel",
       "_view_count": null,
       "_view_module": "@jupyter-widgets/base",
       "_view_module_version": "1.2.0",
       "_view_name": "LayoutView",
       "align_content": null,
       "align_items": null,
       "align_self": null,
       "border": null,
       "bottom": null,
       "display": null,
       "flex": null,
       "flex_flow": null,
       "grid_area": null,
       "grid_auto_columns": null,
       "grid_auto_flow": null,
       "grid_auto_rows": null,
       "grid_column": null,
       "grid_gap": null,
       "grid_row": null,
       "grid_template_areas": null,
       "grid_template_columns": null,
       "grid_template_rows": null,
       "height": null,
       "justify_content": null,
       "justify_items": null,
       "left": null,
       "margin": null,
       "max_height": null,
       "max_width": null,
       "min_height": null,
       "min_width": null,
       "object_fit": null,
       "object_position": null,
       "order": null,
       "overflow": null,
       "overflow_x": null,
       "overflow_y": null,
       "padding": null,
       "right": null,
       "top": null,
       "visibility": null,
       "width": null
      }
     },
     "bbb90d2fc37a4f1c8cbba44f991c5dc8": {
      "model_module": "@jupyter-widgets/base",
      "model_module_version": "1.2.0",
      "model_name": "LayoutModel",
      "state": {
       "_model_module": "@jupyter-widgets/base",
       "_model_module_version": "1.2.0",
       "_model_name": "LayoutModel",
       "_view_count": null,
       "_view_module": "@jupyter-widgets/base",
       "_view_module_version": "1.2.0",
       "_view_name": "LayoutView",
       "align_content": null,
       "align_items": null,
       "align_self": null,
       "border": null,
       "bottom": null,
       "display": null,
       "flex": null,
       "flex_flow": null,
       "grid_area": null,
       "grid_auto_columns": null,
       "grid_auto_flow": null,
       "grid_auto_rows": null,
       "grid_column": null,
       "grid_gap": null,
       "grid_row": null,
       "grid_template_areas": null,
       "grid_template_columns": null,
       "grid_template_rows": null,
       "height": null,
       "justify_content": null,
       "justify_items": null,
       "left": null,
       "margin": null,
       "max_height": null,
       "max_width": null,
       "min_height": null,
       "min_width": null,
       "object_fit": null,
       "object_position": null,
       "order": null,
       "overflow": null,
       "overflow_x": null,
       "overflow_y": null,
       "padding": null,
       "right": null,
       "top": null,
       "visibility": null,
       "width": null
      }
     },
     "c002afd828054f43b94c529658936300": {
      "model_module": "@jupyter-widgets/base",
      "model_module_version": "1.2.0",
      "model_name": "LayoutModel",
      "state": {
       "_model_module": "@jupyter-widgets/base",
       "_model_module_version": "1.2.0",
       "_model_name": "LayoutModel",
       "_view_count": null,
       "_view_module": "@jupyter-widgets/base",
       "_view_module_version": "1.2.0",
       "_view_name": "LayoutView",
       "align_content": null,
       "align_items": null,
       "align_self": null,
       "border": null,
       "bottom": null,
       "display": null,
       "flex": null,
       "flex_flow": null,
       "grid_area": null,
       "grid_auto_columns": null,
       "grid_auto_flow": null,
       "grid_auto_rows": null,
       "grid_column": null,
       "grid_gap": null,
       "grid_row": null,
       "grid_template_areas": null,
       "grid_template_columns": null,
       "grid_template_rows": null,
       "height": null,
       "justify_content": null,
       "justify_items": null,
       "left": null,
       "margin": null,
       "max_height": null,
       "max_width": null,
       "min_height": null,
       "min_width": null,
       "object_fit": null,
       "object_position": null,
       "order": null,
       "overflow": null,
       "overflow_x": null,
       "overflow_y": null,
       "padding": null,
       "right": null,
       "top": null,
       "visibility": null,
       "width": null
      }
     },
     "cccc52e026524091aaa00f5d0634f922": {
      "model_module": "@jupyter-widgets/output",
      "model_module_version": "1.0.0",
      "model_name": "OutputModel",
      "state": {
       "_dom_classes": [],
       "_model_module": "@jupyter-widgets/output",
       "_model_module_version": "1.0.0",
       "_model_name": "OutputModel",
       "_view_count": null,
       "_view_module": "@jupyter-widgets/output",
       "_view_module_version": "1.0.0",
       "_view_name": "OutputView",
       "layout": "IPY_MODEL_78ea2245ef254f5093437593cdb04e67",
       "msg_id": "",
       "outputs": [
        {
         "data": {
          "text/html": "<pre style=\"white-space:pre;overflow-x:auto;line-height:normal;font-family:Menlo,'DejaVu Sans Mono',consolas,'Courier New',monospace\"><span style=\"color: #008000; text-decoration-color: #008000\">🚶 </span> <span style=\"color: #008000; text-decoration-color: #008000; font-weight: bold\">Finishing 'sphereRCS'...</span>\n</pre>\n",
          "text/plain": "\u001b[32m🚶 \u001b[0m \u001b[1;32mFinishing 'sphereRCS'...\u001b[0m\n"
         },
         "metadata": {},
         "output_type": "display_data"
        }
       ]
      }
     },
     "d4ca79afdf7f4547b13a9dad01c635af": {
      "model_module": "@jupyter-widgets/base",
      "model_module_version": "1.2.0",
      "model_name": "LayoutModel",
      "state": {
       "_model_module": "@jupyter-widgets/base",
       "_model_module_version": "1.2.0",
       "_model_name": "LayoutModel",
       "_view_count": null,
       "_view_module": "@jupyter-widgets/base",
       "_view_module_version": "1.2.0",
       "_view_name": "LayoutView",
       "align_content": null,
       "align_items": null,
       "align_self": null,
       "border": null,
       "bottom": null,
       "display": null,
       "flex": null,
       "flex_flow": null,
       "grid_area": null,
       "grid_auto_columns": null,
       "grid_auto_flow": null,
       "grid_auto_rows": null,
       "grid_column": null,
       "grid_gap": null,
       "grid_row": null,
       "grid_template_areas": null,
       "grid_template_columns": null,
       "grid_template_rows": null,
       "height": null,
       "justify_content": null,
       "justify_items": null,
       "left": null,
       "margin": null,
       "max_height": null,
       "max_width": null,
       "min_height": null,
       "min_width": null,
       "object_fit": null,
       "object_position": null,
       "order": null,
       "overflow": null,
       "overflow_x": null,
       "overflow_y": null,
       "padding": null,
       "right": null,
       "top": null,
       "visibility": null,
       "width": null
      }
     },
     "d632a9a80cda4d3a96b2ebf42cf91b75": {
      "model_module": "@jupyter-widgets/base",
      "model_module_version": "1.2.0",
      "model_name": "LayoutModel",
      "state": {
       "_model_module": "@jupyter-widgets/base",
       "_model_module_version": "1.2.0",
       "_model_name": "LayoutModel",
       "_view_count": null,
       "_view_module": "@jupyter-widgets/base",
       "_view_module_version": "1.2.0",
       "_view_name": "LayoutView",
       "align_content": null,
       "align_items": null,
       "align_self": null,
       "border": null,
       "bottom": null,
       "display": null,
       "flex": null,
       "flex_flow": null,
       "grid_area": null,
       "grid_auto_columns": null,
       "grid_auto_flow": null,
       "grid_auto_rows": null,
       "grid_column": null,
       "grid_gap": null,
       "grid_row": null,
       "grid_template_areas": null,
       "grid_template_columns": null,
       "grid_template_rows": null,
       "height": null,
       "justify_content": null,
       "justify_items": null,
       "left": null,
       "margin": null,
       "max_height": null,
       "max_width": null,
       "min_height": null,
       "min_width": null,
       "object_fit": null,
       "object_position": null,
       "order": null,
       "overflow": null,
       "overflow_x": null,
       "overflow_y": null,
       "padding": null,
       "right": null,
       "top": null,
       "visibility": null,
       "width": null
      }
     },
     "e1d07da110264abeaa7c6f02b1a74ef2": {
      "model_module": "@jupyter-widgets/output",
      "model_module_version": "1.0.0",
      "model_name": "OutputModel",
      "state": {
       "_dom_classes": [],
       "_model_module": "@jupyter-widgets/output",
       "_model_module_version": "1.0.0",
       "_model_name": "OutputModel",
       "_view_count": null,
       "_view_module": "@jupyter-widgets/output",
       "_view_module_version": "1.0.0",
       "_view_name": "OutputView",
       "layout": "IPY_MODEL_83e4c5c44faa400493bd51c6676521c6",
       "msg_id": "",
       "outputs": [
        {
         "data": {
          "text/html": "<pre style=\"white-space:pre;overflow-x:auto;line-height:normal;font-family:Menlo,'DejaVu Sans Mono',consolas,'Courier New',monospace\">Processing surface monitor 'near_field_downsampled_x-'... <span style=\"color: #729c1f; text-decoration-color: #729c1f\">━━━━━━━━━━━━━━━━━━━━━━</span> <span style=\"color: #800080; text-decoration-color: #800080\">100%</span> <span style=\"color: #008080; text-decoration-color: #008080\">0:00:00</span>\n</pre>\n",
          "text/plain": "Processing surface monitor 'near_field_downsampled_x-'... \u001b[38;2;114;156;31m━━━━━━━━━━━━━━━━━━━━━━\u001b[0m \u001b[35m100%\u001b[0m \u001b[36m0:00:00\u001b[0m\n"
         },
         "metadata": {},
         "output_type": "display_data"
        }
       ]
      }
     },
     "e4849ed1f71d4558bdca7cdd74eee4c6": {
      "model_module": "@jupyter-widgets/output",
      "model_module_version": "1.0.0",
      "model_name": "OutputModel",
      "state": {
       "_dom_classes": [],
       "_model_module": "@jupyter-widgets/output",
       "_model_module_version": "1.0.0",
       "_model_name": "OutputModel",
       "_view_count": null,
       "_view_module": "@jupyter-widgets/output",
       "_view_module_version": "1.0.0",
       "_view_name": "OutputView",
       "layout": "IPY_MODEL_580630b56355437d85ab169a8b2261cf",
       "msg_id": "",
       "outputs": [
        {
         "data": {
          "text/html": "<pre style=\"white-space:pre;overflow-x:auto;line-height:normal;font-family:Menlo,'DejaVu Sans Mono',consolas,'Courier New',monospace\">Processing surface monitor 'near_field_downsampled_z+'... <span style=\"color: #729c1f; text-decoration-color: #729c1f\">━━━━━━━━━━━━━━━━━━━━━━</span> <span style=\"color: #800080; text-decoration-color: #800080\">100%</span> <span style=\"color: #008080; text-decoration-color: #008080\">0:00:00</span>\n</pre>\n",
          "text/plain": "Processing surface monitor 'near_field_downsampled_z+'... \u001b[38;2;114;156;31m━━━━━━━━━━━━━━━━━━━━━━\u001b[0m \u001b[35m100%\u001b[0m \u001b[36m0:00:00\u001b[0m\n"
         },
         "metadata": {},
         "output_type": "display_data"
        }
       ]
      }
     },
     "e86f64e6ab434b4cb187caedf95b842d": {
      "model_module": "@jupyter-widgets/base",
      "model_module_version": "1.2.0",
      "model_name": "LayoutModel",
      "state": {
       "_model_module": "@jupyter-widgets/base",
       "_model_module_version": "1.2.0",
       "_model_name": "LayoutModel",
       "_view_count": null,
       "_view_module": "@jupyter-widgets/base",
       "_view_module_version": "1.2.0",
       "_view_name": "LayoutView",
       "align_content": null,
       "align_items": null,
       "align_self": null,
       "border": null,
       "bottom": null,
       "display": null,
       "flex": null,
       "flex_flow": null,
       "grid_area": null,
       "grid_auto_columns": null,
       "grid_auto_flow": null,
       "grid_auto_rows": null,
       "grid_column": null,
       "grid_gap": null,
       "grid_row": null,
       "grid_template_areas": null,
       "grid_template_columns": null,
       "grid_template_rows": null,
       "height": null,
       "justify_content": null,
       "justify_items": null,
       "left": null,
       "margin": null,
       "max_height": null,
       "max_width": null,
       "min_height": null,
       "min_width": null,
       "object_fit": null,
       "object_position": null,
       "order": null,
       "overflow": null,
       "overflow_x": null,
       "overflow_y": null,
       "padding": null,
       "right": null,
       "top": null,
       "visibility": null,
       "width": null
      }
     },
     "f417b7f0a22b41d88c1b24205bc958e5": {
      "model_module": "@jupyter-widgets/output",
      "model_module_version": "1.0.0",
      "model_name": "OutputModel",
      "state": {
       "_dom_classes": [],
       "_model_module": "@jupyter-widgets/output",
       "_model_module_version": "1.0.0",
       "_model_name": "OutputModel",
       "_view_count": null,
       "_view_module": "@jupyter-widgets/output",
       "_view_module_version": "1.0.0",
       "_view_name": "OutputView",
       "layout": "IPY_MODEL_e86f64e6ab434b4cb187caedf95b842d",
       "msg_id": "",
       "outputs": [
        {
         "data": {
          "text/html": "<pre style=\"white-space:pre;overflow-x:auto;line-height:normal;font-family:Menlo,'DejaVu Sans Mono',consolas,'Courier New',monospace\">Processing surface monitor 'near_field_z+'... <span style=\"color: #729c1f; text-decoration-color: #729c1f\">━━━━━━━━━━━━━━━━━━━━━━━━━━━━━━━━━━</span> <span style=\"color: #800080; text-decoration-color: #800080\">100%</span> <span style=\"color: #008080; text-decoration-color: #008080\">0:00:00</span>\n</pre>\n",
          "text/plain": "Processing surface monitor 'near_field_z+'... \u001b[38;2;114;156;31m━━━━━━━━━━━━━━━━━━━━━━━━━━━━━━━━━━\u001b[0m \u001b[35m100%\u001b[0m \u001b[36m0:00:00\u001b[0m\n"
         },
         "metadata": {},
         "output_type": "display_data"
        }
       ]
      }
     }
    },
    "version_major": 2,
    "version_minor": 0
   }
  }
 },
 "nbformat": 4,
 "nbformat_minor": 4
}<|MERGE_RESOLUTION|>--- conflicted
+++ resolved
@@ -10,15 +10,9 @@
     "\n",
     "This example demonstrates the usefulness of the near field to far field transformation for reducing the simulation size needed for structures involving lots of empty space.\n",
     "\n",
-<<<<<<< HEAD
-    "To obtain the scattered field, we will use a [total-field/scattered-field source (TFSF)](../_autosummary/tidy3d.TFSF.html), and measure the scattered fields in the region surrounding the sphere.\n",
-    "\n",
-    "Then, we'll show how to use a near-field to far-field transformation in `Tidy3D` to compute the RCS for the sphere either on the cloud during the simulation run, or on your local machine afterwards.\n",
-=======
     "To obtain the scattered field, we will use a [total-field/scattered-field source (TFSF)](../_autosummary/tidy3d.TFSF.html), and measure the scattered fields in the region surrounding the sphere. For a more detailed demonstration on TFSF, please refer to the [tutorial](https://www.flexcompute.com/tidy3d/examples/notebooks/TFSF/).\n",
     "\n",
     "Then, we'll show how to use a [near-field to far-field transformation](https://www.flexcompute.com/tidy3d/examples/notebooks/FieldProjections/) in `Tidy3D` to compute the RCS for the sphere either on the cloud during the simulation run, or on your local machine afterwards.\n",
->>>>>>> b6a0d8b9
     "\n",
     "If you are new to the finite-difference time-domain (FDTD) method, we highly recommend going through our [FDTD101](https://www.flexcompute.com/fdtd101/) tutorials. "
    ]
@@ -164,13 +158,9 @@
     "\n",
     "First, we create a [FieldMonitor](https://docs.flexcompute.com/projects/tidy3d/en/latest/_autosummary/tidy3d.FieldMonitor.html) completely enclosing the sphere, using the `.surfaces()` method to extract the 6 planar surfaces surrounding the volume. This cuts down on the data required vs computing the full volume because only the fields on the enclosing surface are required to get the far field information.\n",
     "\n",
-<<<<<<< HEAD
     "The near fields will be captured on these surfaces; after the simulation, they will be used to compute far fields on your local machine.\n",
     "\n",
     "We will also turn off server-side field colocation and store the near fields directly on the Yee grid. The fields are colocated during the field projection computation as needed."
-=======
-    "The near fields will be captured on these surfaces; after the simulation, they will be used to compute far fields on your local machine."
->>>>>>> b6a0d8b9
    ]
   },
   {
@@ -190,11 +180,7 @@
     "# create a set of surface monitors around the sphere for local computation of far fields\n",
     "mon_size = 2 * radius + 2 * buffer_mon\n",
     "monitors_near = td.FieldMonitor.surfaces(\n",
-<<<<<<< HEAD
     "    center=center, size=[mon_size] * 3, freqs=[f0], name=\"near_field\", colocate=False\n",
-=======
-    "    center=center, size=[mon_size] * 3, freqs=[f0], name=\"near_field\"\n",
->>>>>>> b6a0d8b9
     ")\n"
    ]
   },
@@ -251,13 +237,9 @@
     "\n",
     "Here, we downsample by a factor of 2 along the x and y dimensions, and a factor of 3 along z.\n",
     "\n",
-<<<<<<< HEAD
     "Note that the downsampling feature can be useful if downloading near fields to compute far fields on your local machine, but is unnecessary if you choose to use server-side far field computations.\n",
     "\n",
     "Like before, we also turn off the server-side field colocation."
-=======
-    "Note that the downsampling feature can be useful if downloading near fields to compute far fields on your local machine, but is unnecessary if you choose to use server-side far field computations."
->>>>>>> b6a0d8b9
    ]
   },
   {
@@ -280,10 +262,7 @@
     "    size=[mon_size, mon_size, mon_size],\n",
     "    freqs=[f0],\n",
     "    name=\"near_field_downsampled\",\n",
-<<<<<<< HEAD
     "    colocate=False,\n",
-=======
->>>>>>> b6a0d8b9
     "    interval_space=(\n",
     "        2,\n",
     "        2,\n",
@@ -1453,11 +1432,58 @@
    "name": "python",
    "nbconvert_exporter": "python",
    "pygments_lexer": "ipython3",
-<<<<<<< HEAD
    "version": "3.9.12"
-=======
-   "version": "3.10.12"
->>>>>>> b6a0d8b9
+  },
+  "nbdime-conflicts": {
+   "local_diff": [
+    {
+     "diff": [
+      {
+       "diff": [
+        {
+         "key": 0,
+         "length": 1,
+         "op": "removerange"
+        }
+       ],
+       "key": "version",
+       "op": "patch"
+      }
+     ],
+     "key": "language_info",
+     "op": "patch"
+    }
+   ],
+   "remote_diff": [
+    {
+     "diff": [
+      {
+       "diff": [
+        {
+         "diff": [
+          {
+           "key": 5,
+           "op": "addrange",
+           "valuelist": "12"
+          },
+          {
+           "key": 5,
+           "length": 1,
+           "op": "removerange"
+          }
+         ],
+         "key": 0,
+         "op": "patch"
+        }
+       ],
+       "key": "version",
+       "op": "patch"
+      }
+     ],
+     "key": "language_info",
+     "op": "patch"
+    }
+   ]
   },
   "title": "Scattering Cross-section of a Sphere | Flexcompute",
   "widgets": {
