"""Tests Geometry objects."""

import math
import warnings

import gdspy
import gdstk
import matplotlib.pyplot as plt
import numpy as np
import pydantic.v1 as pydantic
import pytest
import shapely
import tidy3d as td
import trimesh
from tidy3d.components.geometry.base import Planar
from tidy3d.components.geometry.mesh import AREA_SIZE_THRESHOLD
from tidy3d.components.geometry.utils import (
    SnapBehavior,
    SnapLocation,
    SnappingSpec,
    flatten_groups,
    snap_box_to_grid,
    traverse_geometries,
)
from tidy3d.components.geometry.utils_2d import subdivide
from tidy3d.constants import LARGE_NUMBER, fp_eps
from tidy3d.exceptions import SetupError, Tidy3dKeyError, ValidationError

from ..utils import AssertLogLevel

GEO = td.Box(size=(1, 1, 1))
GEO_INF = td.Box(size=(1, 1, td.inf))
BOX = td.Box(size=(1, 1, 1))
BOX_2D = td.Box(size=(1, 0, 1))
POLYSLAB = td.PolySlab(vertices=((0, 0), (1, 0), (1, 1), (0, 1)), slab_bounds=(-0.5, 0.5), axis=2)
SPHERE = td.Sphere(radius=1)
CYLINDER = td.Cylinder(axis=2, length=1, radius=1)

GROUP = td.GeometryGroup(
    geometries=[
        td.Box(center=(-0.25, 0, 0), size=(0.5, 1, 1)),
        td.Box(center=(0.25, 0, 0), size=(0.5, 1, 1)),
    ]
)
UNION = td.ClipOperation(
    operation="union",
    geometry_a=td.Box(center=(-0.25, 0, 0), size=(0.5, 1, 1)),
    geometry_b=td.Box(center=(0.25, 0, 0), size=(0.5, 1, 1)),
)
INTERSECTION = td.ClipOperation(operation="intersection", geometry_a=UNION, geometry_b=SPHERE)
DIFFERENCE = td.ClipOperation(operation="difference", geometry_a=CYLINDER, geometry_b=BOX)
SYM_DIFFERENCE = td.ClipOperation(
    operation="symmetric_difference",
    geometry_a=td.ClipOperation(
        operation="difference",
        geometry_a=td.Box(size=(td.inf, td.inf, td.inf)),
        geometry_b=td.Box(center=(-0.25, 0, 0), size=(0.5, 1, 1)),
    ),
    geometry_b=td.ClipOperation(
        operation="difference",
        geometry_a=td.Box(size=(td.inf, td.inf, td.inf)),
        geometry_b=td.Box(center=(0.25, 0, 0), size=(0.5, 1, 1)),
    ),
)
TRANSFORMED = td.Transformed(
    geometry=BOX,
    transform=td.Transformed.rotation(np.pi / 6, 0),
)


GEO_TYPES = [
    BOX,
    CYLINDER,
    SPHERE,
    POLYSLAB,
    UNION,
    INTERSECTION,
    DIFFERENCE,
    SYM_DIFFERENCE,
    GROUP,
    TRANSFORMED,
]

_, AX = plt.subplots()


@pytest.mark.parametrize("component", GEO_TYPES)
def test_plot(component):
    _ = component.plot(z=0, ax=AX)
    plt.close()


def test_plot_with_units():
    _ = BOX.plot(z=0, ax=AX, plot_length_units="nm")
    plt.close()


def test_base_inside():
    assert td.Geometry.inside(GEO, x=0, y=0, z=0)
    assert np.all(td.Geometry.inside(GEO, np.array([0, 0]), np.array([0, 0]), np.array([0, 0])))
    assert np.all(
        td.Geometry.inside(GEO, np.array([[0, 0]]), np.array([[0, 0]]), np.array([[0, 0]]))
    )


def test_base_inside_meshgrid():
    assert np.all(td.Geometry.inside_meshgrid(GEO, x=[0], y=[0], z=[0]))
    assert np.all(td.Geometry.inside_meshgrid(GEO, [0, 0], [0, 0], [0, 0]))
    # Input dimensions different than 1 error for ``inside_meshgrid``.
    with pytest.raises(ValueError):
        _ = td.Geometry.inside_meshgrid(GEO, x=0, y=0, z=0)
    with pytest.raises(ValueError):
        _ = td.Geometry.inside_meshgrid(GEO, [[0, 0]], [[0, 0]], [[0, 0]])


def test_bounding_box():
    assert GEO.bounding_box == GEO
    assert GEO_INF.bounding_box == GEO_INF


@pytest.mark.parametrize("points_shape", [(3,), (3, 10)])
def test_rotate_points(points_shape):
    points = np.random.random(points_shape)
    points_rotated = td.Geometry.rotate_points(points=points, axis=(0, 0, 1), angle=2 * np.pi)
    assert np.allclose(points, points_rotated)
    points_rotated = td.Geometry.rotate_points(points=points, axis=(0, 0, 1), angle=np.pi)


@pytest.mark.parametrize("axis", [0, 1, 2])
def test_reflect_points(axis):
    points = np.random.random((3, 10))
    pr = GEO.reflect_points(points=points, polar_axis=2, angle_theta=2 * np.pi, angle_phi=0)
    assert np.allclose(pr, points)
    pr = GEO.reflect_points(points=points, polar_axis=2, angle_theta=0, angle_phi=2 * np.pi)
    assert np.allclose(pr, points)


@pytest.mark.parametrize("component", GEO_TYPES)
def test_volume(component):
    _ = component.volume()
    _ = component.volume(bounds=GEO.bounds)
    _ = component.volume(bounds=((-100, -100, -100), (100, 100, 100)))
    _ = component.volume(bounds=((-0.1, -0.1, -0.1), (0.1, 0.1, 0.1)))
    _ = component.volume(bounds=((-100, -100, -100), (-10, -10, -10)))
    _ = component.volume(bounds=((10, 10, 10), (100, 100, 100)))


@pytest.mark.parametrize("component", GEO_TYPES)
def test_surface_area(component):
    _ = component.surface_area()
    _ = component.surface_area(bounds=GEO.bounds)
    _ = component.surface_area(bounds=((-100, -100, -100), (100, 100, 100)))
    _ = component.surface_area(bounds=((-0.1, -0.1, -0.1), (0.1, 0.1, 0.1)))
    _ = component.surface_area(bounds=((-100, -100, -100), (-10, -10, -10)))
    _ = component.surface_area(bounds=((10, 10, 10), (100, 100, 100)))


@pytest.mark.parametrize("component", GEO_TYPES)
def test_bounds(component):
    _ = component.bounds


def test_planar_bounds():
    _ = Planar.bounds.fget(CYLINDER)


@pytest.mark.parametrize("component", GEO_TYPES)
def test_inside(component):
    _ = component.inside(0, 0, 0)
    _ = component.inside(np.array([0, 0]), np.array([0, 0]), np.array([0, 0]))
    _ = component.inside(np.array([[0, 0]]), np.array([[0, 0]]), np.array([[0, 0]]))


def test_zero_dims():
    assert BOX.zero_dims == []
    assert BOX_2D.zero_dims == [1]


def test_inside_polyslab_sidewall():
    ps = POLYSLAB.copy(update=dict(sidewall_angle=0.1))
    ps.inside(x=0, y=0, z=0)


# TODO: Weiliang fix this test? does not work when sidewall non-zero
def test_inside_polyslab_sidewall_arrays():
    inside_kwargs = {coord: np.array([-1, 0, 1]) for coord in "xyz"}
    POLYSLAB.inside(**inside_kwargs)
    # ps = POLYSLAB.copy(update=dict(sidewall_angle=0.1))
    # ps.inside(**inside_kwargs)


def test_array_to_vertices():
    vertices = ((0, 0), (1, 0), (1, 1))
    array = POLYSLAB.vertices_to_array(vertices)
    vertices2 = POLYSLAB.array_to_vertices(array)
    assert np.all(np.array(vertices) == np.array(vertices2))


@pytest.mark.parametrize("component", GEO_TYPES)
def test_intersections_plane(component):
    assert len(component.intersections_plane(z=0.2)) > 0
    assert len(component.intersections_plane(x=0.2)) > 0
    assert len(component.intersections_plane(x=10000)) == 0


def test_intersections_plane_inf():
    a = (
        td.Cylinder(radius=3.2, center=(0.45, 9, 0), length=td.inf)
        + td.Box(center=(0, 0, 0), size=(0.9, 24, td.inf))
        + td.Box(center=(0, 0, 0), size=(7.3, 18, td.inf))
    )
    b = td.Cylinder(radius=2.9, center=(-0.45, 9, 0), length=td.inf)
    c = a - b
    assert len(c.intersections_plane(y=0)) == 1


def test_bounds_base():
    assert all(a == b for a, b in zip(Planar.bounds.fget(POLYSLAB), POLYSLAB.bounds))


def test_center_not_inf_validate():
    with pytest.raises(pydantic.ValidationError):
        _ = td.Box(center=(td.inf, 0, 0))
    with pytest.raises(pydantic.ValidationError):
        _ = td.Box(center=(-td.inf, 0, 0))


def test_radius_not_inf_validate():
    with pytest.raises(pydantic.ValidationError):
        _ = td.Sphere(radius=td.inf)
    with pytest.raises(pydantic.ValidationError):
        _ = td.Cylinder(radius=td.inf, center=(0, 0, 0), axis=1, length=1)


def test_slanted_cylinder_infinite_length_validate():
    _ = td.Cylinder(radius=1, center=(0, 0, 0), axis=1, length=td.inf)
    _ = td.Cylinder(radius=1, center=(0, 0, 0), axis=1, length=td.inf, reference_plane="top")
    _ = td.Cylinder(radius=1, center=(0, 0, 0), axis=1, length=td.inf, reference_plane="bottom")
    _ = td.Cylinder(radius=1, center=(0, 0, 0), axis=1, length=td.inf, reference_plane="middle")
    _ = td.Cylinder(
        radius=1,
        center=(0, 0, 0),
        axis=1,
        length=td.inf,
        sidewall_angle=0.1,
        reference_plane="middle",
    )
    with pytest.raises(pydantic.ValidationError):
        _ = td.Cylinder(
            radius=1,
            center=(0, 0, 0),
            axis=1,
            length=td.inf,
            sidewall_angle=0.1,
            reference_plane="top",
        )
    with pytest.raises(pydantic.ValidationError):
        _ = td.Cylinder(
            radius=1,
            center=(0, 0, 0),
            axis=1,
            length=td.inf,
            sidewall_angle=0.1,
            reference_plane="bottom",
        )


def test_cylinder_to_polyslab():
    ps = CYLINDER.to_polyslab(num_pts_circumference=10, dilation=0.02)


def test_box_from_bounds():
    b = td.Box.from_bounds(rmin=(-td.inf, 0, 0), rmax=(td.inf, 0, 0))
    assert b.center[0] == 0.0

    with pytest.raises(SetupError):
        _ = td.Box.from_bounds(rmin=(0, 0, 0), rmax=(td.inf, 0, 0))

    b = td.Box.from_bounds(rmin=(-1, -1, -1), rmax=(1, 1, 1))
    assert b.center == (0, 0, 0)


def test_polyslab_center_axis():
    """Test the handling of center_axis in a polyslab having (-td.inf, td.inf) bounds."""
    ps = POLYSLAB.copy(update=dict(slab_bounds=(-td.inf, td.inf)))
    assert ps.center_axis == 0


@pytest.mark.parametrize(
    "lower_bound, upper_bound", ((-td.inf, td.inf), (-1, td.inf), (-td.inf, 1))
)
def test_polyslab_inf_bounds(lower_bound, upper_bound):
    """Test the handling of various operations in a polyslab having inf bounds."""
    ps = POLYSLAB.copy(update=dict(slab_bounds=(lower_bound, upper_bound)))
    # catch any runtime warning related to inf operations
    with warnings.catch_warnings():
        warnings.simplefilter("error")
        _ = ps.bounds
        ps.intersections_plane(x=0.5)
        ps.intersections_plane(z=0)


def test_polyslab_bounds():
    with pytest.raises(pydantic.ValidationError):
        td.PolySlab(vertices=((0, 0), (1, 0), (1, 1)), slab_bounds=(0.5, -0.5), axis=2)


def test_validate_polyslab_vertices_valid():
    with pytest.raises(pydantic.ValidationError):
        POLYSLAB.copy(update=dict(vertices=(1, 2, 3)))
    with pytest.raises(pydantic.ValidationError):
        crossing_verts = ((0, 0), (1, 1), (0, 1), (1, 0))
        POLYSLAB.copy(update=dict(vertices=crossing_verts))


def test_sidewall_failed_validation():
    with pytest.raises(pydantic.ValidationError):
        POLYSLAB.copy(update=dict(sidewall_angle=1000))


def test_surfaces():
    with pytest.raises(SetupError):
        td.Box.surfaces(size=(1, 0, 1), center=(0, 0, 0))

    td.FluxMonitor.surfaces(
        size=(1, 1, 1), center=(0, 0, 0), normal_dir="+", name="test", freqs=[1e12]
    )
    td.Box.surfaces(size=(1, 1, 1), center=(0, 0, 0), normal_dir="+")


def test_arrow_both_dirs():
    _, ax = plt.subplots()
    GEO._plot_arrow(direction=(1, 2, 3), x=0, both_dirs=True, ax=ax)


def test_gdstk_cell():
    gds_cell = gdstk.Cell("name")
    gds_cell.add(gdstk.rectangle((0, 0), (1, 1)))
    td.PolySlab.from_gds(gds_cell=gds_cell, axis=2, slab_bounds=(-1, 1), gds_layer=0)
    td.PolySlab.from_gds(gds_cell=gds_cell, axis=2, slab_bounds=(-1, 1), gds_layer=0, gds_dtype=0)
    with pytest.raises(Tidy3dKeyError):
        td.PolySlab.from_gds(gds_cell=gds_cell, axis=2, slab_bounds=(-1, 1), gds_layer=1)
    with pytest.raises(Tidy3dKeyError):
        td.PolySlab.from_gds(
            gds_cell=gds_cell, axis=2, slab_bounds=(-1, 1), gds_layer=1, gds_dtype=0
        )


def test_gdspy_cell():
    gds_cell = gdspy.Cell("name")
    gds_cell.add(gdspy.Rectangle((0, 0), (1, 1)))
    td.PolySlab.from_gds(gds_cell=gds_cell, axis=2, slab_bounds=(-1, 1), gds_layer=0)
    with pytest.raises(Tidy3dKeyError):
        td.PolySlab.from_gds(gds_cell=gds_cell, axis=2, slab_bounds=(-1, 1), gds_layer=1)


def make_geo_group():
    """Make a generic Geometry Group."""
    boxes = [td.Box(size=(1, 1, 1), center=(i, 0, 0)) for i in range(-5, 5)]
    return td.GeometryGroup(geometries=boxes)


def test_geo_group_initialize():
    """make sure you can construct one."""
    _ = make_geo_group()


def test_geo_group_structure():
    """make sure you can construct a structure using GeometryGroup."""
    geo_group = make_geo_group()
    _ = td.Structure(geometry=geo_group, medium=td.Medium())


def test_geo_group_methods():
    """Tests the geometry methods of geo group."""
    geo_group = make_geo_group()
    geo_group.inside(0, 1, 2)
    geo_group.inside(np.linspace(0, 1, 10), np.linspace(0, 1, 10), np.linspace(0, 1, 10))
    geo_group.inside_meshgrid(np.linspace(0, 1, 10), np.linspace(0, 1, 10), np.linspace(0, 1, 10))
    geo_group.intersections_plane(y=0)
    geo_group.intersects(td.Box(size=(1, 1, 1)))
    _ = geo_group.bounds


def test_geo_group_empty():
    """dont allow empty geometry list."""
    with pytest.raises(pydantic.ValidationError):
        _ = td.GeometryGroup(geometries=[])


def test_geo_group_volume():
    geo_group = make_geo_group()
    geo_group.volume(bounds=GEO.bounds)


def test_geo_group_surface_area():
    geo_group = make_geo_group()
    geo_group.surface_area(bounds=GEO.bounds)


def test_geometryoperations():
    assert BOX + CYLINDER == td.GeometryGroup(geometries=(BOX, CYLINDER))
    assert BOX + UNION == td.GeometryGroup(geometries=(BOX, UNION.geometry_a, UNION.geometry_b))
    assert UNION + CYLINDER == td.GeometryGroup(
        geometries=(UNION.geometry_a, UNION.geometry_b, CYLINDER)
    )
    assert BOX + GROUP == td.GeometryGroup(geometries=(BOX,) + GROUP.geometries)
    assert GROUP + CYLINDER == td.GeometryGroup(geometries=GROUP.geometries + (CYLINDER,))

    assert BOX | CYLINDER == td.GeometryGroup(geometries=(BOX, CYLINDER))
    assert BOX | UNION == td.GeometryGroup(geometries=(BOX, UNION.geometry_a, UNION.geometry_b))
    assert UNION | CYLINDER == td.GeometryGroup(
        geometries=(UNION.geometry_a, UNION.geometry_b, CYLINDER)
    )
    assert BOX | GROUP == td.GeometryGroup(geometries=(BOX,) + GROUP.geometries)
    assert GROUP | CYLINDER == td.GeometryGroup(geometries=GROUP.geometries + (CYLINDER,))

    assert BOX * SPHERE == td.ClipOperation(
        operation="intersection", geometry_a=BOX, geometry_b=SPHERE
    )

    assert BOX & SPHERE == td.ClipOperation(
        operation="intersection", geometry_a=BOX, geometry_b=SPHERE
    )

    assert BOX - SPHERE == td.ClipOperation(
        operation="difference", geometry_a=BOX, geometry_b=SPHERE
    )

    assert BOX ^ SPHERE == td.ClipOperation(
        operation="symmetric_difference", geometry_a=BOX, geometry_b=SPHERE
    )


@pytest.mark.parametrize("axis", [0, 1, 2])
def test_planar_transform(axis):
    geo = (
        td.Box(size=(3 * axis, 2 * abs(axis - 1), 4 * (2 - axis)))
        .rotated(2.0, axis)
        .translated(-1, 2, 3)
        .scaled(1.4, -1.2, 1.3)
    )
    assert geo.bounds[0][axis] == geo.bounds[1][axis]


def test_transforms():
    xyz = (np.array([1.4, 0]), np.array([0, 0.5]), np.array([0, 1.4]))
    geo = td.Box(size=(2, 2, 2))
    assert not geo.inside(*xyz).any()
    geo = geo.rotated(np.pi / 4, 2).rotated(np.pi / 5, 0)
    geo.plot(x=0)
    assert geo.inside(*xyz).all()

    xyz = (np.array([0, 0, -1.5 + 1e-6]), np.array([0, 0, 0]), np.array([-1e-6, 4 - 1e-6, 2]))
    geo = td.Sphere(radius=1)
    assert (geo.inside(*xyz) == (True, False, False)).all()
    geo = geo.translated(0, 0, 1).scaled(1.5, 1, 2)
    geo.plot(y=0)
    assert (geo.inside(*xyz) == (False, True, True)).all()

    xyz = (np.array([0.8, -0.8, -0.7]), np.array([0, 0, 0]), np.array([1.2, -1.2, 0]))
    geo = td.Cylinder(length=2, radius=1)
    assert (geo.inside(*xyz) == (False, False, True)).all()
    geo = geo.scaled(0.5, 2, 1).rotated(-np.pi / 6, 2).rotated(np.pi / 2, 0)
    assert (geo.inside(*xyz) == (True, True, False)).all()

    xyz = (np.array([0, 2, 1, 3, -0.5]), np.array([0, 0, 0, 0, 0.5]), np.array([0, 0, 1.5, 0, 0]))
    geo = geo = td.PolySlab(
        vertices=[(2, -1), (-1, 1), (4, 1), (-1, 2), (4, 2), (1, 3), (5, 3), (5, -1)],
        slab_bounds=(-1, 1),
    )
    assert (geo.inside(*xyz) == (False, True, False, True, False)).all()
    assert len(geo.intersections_plane(x=0)) == 2
    assert len(geo.intersections_plane(z=0)) == 1
    geo = geo.translated(-2, 0, 0).rotated(-np.pi * 0.4, 1)
    assert (geo.inside(*xyz) == (True, False, True, False, True)).all()
    assert len(geo.intersections_plane(x=0)) == 1
    assert len(geo.intersections_plane(z=0)) == 3


def test_general_rotation():
    assert np.allclose(td.Transformed.rotation(0.1, 0), td.Transformed.rotation(0.1, [2, 0, 0]))
    assert np.allclose(td.Transformed.rotation(0.2, 1), td.Transformed.rotation(0.2, [0, 3, 0]))
    assert np.allclose(td.Transformed.rotation(0.3, 2), td.Transformed.rotation(0.3, [0, 0, 4]))


def test_flattening():
    flat = list(
        flatten_groups(
            td.GeometryGroup(
                geometries=[
                    td.Box(size=(1, 1, 1)),
                    td.Box(size=(0, 1, 0)),
                    td.ClipOperation(
                        operation="union",
                        geometry_a=td.Box(size=(0, 0, 1)),
                        geometry_b=td.GeometryGroup(
                            geometries=[
                                td.Box(size=(2, 2, 2)),
                                td.GeometryGroup(
                                    geometries=[td.Box(size=(3, 3, 3)), td.Box(size=(3, 0, 3))]
                                ),
                            ]
                        ),
                    ),
                ]
            )
        )
    )
    assert len(flat) == 6
    assert all(isinstance(g, td.Box) for g in flat)

    flat = list(
        flatten_groups(
            td.GeometryGroup(
                geometries=[
                    td.Box(size=(1, 1, 1)),
                    td.Box(size=(0, 1, 0)),
                    td.ClipOperation(
                        operation="intersection",
                        geometry_a=td.Box(size=(0, 0, 1)),
                        geometry_b=td.GeometryGroup(
                            geometries=[
                                td.Box(size=(2, 2, 2)),
                                td.GeometryGroup(
                                    geometries=[td.Box(size=(3, 3, 3)), td.Box(size=(3, 0, 3))]
                                ),
                            ]
                        ),
                    ),
                ]
            )
        )
    )
    assert len(flat) == 3
    assert all(
        isinstance(g, td.Box) or (isinstance(g, td.ClipOperation) and g.operation == "intersection")
        for g in flat
    )

    t0 = np.array([[2, 0, 0, 0], [3, 2, 0, 0], [1, 0, 2, 0], [0, 0, 0, 1.0]])
    g0 = td.Sphere(radius=1)
    t1 = np.array([[2, 0, 5, 0], [0, 1, 0, 0], [-1, 0, 1, 0], [0, 0, 0, 1.0]])
    g1 = td.Box(size=(1, 2, 3))
    flat = list(
        flatten_groups(
            td.Transformed(
                transform=t0,
                geometry=td.ClipOperation(
                    operation="union",
                    geometry_a=g0,
                    geometry_b=td.Transformed(transform=t1, geometry=g1),
                ),
            ),
            flatten_transformed=True,
        )
    )
    assert len(flat) == 2

    assert isinstance(flat[0], td.Transformed)
    assert flat[0].geometry == g0
    assert np.allclose(flat[0].transform, t0)

    assert isinstance(flat[1], td.Transformed)
    assert flat[1].geometry == g1
    assert np.allclose(flat[1].transform, t0 @ t1)


def test_geometry_traversal():
    geometries = list(traverse_geometries(td.Box(size=(1, 1, 1))))
    assert len(geometries) == 1

    geo_tree = td.GeometryGroup(
        geometries=[
            td.Box(size=(1, 0, 0)),
            td.ClipOperation(
                operation="intersection",
                geometry_a=td.GeometryGroup(
                    geometries=[
                        td.Box(size=(5, 0, 0)),
                        td.Box(size=(6, 0, 0)),
                    ]
                ),
                geometry_b=td.ClipOperation(
                    operation="difference",
                    geometry_a=td.Box(size=(7, 0, 0)),
                    geometry_b=td.Box(size=(8, 0, 0)),
                ),
            ),
            td.GeometryGroup(
                geometries=[
                    td.Box(size=(3, 0, 0)),
                    td.Box(size=(4, 0, 0)),
                ]
            ),
            td.Box(size=(2, 0, 0)),
        ]
    )
    geometries = list(traverse_geometries(geo_tree))
    assert len(geometries) == 13


""" geometry """


def test_geometry():
    _ = td.Box(size=(1, 1, 1), center=(0, 0, 0))
    _ = td.Sphere(radius=1, center=(0, 0, 0))
    _ = td.Cylinder(radius=1, center=(0, 0, 0), axis=1, length=1)
    _ = td.PolySlab(vertices=((1, 2), (3, 4), (5, 4)), slab_bounds=(-1, 1), axis=2)
    # vertices_np = np.array(s.vertices)
    # _ = PolySlab(vertices=vertices_np, slab_bounds=(-1, 1), axis=1)

    # make sure wrong axis arguments error
    with pytest.raises(pydantic.ValidationError):
        _ = td.Cylinder(radius=1, center=(0, 0, 0), axis=-1, length=1)
    with pytest.raises(pydantic.ValidationError):
        _ = td.PolySlab(radius=1, center=(0, 0, 0), axis=-1, slab_bounds=(-0.5, 0.5))
    with pytest.raises(pydantic.ValidationError):
        _ = td.Cylinder(radius=1, center=(0, 0, 0), axis=3, length=1)
    with pytest.raises(pydantic.ValidationError):
        _ = td.PolySlab(radius=1, center=(0, 0, 0), axis=3, slab_bounds=(-0.5, 0.5))

    # make sure negative values error
    with pytest.raises(pydantic.ValidationError):
        _ = td.Sphere(radius=-1, center=(0, 0, 0))
    with pytest.raises(pydantic.ValidationError):
        _ = td.Cylinder(radius=-1, center=(0, 0, 0), axis=3, length=1)
    with pytest.raises(pydantic.ValidationError):
        _ = td.Cylinder(radius=1, center=(0, 0, 0), axis=3, length=-1)


def test_geometry_sizes():
    # negative in size kwargs errors
    for size in (-1, 1, 1), (1, -1, 1), (1, 1, -1):
        with pytest.raises(pydantic.ValidationError):
            _ = td.Box(size=size, center=(0, 0, 0))
        with pytest.raises(pydantic.ValidationError):
            _ = td.Simulation(size=size, run_time=1e-12, grid_spec=td.GridSpec(wavelength=1.0))

    # negative grid sizes error?
    with pytest.raises(pydantic.ValidationError):
        _ = td.Simulation(size=(1, 1, 1), grid_spec=td.GridSpec.uniform(dl=-1.0), run_time=1e-12)


@pytest.mark.parametrize("x0", [5])
def test_geometry_touching_intersections_plane(x0):
    """Two touching boxes should show at least one intersection at plane where they touch."""

    # size of each box
    # L = 1 # works
    # L = 0.1 # works
    # L = 0.12 # assertion errors
    L = 0.24  # assertion errors
    # L = 0.25 # works

    # one box to the left of x0 and one box to the right of x0, touching at x0
    b1 = td.Box(center=(x0 - L / 2, 0, 0), size=(L, L, L))
    b2 = td.Box(center=(x0 + L / 2, 0, 0), size=(L, L, L))

    ints1 = b1.intersections_plane(x=x0)
    ints2 = b2.intersections_plane(x=x0)

    ints_total = ints1 + ints2

    assert len(ints_total) > 0, "no intersections found at plane where two boxes touch"


def test_pop_axis():
    b = td.Box(size=(1, 1, 1))
    for axis in range(3):
        coords = (1, 2, 3)
        Lz, (Lx, Ly) = b.pop_axis(coords, axis=axis)
        _coords = b.unpop_axis(Lz, (Lx, Ly), axis=axis)
        assert all(c == _c for (c, _c) in zip(coords, _coords))
        _Lz, (_Lx, _Ly) = b.pop_axis(_coords, axis=axis)
        assert Lz == _Lz
        assert Lx == _Lx
        assert Ly == _Ly


def test_2b_box_intersections():
    plane = td.Box(size=(1, 4, 0))
    box1 = td.Box(size=(1, 1, 1))
    box2 = td.Box(size=(1, 1, 1), center=(3, 0, 0))

    result = plane.intersections_with(box1)
    assert len(result) == 1
    assert result[0].geom_type == "Polygon"
    assert len(plane.intersections_with(box2)) == 0

    with pytest.raises(ValidationError):
        _ = box1.intersections_with(box2)

    assert len(box1.intersections_2dbox(plane)) == 1
    assert len(box2.intersections_2dbox(plane)) == 0

    with pytest.raises(ValidationError):
        _ = box2.intersections_2dbox(box1)


def test_polyslab_merge():
    """make sure polyslabs from gds get merged when they should."""

    def make_polyslabs(gap_size):
        """Construct two rectangular polyslabs separated by a gap."""
        cell = gdstk.Cell(f"polygons_{gap_size:.2f}")
        rect1 = gdstk.rectangle((gap_size / 2, 0), (1, 1))
        rect2 = gdstk.rectangle((-1, 0), (-gap_size / 2, 1))
        cell.add(rect1, rect2)
        return td.PolySlab.from_gds(gds_cell=cell, gds_layer=0, axis=2, slab_bounds=(-1, 1))

    polyslabs_gap = make_polyslabs(gap_size=0.3)
    assert len(polyslabs_gap) == 2, "untouching polylsabs were merged incorrectly."

    polyslabs_touching = make_polyslabs(gap_size=0)
    assert len(polyslabs_touching) == 1, "polyslabs didn't merge correctly."


def test_polyslab_side_plot_merge():
    """In side plot, make sure splitted polygons merge."""
    x0 = 2
    y0 = 4
    z0 = 1
    R = 5
    wg_width = 0.5
    wg_thickness = 0.22
    sidewall_angle = 15 * np.pi / 180

    cell = gdstk.Cell("bottom")
    path_bottom = gdstk.RobustPath(
        (x0 + R, y0), wg_width - wg_thickness * np.tan(np.abs(sidewall_angle)), layer=1, datatype=0
    )

    path_bottom.arc(R, 0, -np.pi)
    cell.add(path_bottom)
    ring_bottom_geo = td.PolySlab.from_gds(
        cell,
        gds_layer=1,
        axis=2,
        slab_bounds=(z0 - wg_thickness / 2, z0 + wg_thickness / 2),
        sidewall_angle=sidewall_angle,
        reference_plane="top",
    )
    assert len(ring_bottom_geo[0].intersections_plane(x=2)) == 1


@pytest.mark.parametrize("axis", [0, 1, 2])
def test_polyslab_axis(axis):
    ps = td.PolySlab(slab_bounds=(-1, 1), vertices=((-5, -5), (-5, 5), (5, 5), (5, -5)), axis=axis)

    # bound test
    bounds_ideal = [-5, -5]
    bounds_ideal.insert(axis, -1)
    bounds_ideal = np.array(bounds_ideal)
    np.allclose(ps.bounds[0], bounds_ideal)
    np.allclose(ps.bounds[1], -bounds_ideal)

    # inside
    point = [0, 0]
    point.insert(axis, 3)
    assert not ps.inside(point[0], point[1], point[2])

    # intersections
    plane_coord = [None] * 3
    plane_coord[axis] = 3
    assert not ps.intersects_plane(x=plane_coord[0], y=plane_coord[1], z=plane_coord[2])
    plane_coord[axis] = -3
    assert not ps.intersects_plane(x=plane_coord[0], y=plane_coord[1], z=plane_coord[2])


def test_polyslab_intersection_inf_bounds():
    """Test if intersection returns correct shapes when one of the slab_bounds is Inf."""
    # 1) [0, inf]
    poly = td.PolySlab(
        vertices=[[2, -1], [-2, -1], [-2, 1], [2, 1]],
        slab_bounds=[0, td.inf],
    )
    assert len(poly.intersections_plane(x=0)) == 1
    assert poly.intersections_plane(x=0)[0] == shapely.box(-1, 0.0, 1, LARGE_NUMBER)

    # 2) [-inf, 0]
    poly = poly.updated_copy(slab_bounds=[-td.inf, 0])
    assert len(poly.intersections_plane(x=0)) == 1
    assert poly.intersections_plane(x=0)[0] == shapely.box(-1, -LARGE_NUMBER, 1, 0)


def test_from_shapely():
    ring = shapely.LinearRing([(-16, 9), (-8, 9), (-12, 2)])
    poly = shapely.Polygon([(-2, 0), (-10, 0), (-6, 7)])
    hole = shapely.Polygon(
        [(0, 0), (9, 0), (9, 9), (0, 9), (0, 2), (2, 2), (2, 7), (7, 7), (7, 2), (0, 2)]
    ).buffer(0)
    collection = shapely.GeometryCollection((shapely.MultiPolygon((poly,)), hole, ring))

    geo = td.Geometry.from_shapely(collection, 2, (0, 1))
    assert len(geo.intersections_plane(z=0.5)) == 3

    geo = td.Geometry.from_shapely(
        collection, 2, (0, 1), sidewall_angle=1.0, reference_plane="bottom"
    )
    assert len(geo.intersections_plane(z=0)) == 3
    assert len(geo.intersections_plane(z=1)) == 2

    geo = td.Geometry.from_shapely(
        collection, 2, (0, 1), sidewall_angle=-1.0, reference_plane="top"
    )
    assert len(geo.intersections_plane(z=0)) == 2
    assert len(geo.intersections_plane(z=1)) == 3


def test_from_gds():
    ring = gdstk.Polygon([(-16, 9), (-8, 9), (-12, 2)], layer=1)
    poly = gdstk.Polygon([(-2, 0), (-10, 0), (-6, 7)])
    hole = gdstk.Polygon(
        [(0, 0), (9, 0), (9, 9), (0, 9), (0, 2), (2, 2), (2, 7), (7, 7), (7, 2), (0, 2)]
    )
    cell = gdstk.Cell("CELL").add(ring, poly, hole)
    geo = td.Geometry.from_gds(
        cell, 2, (0, 1), gds_layer=0, dilation=-0.5, sidewall_angle=0.5, reference_plane="bottom"
    )
    assert len(geo.intersections_plane(z=0)) == 2
    assert len(geo.intersections_plane(z=1)) == 1


@pytest.mark.parametrize("geometry", GEO_TYPES)
def test_to_gds(geometry, tmp_path):
    fname = str(tmp_path / f"{geometry.__class__.__name__}.gds")
    geometry.to_gds_file(fname, z=0, gds_cell_name=geometry.__class__.__name__)
    cell = gdstk.read_gds(fname).cells[0]
    assert cell.name == geometry.__class__.__name__
    assert len(cell.polygons) > 0

    fname = str(tmp_path / f"{geometry.__class__.__name__}-empty.gds")
    geometry.to_gds_file(fname, y=1e30, gds_cell_name=geometry.__class__.__name__)
    cell = gdstk.read_gds(fname).cells[0]
    assert cell.name == geometry.__class__.__name__
    assert len(cell.polygons) == 0


def test_custom_surface_geometry(tmp_path, log_capture):
    # create tetrahedron STL
    vertices = np.array([[0, 0, 0], [1, 0, 0], [0, 1, 0], [0, 0, 1]])
    faces = np.array([[1, 2, 3], [0, 3, 2], [0, 1, 3], [0, 2, 1]])
    tetrahedron = trimesh.Trimesh(vertices, faces)
    geom = td.TriangleMesh.from_trimesh(tetrahedron)

    # test import
    import_geom = td.TriangleMesh.from_stl("tests/data/tetrahedron.stl")
    assert np.allclose(import_geom.triangles, geom.triangles)

    # test export and then import
    geom.trimesh.export(str(tmp_path / "export.stl"))
    import_geom = td.TriangleMesh.from_stl(str(tmp_path / "export.stl"))
    assert np.allclose(import_geom.triangles, geom.triangles)

    # assert np.array_equal(tetrahedron.vectors, export_vectors)

    areas = [0.5 * np.sqrt(2) * np.sqrt(1 + 2 * 0.5**2), 0.5, 0.5, 0.5]
    unit_normals_unnormalized = [[1, 1, 1], [-1, 0, 0], [0, -1, 0], [0, 0, -1]]
    unit_normals = [n / np.linalg.norm(n) for n in unit_normals_unnormalized]
    _ = [n * a for (n, a) in zip(unit_normals, areas)]

    # test bounds
    assert np.allclose(np.array(geom.bounds), [[0, 0, 0], [1, 1, 1]])

    # test surface area
    assert np.isclose(geom.surface_area(), np.sum(areas))

    # test volume
    assert np.isclose(geom.volume(), 1 / 6)

    # test intersections
    assert shapely.equals(geom.intersections_plane(x=0), shapely.Polygon([[0, 0], [0, 1], [1, 0]]))
    assert shapely.equals(
        geom.intersections_plane(z=0.5), shapely.Polygon([[0, 0], [0, 0.5], [0.5, 0]])
    )

    # test inside
    assert geom.inside([0.2], [0.2], [0.2])[0]
    assert not geom.inside([0.8], [0.2], [0.2])[0]

    # test plot
    _, ax = plt.subplots()
    _ = geom.plot(z=0.1, ax=ax)
    plt.close()

    # test inconsistent winding
    vertices = np.array([[0, 0, 0], [1, 0, 0], [0, 1, 0], [0, 0, 1]])
    faces = np.array([[2, 3, 1], [0, 2, 3], [0, 3, 1], [0, 1, 2]])
    tetrahedron = trimesh.Trimesh(vertices, faces)
    with AssertLogLevel(log_capture, "WARNING", contains_str="face orientations"):
        geom = td.TriangleMesh.from_trimesh(tetrahedron)
    with AssertLogLevel(log_capture, None):
        geom = geom.fix_winding()

    # test non-watertight mesh
    vertices = np.array([[0, 0, 0], [1, 0, 0], [0, 1, 0], [0, 0, 1]])
    faces = np.array([[0, 3, 2], [0, 1, 3], [0, 2, 1]])
    tetrahedron = trimesh.Trimesh(vertices, faces)
    with AssertLogLevel(log_capture, "WARNING", contains_str="watertight"):
        geom = td.TriangleMesh.from_trimesh(tetrahedron)
    with AssertLogLevel(log_capture, None):
        geom = geom.fill_holes()

    # test inward normals
    vertices = np.array([[0, 0, 0], [1, 0, 0], [0, 1, 0], [0, 0, 1]])
    faces = np.array([[2, 1, 3], [0, 3, 2], [0, 1, 3], [0, 2, 1]])
    tetrahedron = trimesh.Trimesh(vertices, faces)
    with AssertLogLevel(log_capture, "WARNING", contains_str="outward"):
        geom = td.TriangleMesh.from_trimesh(tetrahedron)
    with AssertLogLevel(log_capture, None):
        geom = geom.fix_normals()

    # test zero area triangles
    vertices = np.array([[1, 0, 0], [1, 0, 0], [0, 1, 0], [0, 0, 1]])
    faces = np.array([[1, 2, 3], [0, 3, 2], [0, 1, 3], [0, 2, 1]])
    tetrahedron = trimesh.Trimesh(vertices, faces)
    with AssertLogLevel(log_capture, "WARNING"):
        geom = td.TriangleMesh.from_trimesh(tetrahedron)
    assert all(np.array(geom.trimesh.area_faces) > AREA_SIZE_THRESHOLD)

    # test trimesh.Scene
    import_geom = td.TriangleMesh.from_stl("tests/data/two_boxes_separate.stl")
    sim = sim = td.Simulation(
        size=(10, 10, 10),
        grid_spec=td.GridSpec.uniform(dl=0.1),
        sources=[],
        structures=[td.Structure(geometry=import_geom, medium=td.Medium(permittivity=2))],
        monitors=[],
        run_time=1e-12,
        boundary_spec=td.BoundarySpec.all_sides(td.PML()),
    )
    _, ax = plt.subplots()
    _ = sim.plot(y=0, ax=ax)
    plt.close()

    # allow small triangles
    vertices = np.array([[0, 0, 0], [1, 0, 0], [0, 1, 0], [0, 0, 1]])
    vertices_small = vertices * 1e-6
    td.TriangleMesh.from_vertices_faces(vertices_small, faces)


def test_geo_group_sim():
    geo_grp = td.TriangleMesh.from_stl("tests/data/two_boxes_separate.stl")
    geos_orig = list(geo_grp.geometries)
    geo_grp_full = geo_grp.updated_copy(geometries=geos_orig + [td.Box(size=(1, 1, 1))])

    sim = td.Simulation(
        size=(10, 10, 10),
        grid_spec=td.GridSpec.uniform(dl=0.1),
        sources=[],
        structures=[td.Structure(geometry=geo_grp_full, medium=td.Medium(permittivity=2))],
        monitors=[],
        run_time=1e-12,
        boundary_spec=td.BoundarySpec.all_sides(td.PML()),
    )

    # why is this failing?  assert 4==2
    assert len(sim.custom_datasets) == len(geos_orig)


def test_finite_geometry_transformation():
    with pytest.raises(pydantic.ValidationError):
        _ = td.Box(size=(td.inf, 0, 1)).scaled(1, 1, 1)


def test_update_from_bounds():
    # Test the functionality for updating bounds of geometries that support 2d materials
    box2d = td.Box(size=(1, 1, 0))
    polyslab2d = td.PolySlab(
        vertices=((0, 0), (1, 0), (1, 1), (0, 1)), slab_bounds=(0.5, 0.5), axis=2
    )
    cylinder2d = td.Cylinder(axis=2, length=0, radius=1, center=(0, 0, 0.5))
    geo_group2d = td.GeometryGroup(geometries=(cylinder2d, polyslab2d))
    clip2d = td.ClipOperation(operation="union", geometry_a=cylinder2d, geometry_b=polyslab2d)

    # Some test transformations that preserve the normal
    translate = td.Transformed.translation(x=0, y=0, z=1)
    rotate = td.Transformed.rotation(angle=np.pi * (1 / 8), axis=2)
    scale = td.Transformed.scaling(x=2, y=2, z=1)
    shift = td.Transformed(geometry=cylinder2d, transform=translate)
    shift_rotate = td.Transformed(geometry=shift, transform=rotate)
    transformed_2d = td.Transformed(geometry=shift_rotate, transform=scale)

    new_bounds = (3.2, 6.4)
    axis = 2

    geometries = [
        box2d,
        polyslab2d,
        cylinder2d,
        geo_group2d,
        clip2d,
        shift,
        shift_rotate,
        transformed_2d,
    ]
    for geom2d in geometries:
        geom_update = geom2d._update_from_bounds(bounds=new_bounds, axis=axis)
        test_bounds = (geom_update.bounds[0][axis], geom_update.bounds[1][axis])
        assert np.isclose(test_bounds, new_bounds).all()

    # By default geometries should raise a NotImplementedError if they are not supported
    sphere = td.Sphere(radius=1, center=(0, 0, 0.5))
    geometries = [sphere]
    for geom2d in geometries:
        with pytest.raises(NotImplementedError):
            geom_update = geom2d._update_from_bounds(bounds=new_bounds, axis=axis)


<<<<<<< HEAD
def test_subdivide():
    # Test the functionality that subdivides structures with Medium2D into partitions,
    # where each partition is paired with homogeneous medium above and below
    box = td.Box(size=(1, 1, 0))
    overlap_box = td.Box(size=(2, 0.5, 0), center=(0.5, 0, 0))
    # These overlapping boxes have their left edge coincident, and the second box has a smaller left edge.
    # This results in an invalid geometry for MultiPolygon which must be fixed by applying a union
    # operation in ``subdivide``. This should fix other types of invalid geometries as well.
    overlapping_boxes = td.GeometryGroup(geometries=(box, overlap_box))

    background_structure = td.Structure(medium=td.Medium(), geometry=td.Box(size=(10, 10, 10)))
    subdivisions = subdivide(geom=overlapping_boxes, structures=[background_structure])
    assert len(subdivisions) == 1

    # Test that when a small sliver is created during subdivide
    # it gets correctly removed before creating the Polyslab
    box_sliver = td.Structure(
        medium=td.Medium(), geometry=td.Box(size=(1, 1, 1), center=(1 - fp_eps, 0, 0))
    )
    subdivisions = subdivide(geom=overlapping_boxes, structures=[background_structure, box_sliver])


@pytest.mark.parametrize("snap_location", [SnapLocation.Boundary, SnapLocation.Center])
@pytest.mark.parametrize(
    "snap_behavior",
    [SnapBehavior.Off, SnapBehavior.Closest, SnapBehavior.Expand, SnapBehavior.Contract],
)
def test_snap_box_to_grid(snap_location, snap_behavior):
    """ "Test that all combinations of SnappingSpec correctly modify a test box without error."""
    snap_spec = SnappingSpec(location=[snap_location] * 3, behavior=[snap_behavior] * 3)
    box = td.Box(center=(0, 0, 0), size=(0.2, 0.23, 0.1))

    xyz = np.linspace(0, 1, 11)
    coords = td.Coords(x=xyz, y=xyz, z=xyz)
    grid = td.Grid(boundaries=coords)
    new_box = snap_box_to_grid(grid, box, snap_spec)
    if snap_behavior != SnapBehavior.Off:
        # The box must have changed location
        assert not np.allclose(new_box.bounds, box.bounds)

    # Test box that is bigger than the grid.
    # Also test a corner case, where the box boundary and grid are approximately equal.
    box = td.Box(center=(0.5, 0.200000001, 0), size=(1.1, 0.2, 0.1))
    new_box = snap_box_to_grid(grid, box, snap_spec)

    if snap_behavior != SnapBehavior.Off and snap_location == SnapLocation.Boundary:
        # Check that the box boundary slightly off from 0.1 was correctly snapped to 0.1
        assert math.isclose(new_box.bounds[0][1], xyz[1])
        # Check that the box boundary slightly off from 0.3 was correctly snapped to 0.3
        assert math.isclose(new_box.bounds[1][1], xyz[3])
        # Check that the box boundary outside the grid was snapped to the smallest grid coordinate
        assert math.isclose(new_box.bounds[0][2], xyz[0])
=======
def test_triangulation_with_collinear_vertices():
    xr = np.linspace(0, 1, 6)
    a = np.array([[x, -0.5] for x in xr] + [[x, 0.5] for x in xr[::-1]])
    assert len(td.components.geometry.triangulation.triangulate(a)) == 10
>>>>>>> efdc698e
<|MERGE_RESOLUTION|>--- conflicted
+++ resolved
@@ -1009,7 +1009,6 @@
             geom_update = geom2d._update_from_bounds(bounds=new_bounds, axis=axis)
 
 
-<<<<<<< HEAD
 def test_subdivide():
     # Test the functionality that subdivides structures with Medium2D into partitions,
     # where each partition is paired with homogeneous medium above and below
@@ -1062,9 +1061,9 @@
         assert math.isclose(new_box.bounds[1][1], xyz[3])
         # Check that the box boundary outside the grid was snapped to the smallest grid coordinate
         assert math.isclose(new_box.bounds[0][2], xyz[0])
-=======
+
+
 def test_triangulation_with_collinear_vertices():
     xr = np.linspace(0, 1, 6)
     a = np.array([[x, -0.5] for x in xr] + [[x, 0.5] for x in xr[::-1]])
-    assert len(td.components.geometry.triangulation.triangulate(a)) == 10
->>>>>>> efdc698e
+    assert len(td.components.geometry.triangulation.triangulate(a)) == 10