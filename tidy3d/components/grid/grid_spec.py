--- conflicted
+++ resolved
@@ -16,11 +16,7 @@
 from ..geometry import Box
 from ...log import log
 from ...exceptions import SetupError
-<<<<<<< HEAD
-from ...constants import C_0, MICROMETER
-=======
 from ...constants import MICROMETER, C_0, fp_eps
->>>>>>> f097761f
 
 
 class GridSpec1d(Tidy3dBaseModel, ABC):
