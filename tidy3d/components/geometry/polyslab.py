"""Geometry extruded from polygonal shapes."""

from __future__ import annotations

from copy import copy
from math import isclose
from typing import List, Tuple

import autograd.numpy as np
import pydantic.v1 as pydantic
import shapely
import xarray as xr
from matplotlib import path

from ...constants import LARGE_NUMBER, MICROMETER, fp_eps
from ...exceptions import SetupError, ValidationError
from ...log import log
from ...packaging import verify_packages_import
from ..autograd import AutogradFieldMap, TracedVertices, get_static
from ..autograd.derivative_utils import DerivativeInfo
from ..base import cached_property, skip_if_fields_missing
from ..data.dataset import ElectromagneticFieldDataset
from ..types import (
    ArrayFloat2D,
    ArrayLike,
    Axis,
    Bound,
    Coordinate,
    MatrixReal4x4,
    PlanePosition,
    Shapely,
)
from . import base, triangulation

# sampling polygon along dilation for validating polygon to be
# non self-intersecting during the entire dilation process
_N_SAMPLE_POLYGON_INTERSECT = 5

_IS_CLOSE_RTOL = np.finfo(float).eps

# Warn for too many divided polyslabs
_COMPLEX_POLYSLAB_DIVISIONS_WARN = 100

# Warn before triangulating large polyslabs due to inefficiency
_MAX_POLYSLAB_VERTICES_FOR_TRIANGULATION = 500


class PolySlab(base.Planar):
    """Polygon extruded with optional sidewall angle along axis direction.

    Example
    -------
    >>> vertices = np.array([(0,0), (1,0), (1,1)])
    >>> p = PolySlab(vertices=vertices, axis=2, slab_bounds=(-1, 1))
    """

    slab_bounds: Tuple[float, float] = pydantic.Field(
        ...,
        title="Slab Bounds",
        description="Minimum and maximum positions of the slab along axis dimension.",
        units=MICROMETER,
    )

    dilation: float = pydantic.Field(
        0.0,
        title="Dilation",
        description="Dilation of the supplied polygon by shifting each edge along its "
        "normal outwards direction by a distance; a negative value corresponds to erosion.",
        units=MICROMETER,
    )

    vertices: TracedVertices = pydantic.Field(
        ...,
        title="Vertices",
        description="List of (d1, d2) defining the 2 dimensional positions of the polygon "
        "face vertices at the ``reference_plane``. "
        "The index of dimension should be in the ascending order: e.g. if "
        "the slab normal axis is ``axis=y``, the coordinate of the vertices will be in (x, z)",
        units=MICROMETER,
    )

    @staticmethod
    def make_shapely_polygon(vertices: ArrayLike) -> shapely.Polygon:
        """Make a shapely polygon from some vertices, first ensures they are untraced."""
        vertices = get_static(vertices)
        return shapely.Polygon(vertices)

    @pydantic.validator("slab_bounds", always=True)
    def slab_bounds_order(cls, val):
        """Maximum position of the slab should be no smaller than its minimal position."""
        if val[1] < val[0]:
            raise SetupError(
                "Polyslab.slab_bounds must be specified in the order of "
                "minimum and maximum positions of the slab along the axis. "
                f"But now the maximum {val[1]} is smaller than the minimum {val[0]}."
            )
        return val

    @pydantic.validator("vertices", always=True)
    def correct_shape(cls, val):
        """Makes sure vertices size is correct.
        Make sure no intersecting edges.
        """
        # overall shape of vertices
        if val.shape[1] != 2:
            raise SetupError(
                "PolySlab.vertices must be a 2 dimensional array shaped (N, 2). "
                f"Given array with shape of {val.shape}."
            )

        # make sure no polygon splitting, islands, 0 area
        poly_heal = shapely.make_valid(cls.make_shapely_polygon(val))
        if poly_heal.area < fp_eps:
            raise SetupError("The polygon almost collapses to a 1D curve.")

        if not poly_heal.geom_type == "Polygon" or len(poly_heal.interiors) > 0:
            raise SetupError(
                "Polygon is self-intersecting, resulting in "
                "polygon splitting or generation of holes/islands. "
                "A general treatment to self-intersecting polygon will be available "
                "in future releases."
            )
        return val

    @pydantic.validator("vertices", always=True)
    @skip_if_fields_missing(["dilation"])
    def no_complex_self_intersecting_polygon_at_reference_plane(cls, val, values):
        """At the reference plane, check if the polygon is self-intersecting.

        There are two types of self-intersection that can occur during dilation:
        1) the one that creates holes/islands, or splits polygons, or removes everything;
        2) the one that does not.

        For 1), we issue an error since it is yet to be supported;
        For 2), we heal the polygon, and warn that the polygon has been cleaned up.
        """
        # no need to validate anything here
        if isclose(values["dilation"], 0):
            return val

        val_np = PolySlab._proper_vertices(val)
        dist = values["dilation"]

        # 0) fully eroded
        if dist < 0 and dist < -PolySlab._maximal_erosion(val_np):
            raise SetupError("Erosion value is too large. The polygon is fully eroded.")

        # no edge events
        if not PolySlab._edge_events_detection(val_np, dist, ignore_at_dist=False):
            return val

        poly_offset = PolySlab._shift_vertices(val_np, dist)[0]
        if PolySlab._area(poly_offset) < fp_eps**2:
            raise SetupError("Erosion value is too large. The polygon is fully eroded.")

        # edge events
        poly_offset = shapely.make_valid(cls.make_shapely_polygon(poly_offset))
        # 1) polygon split or create holes/islands
        if not poly_offset.geom_type == "Polygon" or len(poly_offset.interiors) > 0:
            raise SetupError(
                "Dilation/Erosion value is too large, resulting in "
                "polygon splitting or generation of holes/islands. "
                "A general treatment to self-intersecting polygon will be available "
                "in future releases."
            )

        # case 2
        log.warning(
            "The dilation/erosion value is too large. resulting in a "
            "self-intersecting polygon. "
            "The vertices have been modified to make a valid polygon."
        )
        return val

    @pydantic.validator("vertices", always=True)
    @skip_if_fields_missing(["sidewall_angle", "dilation", "slab_bounds", "reference_plane"])
    def no_self_intersecting_polygon_during_extrusion(cls, val, values):
        """In this simple polyslab, we don't support self-intersecting polygons yet, meaning that
        any normal cross section of the PolySlab cannot be self-intersecting. This part checks
        if any self-interction will occur during extrusion with non-zero sidewall angle.

        There are two types of self-intersection, known as edge events,
        that can occur during dilation:
        1) neighboring vertex-vertex crossing. This type of edge event can be treated with
        ``ComplexPolySlab`` which divides the polyslab into a list of simple polyslabs.

        2) other types of edge events that can create holes/islands or split polygons.
        To detect this, we sample _N_SAMPLE_POLYGON_INTERSECT cross sections to see if any creation
        of polygons/holes, and changes in vertices number.
        """

        # no need to validate anything here
        if isclose(values["sidewall_angle"], 0):
            return val

        # apply dilation
        poly_ref = PolySlab._proper_vertices(val)
        if not isclose(values["dilation"], 0):
            poly_ref = PolySlab._shift_vertices(poly_ref, values["dilation"])[0]
            poly_ref = PolySlab._heal_polygon(poly_ref)

        # Fist, check vertex-vertex crossing at any point during extrusion
        length = values["slab_bounds"][1] - values["slab_bounds"][0]
        dist = [-length * np.tan(values["sidewall_angle"])]
        # reverse the dilation value if it's defined on the top
        if values["reference_plane"] == "top":
            dist = [-dist[0]]
        # for middle, both direction needs to be examined
        elif values["reference_plane"] == "middle":
            dist = [dist[0] / 2, -dist[0] / 2]

        # capture vertex crossing events
        max_thick = []
        for dist_val in dist:
            max_dist = PolySlab._neighbor_vertices_crossing_detection(poly_ref, dist_val)

            if max_dist is not None:
                max_thick.append(max_dist / abs(dist_val) * length)

        if len(max_thick) > 0:
            max_thick = min(max_thick)
            raise SetupError(
                "Sidewall angle or structure thickness is so large that the polygon "
                "is self-intersecting during extrusion. "
                f"Please either reduce structure thickness to be < {max_thick:.3e}, "
                "or use our plugin 'ComplexPolySlab' to divide the complex polyslab "
                "into a list of simple polyslabs."
            )

        # vertex-edge crossing event.
        for dist_val in dist:
            if PolySlab._edge_events_detection(poly_ref, dist_val):
                raise SetupError(
                    "Sidewall angle or structure thickness is too large, "
                    "resulting in polygon splitting or generation of holes/islands. "
                    "A general treatment to self-intersecting polygon will be available "
                    "in future releases."
                )
        return val

    @classmethod
    def from_gds(
        cls,
        gds_cell,
        axis: Axis,
        slab_bounds: Tuple[float, float],
        gds_layer: int,
        gds_dtype: int = None,
        gds_scale: pydantic.PositiveFloat = 1.0,
        dilation: float = 0.0,
        sidewall_angle: float = 0,
        reference_plane: PlanePosition = "middle",
    ) -> List[PolySlab]:
        """Import :class:`PolySlab` from a ``gdstk.Cell`` or a ``gdspy.Cell``.

        Parameters
        ----------
        gds_cell : Union[gdstk.Cell, gdspy.Cell]
            ``gdstk.Cell`` or ``gdspy.Cell`` containing 2D geometric data.
        axis : int
            Integer index into the polygon's slab axis. (0,1,2) -> (x,y,z).
        slab_bounds: Tuple[float, float]
            Minimum and maximum positions of the slab along ``axis``.
        gds_layer : int
            Layer index in the ``gds_cell``.
        gds_dtype : int = None
            Data-type index in the ``gds_cell``.
            If ``None``, imports all data for this layer into the returned list.
        gds_scale : float = 1.0
            Length scale used in GDS file in units of MICROMETER.
            For example, if gds file uses nanometers, set ``gds_scale=1e-3``.
            Must be positive.
        dilation : float = 0.0
            Dilation of the polygon in the base by shifting each edge along its
            normal outwards direction by a distance;
            a negative value corresponds to erosion.
        sidewall_angle : float = 0
            Angle of the sidewall.
            ``sidewall_angle=0`` (default) specifies vertical wall,
            while ``0<sidewall_angle<np.pi/2`` for the base to be larger than the top.
        reference_plane : PlanePosition = "middle"
            The position of the GDS layer. It can be at the ``bottom``, ``middle``,
            or ``top`` of the PolySlab. E.g. if ``axis=1``, ``bottom`` refers to the
            negative side of y-axis, and ``top`` refers to the positive side of y-axis.

        Returns
        -------
        List[:class:`PolySlab`]
            List of :class:`PolySlab` objects sharing ``axis`` and  slab bound properties.
        """

        all_vertices = PolySlab._load_gds_vertices(gds_cell, gds_layer, gds_dtype, gds_scale)

        return [
            cls(
                vertices=verts,
                axis=axis,
                slab_bounds=slab_bounds,
                dilation=dilation,
                sidewall_angle=sidewall_angle,
                reference_plane=reference_plane,
            )
            for verts in all_vertices
        ]

    @staticmethod
    def _load_gds_vertices(
        gds_cell,
        gds_layer: int,
        gds_dtype: int = None,
        gds_scale: pydantic.PositiveFloat = 1.0,
    ) -> List[ArrayFloat2D]:
        """Import :class:`PolySlab` from a ``gdstk.Cell`` or a ``gdspy.Cell``.

        Parameters
        ----------
        gds_cell : Union[gdstk.Cell, gdspy.Cell]
            ``gdstk.Cell`` or ``gdspy.Cell`` containing 2D geometric data.
        gds_layer : int
            Layer index in the ``gds_cell``.
        gds_dtype : int = None
            Data-type index in the ``gds_cell``.
            If ``None``, imports all data for this layer into the returned list.
        gds_scale : float = 1.0
            Length scale used in GDS file in units of MICROMETER.
            For example, if gds file uses nanometers, set ``gds_scale=1e-3``.
            Must be positive.

        Returns
        -------
        List[ArrayFloat2D]
            List of :class:`.ArrayFloat2D`
        """

        # switch the GDS cell loader function based on the class name string
        # TODO: make this more robust in future releases
        gds_cell_class_name = str(gds_cell.__class__)

        if "gdstk" in gds_cell_class_name:
            gds_loader_fn = base.Geometry.load_gds_vertices_gdstk

        elif "gdspy" in gds_cell_class_name:
            gds_loader_fn = base.Geometry.load_gds_vertices_gdspy

        else:
            raise ValueError(
                f"validate 'gds_cell' of type '{gds_cell_class_name}' "
                "does not seem to be associated with 'gdstk' or 'gdspy' packages "
                "and therefore can't be loaded by Tidy3D."
            )

        all_vertices = gds_loader_fn(
            gds_cell=gds_cell, gds_layer=gds_layer, gds_dtype=gds_dtype, gds_scale=gds_scale
        )

        # convert vertices into polyslabs
        polygons = [PolySlab.make_shapely_polygon(vertices).buffer(0) for vertices in all_vertices]
        polys_union = shapely.unary_union(polygons, grid_size=base.POLY_GRID_SIZE)

        if polys_union.geom_type == "Polygon":
            all_vertices = [np.array(polys_union.exterior.coords)]
        elif polys_union.geom_type == "MultiPolygon":
            all_vertices = [np.array(polygon.exterior.coords) for polygon in polys_union.geoms]
        return all_vertices

    @property
    def center_axis(self) -> float:
        """Gets the position of the center of the geometry in the out of plane dimension."""
        zmin, zmax = self.slab_bounds
        if np.isneginf(zmin) and np.isposinf(zmax):
            return 0.0
        zmin = max(zmin, -LARGE_NUMBER)
        zmax = min(zmax, LARGE_NUMBER)
        return (zmax + zmin) / 2.0

    @property
    def length_axis(self) -> float:
        """Gets the length of the geometry along the out of plane dimension."""
        zmin, zmax = self.slab_bounds
        return zmax - zmin

    @cached_property
    def reference_polygon(self) -> np.ndarray:
        """The polygon at the reference plane.

        Returns
        -------
        ArrayLike[float, float]
            The vertices of the polygon at the reference plane.
        """
        vertices = self._proper_vertices(self.vertices)
        if isclose(self.dilation, 0):
            return vertices
        offset_vertices = self._shift_vertices(vertices, self.dilation)[0]
        return self._heal_polygon(offset_vertices)

    @cached_property
    def middle_polygon(self) -> np.ndarray:
        """The polygon at the middle.

        Returns
        -------
        ArrayLike[float, float]
            The vertices of the polygon at the middle.
        """

        dist = self._extrusion_length_to_offset_distance(self.finite_length_axis / 2)
        if self.reference_plane == "bottom":
            return self._shift_vertices(self.reference_polygon, dist)[0]
        if self.reference_plane == "top":
            return self._shift_vertices(self.reference_polygon, -dist)[0]
        # middle case
        return self.reference_polygon

    @cached_property
    def base_polygon(self) -> np.ndarray:
        """The polygon at the base, derived from the ``middle_polygon``.

        Returns
        -------
        ArrayLike[float, float]
            The vertices of the polygon at the base.
        """
        if self.reference_plane == "bottom":
            return self.reference_polygon
        dist = self._extrusion_length_to_offset_distance(-self.finite_length_axis / 2)
        return self._shift_vertices(self.middle_polygon, dist)[0]

    @cached_property
    def top_polygon(self) -> np.ndarray:
        """The polygon at the top, derived from the ``middle_polygon``.

        Returns
        -------
        ArrayLike[float, float]
            The vertices of the polygon at the top.
        """
        if self.reference_plane == "top":
            return self.reference_polygon
        dist = self._extrusion_length_to_offset_distance(self.finite_length_axis / 2)
        return self._shift_vertices(self.middle_polygon, dist)[0]

    @cached_property
    def _normal_2dmaterial(self) -> Axis:
        """Get the normal to the given geometry, checking that it is a 2D geometry."""
        if self.slab_bounds[0] != self.slab_bounds[1]:
            raise ValidationError("'Medium2D' requires the 'PolySlab' bounds to be equal.")
        return self.axis

    def _update_from_bounds(self, bounds: Tuple[float, float], axis: Axis) -> PolySlab:
        """Returns an updated geometry which has been transformed to fit within ``bounds``
        along the ``axis`` direction."""
        if axis != self.axis:
            raise ValueError(
                f"'_update_from_bounds' may only be applied along axis '{self.axis}', "
                f"but was given axis '{axis}'."
            )
        return self.updated_copy(slab_bounds=bounds)

    @cached_property
    def is_ccw(self) -> bool:
        """Is this ``PolySlab`` CCW-oriented?"""
        return PolySlab._area(self.vertices) > 0

    def inside(
        self, x: np.ndarray[float], y: np.ndarray[float], z: np.ndarray[float]
    ) -> np.ndarray[bool]:
        """For input arrays ``x``, ``y``, ``z`` of arbitrary but identical shape, return an array
        with the same shape which is ``True`` for every point in zip(x, y, z) that is inside the
        volume of the :class:`Geometry`, and ``False`` otherwise.

        Parameters
        ----------
        x : np.ndarray[float]
            Array of point positions in x direction.
        y : np.ndarray[float]
            Array of point positions in y direction.
        z : np.ndarray[float]
            Array of point positions in z direction.

        Returns
        -------
        np.ndarray[bool]
            ``True`` for every point that is inside the geometry.
        """
        self._ensure_equal_shape(x, y, z)

        z, (x, y) = self.pop_axis((x, y, z), axis=self.axis)

        z0 = self.center_axis
        dist_z = np.abs(z - z0)
        inside_height = dist_z <= (self.finite_length_axis / 2)

        # avoid going into face checking if no points are inside slab bounds
        if not np.any(inside_height):
            return inside_height

        # check what points are inside polygon cross section (face)
        z_local = z - z0  # distance to the middle
        dist = -z_local * self._tanq

        # # Leaving this function and commented out lines using it below in case we want to revert
        # # to it at some point, e.g. if we introduce a MATPLOTLIB_INSTALLED flag.
        # def contains_pointwise(face_polygon):
        #     def fun_contain(xy_point):
        #         point = shapely.Point(xy_point)
        #         return face_polygon.covers(point)
        #     return fun_contain

        if isinstance(x, np.ndarray):
            inside_polygon = np.zeros_like(inside_height)
            xs_slab = x[inside_height]
            ys_slab = y[inside_height]

            # vertical sidewall
            if isclose(self.sidewall_angle, 0):
                # face_polygon = self.make_shapely_polygon(self.reference_polygon)
                # fun_contain = contains_pointwise(face_polygon)
                # contains_vectorized = np.vectorize(fun_contain, signature="(n)->()")
                poly_path = path.Path(self.reference_polygon)
                contains_vectorized = poly_path.contains_points
                points_stacked = np.stack((xs_slab, ys_slab), axis=1)
                inside_polygon_slab = contains_vectorized(points_stacked)
                inside_polygon[inside_height] = inside_polygon_slab
            # slanted sidewall, offsetting vertices at each z
            else:
                # a helper function for moving axis
                def _move_axis(arr):
                    return np.moveaxis(arr, source=self.axis, destination=-1)

                def _move_axis_reverse(arr):
                    return np.moveaxis(arr, source=-1, destination=self.axis)

                inside_polygon_axis = _move_axis(inside_polygon)
                x_axis = _move_axis(x)
                y_axis = _move_axis(y)

                for z_i in range(z.shape[self.axis]):
                    if not _move_axis(inside_height)[0, 0, z_i]:
                        continue
                    vertices_z = self._shift_vertices(
                        self.middle_polygon, _move_axis(dist)[0, 0, z_i]
                    )[0]
                    # face_polygon = self.make_shapely_polygon(vertices_z)
                    # fun_contain = contains_pointwise(face_polygon)
                    # contains_vectorized = np.vectorize(fun_contain, signature="(n)->()")
                    poly_path = path.Path(vertices_z)
                    contains_vectorized = poly_path.contains_points
                    points_stacked = np.stack(
                        (x_axis[:, :, 0].flatten(), y_axis[:, :, 0].flatten()), axis=1
                    )
                    inside_polygon_slab = contains_vectorized(points_stacked)
                    inside_polygon_axis[:, :, z_i] = inside_polygon_slab.reshape(x_axis.shape[:2])
                inside_polygon = _move_axis_reverse(inside_polygon_axis)
        else:
            vertices_z = self._shift_vertices(self.middle_polygon, dist)[0]
            face_polygon = self.make_shapely_polygon(vertices_z)
            point = shapely.Point(x, y)
            inside_polygon = face_polygon.covers(point)
        return inside_height * inside_polygon

    @verify_packages_import(["trimesh"])
    def _do_intersections_tilted_plane(
        self, normal: Coordinate, origin: Coordinate, to_2D: MatrixReal4x4
    ) -> List[Shapely]:
        """Return a list of shapely geometries at the plane specified by normal and origin.

        Parameters
        ----------
        normal : Coordinate
            Vector defining the normal direction to the plane.
        origin : Coordinate
            Vector defining the plane origin.
        to_2D : MatrixReal4x4
            Transformation matrix to apply to resulting shapes.

        Returns
        -------
        List[shapely.geometry.base.BaseGeometry]
            List of 2D shapes that intersect plane.
            For more details refer to
            `Shapely's Documentation <https://shapely.readthedocs.io/en/stable/project.html>`_.
        """
        import trimesh

        if len(self.base_polygon) > _MAX_POLYSLAB_VERTICES_FOR_TRIANGULATION:
            log.warning(
                "Processing of PolySlabs with large numbers of vertices can be slow.", log_once=True
            )
        base_triangles = triangulation.triangulate(self.base_polygon)
        top_triangles = (
            base_triangles
            if isclose(self.sidewall_angle, 0)
            else triangulation.triangulate(self.top_polygon)
        )

        n = len(self.base_polygon)
        faces = (
            [[a, b, c] for c, b, a in base_triangles]
            + [[n + a, n + b, n + c] for a, b, c in top_triangles]
            + [(i, (i + 1) % n, n + i) for i in range(n)]
            + [((i + 1) % n, n + ((i + 1) % n), n + i) for i in range(n)]
        )

        x = np.hstack((self.base_polygon[:, 0], self.top_polygon[:, 0]))
        y = np.hstack((self.base_polygon[:, 1], self.top_polygon[:, 1]))
        z = np.hstack((np.full(n, self.slab_bounds[0]), np.full(n, self.slab_bounds[1])))
        vertices = np.vstack(self.unpop_axis(z, (x, y), self.axis)).T
        mesh = trimesh.Trimesh(vertices, faces)

        section = mesh.section(plane_origin=origin, plane_normal=normal)
        if section is None:
            return []
        path, _ = section.to_planar(to_2D=to_2D)
        return path.polygons_full

    def _intersections_normal(self, z: float):
        """Find shapely geometries intersecting planar geometry with axis normal to slab.

        Parameters
        ----------
        z : float
            Position along the axis normal to slab.

        Returns
        -------
        List[shapely.geometry.base.BaseGeometry]
            List of 2D shapes that intersect plane.
            For more details refer to
            `Shapely's Documentation <https://shapely.readthedocs.io/en/stable/project.html>`_.
        """
        if isclose(self.sidewall_angle, 0):
            return [self.make_shapely_polygon(self.reference_polygon)]

        z0 = self.center_axis
        z_local = z - z0  # distance to the middle
        dist = -z_local * self._tanq
        vertices_z = self._shift_vertices(self.middle_polygon, dist)[0]
        return [self.make_shapely_polygon(vertices_z)]

    def _intersections_side(self, position, axis) -> list:
        """Find shapely geometries intersecting planar geometry with axis orthogonal to slab.

        For slanted polyslab, the procedure is as follows,
        1) Find out all z-coordinates where the plane will intersect directly with a vertex.
        Denote the coordinates as (z_0, z_1, z_2, ... )
        2) Find out all polygons that can be formed between z_i and z_{i+1}. There are two
        types of polygons:
            a) formed by the plane intersecting the edges
            b) formed by the plane intersecting the vertices.
            For either type, one needs to compute:
                i) intersecting position
                ii) angle between the plane and the intersecting edge
            For a), both are straightforward to compute; while for b), one needs to compute
            which edge the plane will slide into.
        3) Looping through z_i, and merge all polygons. The partition by z_i is because once
        the plane intersects the vertex, it can intersect with other edges during
        the extrusion.

        Parameters
        ----------
        position : float
            Position along ``axis``.
        axis : int
            Integer index into 'xyz' (0,1,2).

        Returns
        -------
        List[shapely.geometry.base.BaseGeometry]
            List of 2D shapes that intersect plane.
            For more details refer to
            `Shapely's Documentation <https://shapely.readthedocs.io/en/stable/project.html>`_.
        """

        # find out all z_i where the plane will intersect the vertex
        z0 = self.center_axis
        z_base = z0 - self.finite_length_axis / 2

        axis_ordered = self._order_axis(axis)
        height_list = self._find_intersecting_height(position, axis_ordered)
        polys = []

        # looping through z_i to assemble the polygons
        height_list = np.append(height_list, self.finite_length_axis)
        h_base = 0.0
        for h_top in height_list:
            # length within between top and bottom
            h_length = h_top - h_base

            # coordinate of each subsection
            z_min = z_base + h_base
            z_max = np.inf if np.isposinf(h_top) else z_base + h_top

            # for vertical sidewall, no need for complications
            if isclose(self.sidewall_angle, 0):
                ints_y, ints_angle = self._find_intersecting_ys_angle_vertical(
                    self.reference_polygon, position, axis_ordered
                )
            else:
                # for slanted sidewall, move up by `fp_eps` in case vertices are degenerate at the base.
                dist = -(h_base - self.finite_length_axis / 2 + fp_eps) * self._tanq
                vertices = self._shift_vertices(self.middle_polygon, dist)[0]
                ints_y, ints_angle = self._find_intersecting_ys_angle_slant(
                    vertices, position, axis_ordered
                )

            # make polygon with intersections and z axis information
            for y_index in range(len(ints_y) // 2):
                y_min = ints_y[2 * y_index]
                y_max = ints_y[2 * y_index + 1]
                minx, miny = self._order_by_axis(plane_val=y_min, axis_val=z_min, axis=axis)
                maxx, maxy = self._order_by_axis(plane_val=y_max, axis_val=z_max, axis=axis)

                if isclose(self.sidewall_angle, 0):
                    polys.append(self.make_shapely_box(minx, miny, maxx, maxy))
                else:
                    angle_min = ints_angle[2 * y_index]
                    angle_max = ints_angle[2 * y_index + 1]

                    angle_min = np.arctan(np.tan(self.sidewall_angle) / np.sin(angle_min))
                    angle_max = np.arctan(np.tan(self.sidewall_angle) / np.sin(angle_max))

                    dy_min = h_length * np.tan(angle_min)
                    dy_max = h_length * np.tan(angle_max)

                    x1, y1 = self._order_by_axis(plane_val=y_min, axis_val=z_min, axis=axis)
                    x2, y2 = self._order_by_axis(plane_val=y_max, axis_val=z_min, axis=axis)
                    x3, y3 = self._order_by_axis(
                        plane_val=y_max - dy_max, axis_val=z_max, axis=axis
                    )
                    x4, y4 = self._order_by_axis(
                        plane_val=y_min + dy_min, axis_val=z_max, axis=axis
                    )
                    vertices = ((x1, y1), (x2, y2), (x3, y3), (x4, y4))
                    polys.append(self.make_shapely_polygon(vertices).buffer(0))
            # update the base coordinate for the next subsection
            h_base = h_top

        # merge touching polygons
        polys_union = shapely.unary_union(polys, grid_size=base.POLY_GRID_SIZE)
        if polys_union.geom_type == "Polygon":
            return [polys_union]
        if polys_union.geom_type == "MultiPolygon":
            return polys_union.geoms
        # in other cases, just return the original unmerged polygons
        return polys

    def _find_intersecting_height(self, position: float, axis: int) -> np.ndarray:
        """Found a list of height where the plane will intersect with the vertices;
        For vertical sidewall, just return np.array([]).
        Assumes axis is handles so this function works on xy plane.

        Parameters
        ----------
        position : float
            position along axis.
        axis : int
            Integer index into 'xyz' (0,1,2).

        Returns
        np.ndarray
            Height (relative to the base) where the plane will intersect with vertices.
        """
        if isclose(self.sidewall_angle, 0):
            return np.array([])

        # shift rate
        dist = 1.0
        shift_x, shift_y = PolySlab._shift_vertices(self.middle_polygon, dist)[2]
        shift_val = shift_x if axis == 0 else shift_y
        shift_val[np.isclose(shift_val, 0, rtol=_IS_CLOSE_RTOL)] = np.inf  # for static vertices

        # distance to the plane in the direction of vertex shifting
        distance = self.middle_polygon[:, axis] - position
        height = distance / self._tanq / shift_val + self.finite_length_axis / 2
        height = np.unique(height)
        # further filter very close ones
        is_not_too_close = np.insert((np.diff(height) > fp_eps), 0, True)
        height = height[is_not_too_close]

        height = height[height > fp_eps]
        height = height[height < self.finite_length_axis - fp_eps]
        return height

    def _find_intersecting_ys_angle_vertical(
        self, vertices: np.ndarray, position: float, axis: int, exclude_on_vertices: bool = False
    ) -> Tuple[np.ndarray, np.ndarray, np.ndarray]:
        """Finds pairs of forward and backwards vertices where polygon intersects position at axis,
        Find intersection point (in y) assuming straight line,and intersecting angle between plane
        and edges. (For unslanted polyslab).
           Assumes axis is handles so this function works on xy plane.

        Parameters
        ----------
        vertices : np.ndarray
            Shape (N, 2) defining the polygon vertices in the xy-plane.
        position : float
            position along axis.
        axis : int
            Integer index into 'xyz' (0,1,2).
        exclude_on_vertices : bool = False
            Whether to exclude those intersecting directly with the vertices.

        Returns
        -------
        Union[np.ndarray, np.ndarray]
            List of intersection points along y direction.
            List of angles between plane and edges.
        """

        vertices_axis = vertices

        # flip vertices x,y for axis = y
        if axis == 1:
            vertices_axis = np.roll(vertices_axis, shift=1, axis=1)

        # get the forward vertices
        vertices_f = np.roll(vertices_axis, shift=-1, axis=0)

        # x coordinate of the two sets of vertices
        x_vertices_f, _ = vertices_f.T
        x_vertices_axis, _ = vertices_axis.T

        # find which segments intersect
        f_left_to_intersect = x_vertices_f <= position
        orig_right_to_intersect = x_vertices_axis > position
        intersects_b = np.logical_and(f_left_to_intersect, orig_right_to_intersect)

        f_right_to_intersect = x_vertices_f > position
        orig_left_to_intersect = x_vertices_axis <= position
        intersects_f = np.logical_and(f_right_to_intersect, orig_left_to_intersect)

        # exclude vertices at the position if exclude_on_vertices is True
        if exclude_on_vertices:
            intersects_on = np.isclose(x_vertices_axis, position, rtol=_IS_CLOSE_RTOL)
            intersects_f_on = np.isclose(x_vertices_f, position, rtol=_IS_CLOSE_RTOL)
            intersects_both_off = np.logical_not(np.logical_or(intersects_on, intersects_f_on))
            intersects_f &= intersects_both_off
            intersects_b &= intersects_both_off
        intersects_segment = np.logical_or(intersects_b, intersects_f)

        iverts_b = vertices_axis[intersects_segment]
        iverts_f = vertices_f[intersects_segment]

        # intersecting positions and angles
        ints_y = []
        ints_angle = []
        for vertices_f_local, vertices_b_local in zip(iverts_b, iverts_f):
            x1, y1 = vertices_f_local
            x2, y2 = vertices_b_local
            slope = (y2 - y1) / (x2 - x1)
            y = y1 + slope * (position - x1)
            ints_y.append(y)
            ints_angle.append(np.pi / 2 - np.arctan(np.abs(slope)))

        ints_y = np.array(ints_y)
        ints_angle = np.array(ints_angle)

        sort_index = np.argsort(ints_y)
        ints_y_sort = ints_y[sort_index]
        ints_angle_sort = ints_angle[sort_index]

        return ints_y_sort, ints_angle_sort

    def _find_intersecting_ys_angle_slant(
        self, vertices: np.ndarray, position: float, axis: int
    ) -> Tuple[np.ndarray, np.ndarray, np.ndarray]:
        """Finds pairs of forward and backwards vertices where polygon intersects position at axis,
        Find intersection point (in y) assuming straight line,and intersecting angle between plane
        and edges. (For slanted polyslab)
           Assumes axis is handles so this function works on xy plane.

        Parameters
        ----------
        vertices : np.ndarray
            Shape (N, 2) defining the polygon vertices in the xy-plane.
        position : float
            position along axis.
        axis : int
            Integer index into 'xyz' (0,1,2).

        Returns
        -------
        Union[np.ndarray, np.ndarray]
            List of intersection points along y direction.
            List of angles between plane and edges.
        """

        vertices_axis = vertices.copy()
        # flip vertices x,y for axis = y
        if axis == 1:
            vertices_axis = np.roll(vertices_axis, shift=1, axis=1)

        # get the forward vertices
        vertices_f = np.roll(vertices_axis, shift=-1, axis=0)
        # get the backward vertices
        vertices_b = np.roll(vertices_axis, shift=1, axis=0)

        ## First part, plane intersects with edges, same as vertical
        ints_y, ints_angle = self._find_intersecting_ys_angle_vertical(
            vertices, position, axis, exclude_on_vertices=True
        )
        ints_y = ints_y.tolist()
        ints_angle = ints_angle.tolist()

        ## Second part, plane intersects directly with vertices
        # vertices on the intersection
        intersects_on = np.isclose(vertices_axis[:, 0], position, rtol=_IS_CLOSE_RTOL)
        iverts_on = vertices_axis[intersects_on]
        # position of the neighbouring vertices
        iverts_b = vertices_b[intersects_on]
        iverts_f = vertices_f[intersects_on]
        # shift rate
        dist = -np.sign(self.sidewall_angle)
        shift_x, shift_y = self._shift_vertices(self.middle_polygon, dist)[2]
        shift_val = shift_x if axis == 0 else shift_y
        shift_val = shift_val[intersects_on]

        for vertices_f_local, vertices_b_local, vertices_on_local, shift_local in zip(
            iverts_f, iverts_b, iverts_on, shift_val
        ):
            x_on, y_on = vertices_on_local
            x_f, y_f = vertices_f_local
            x_b, y_b = vertices_b_local

            num_added = 0  # keep track the number of added vertices
            slope = []  # list of slopes for added vertices
            # case 1, shifting velocity is 0
            if np.isclose(shift_local, 0, rtol=_IS_CLOSE_RTOL):
                ints_y.append(y_on)
                # Slope w.r.t. forward and backward should equal,
                # just pick one of them.
                slope.append((y_on - y_b) / (x_on - x_b))
                ints_angle.append(np.pi / 2 - np.arctan(np.abs(slope[0])))
                continue

            # case 2, shifting towards backward direction
            if (x_b - position) * shift_local < 0:
                ints_y.append(y_on)
                slope.append((y_on - y_b) / (x_on - x_b))
                num_added += 1

            # case 3, shifting towards forward direction
            if (x_f - position) * shift_local < 0:
                ints_y.append(y_on)
                slope.append((y_on - y_f) / (x_on - x_f))
                num_added += 1

            # in case 2, and case 3, if just num_added = 1
            if num_added == 1:
                ints_angle.append(np.pi / 2 - np.arctan(np.abs(slope[0])))
            # if num_added = 2, the order of the two new vertices needs to handled correctly;
            # it should be sorted according to the -slope * moving direction
            elif num_added == 2:
                dressed_slope = [-s_i * shift_local for s_i in slope]
                sort_index = np.argsort(np.array(dressed_slope))
                sorted_slope = np.array(slope)[sort_index]

                ints_angle.append(np.pi / 2 - np.arctan(np.abs(sorted_slope[0])))
                ints_angle.append(np.pi / 2 - np.arctan(np.abs(sorted_slope[1])))

        ints_y = np.array(ints_y)
        ints_angle = np.array(ints_angle)

        sort_index = np.argsort(ints_y)
        ints_y_sort = ints_y[sort_index]
        ints_angle_sort = ints_angle[sort_index]

        return ints_y_sort, ints_angle_sort

    @cached_property
    def bounds(self) -> Bound:
        """Returns bounding box min and max coordinates. The dilation and slant angle are not
        taken into account exactly for speed. Instead, the polygon may be slightly smaller than
        the returned bounds, but it should always be fully contained.

        Returns
        -------
        Tuple[float, float, float], Tuple[float, float float]
            Min and max bounds packaged as ``(minx, miny, minz), (maxx, maxy, maxz)``.
        """

        # check for the maximum possible contribution from dilation/slant on each side
        max_offset = self.dilation
        if not isclose(self.sidewall_angle, 0):
            if self.reference_plane == "bottom":
                max_offset += max(0, -self._tanq * self.finite_length_axis)
            elif self.reference_plane == "top":
                max_offset += max(0, self._tanq * self.finite_length_axis)
            elif self.reference_plane == "middle":
                max_offset += max(0, abs(self._tanq) * self.finite_length_axis / 2)

        # special care when dilated
        if max_offset > 0:
            dilated_vertices = self._shift_vertices(
                self._proper_vertices(self.vertices), max_offset
            )[0]
            xmin, ymin = np.amin(dilated_vertices, axis=0)
            xmax, ymax = np.amax(dilated_vertices, axis=0)
        else:
            # otherwise, bounds are directly based on the supplied vertices
            xmin, ymin = np.amin(self.vertices, axis=0)
            xmax, ymax = np.amax(self.vertices, axis=0)

        # get bounds in (local) z
        zmin, zmax = self.slab_bounds

        # rearrange axes
        coords_min = self.unpop_axis(zmin, (xmin, ymin), axis=self.axis)
        coords_max = self.unpop_axis(zmax, (xmax, ymax), axis=self.axis)
        return (tuple(coords_min), tuple(coords_max))

    def _extrusion_length_to_offset_distance(self, extrusion: float) -> float:
        """Convert extrusion length to offset distance."""
        if isclose(self.sidewall_angle, 0):
            return 0
        return -extrusion * self._tanq

    @staticmethod
    def _area(vertices: np.ndarray) -> float:
        """Compute the signed polygon area (positive for CCW orientation).

        Parameters
        ----------
        vertices : np.ndarray
            Shape (N, 2) defining the polygon vertices in the xy-plane.

        Returns
        -------
        float
            Signed polygon area (positive for CCW orientation).
        """
        vert_shift = np.roll(vertices, axis=0, shift=-1)

        xs, ys = vertices.T
        xs_shift, ys_shift = vert_shift.T

        term1 = xs * ys_shift
        term2 = ys * xs_shift
        return np.sum(term1 - term2) * 0.5

    @staticmethod
    def _perimeter(vertices: np.ndarray) -> float:
        """Compute the polygon perimeter.

        Parameters
        ----------
        vertices : np.ndarray
            Shape (N, 2) defining the polygon vertices in the xy-plane.

        Returns
        -------
        float
            Polygon perimeter.
        """

        vert_shift = np.roll(vertices, axis=0, shift=-1)
        squared_diffs = (vertices - vert_shift) ** 2

        # distance along each edge
        dists = np.sqrt(squared_diffs.sum(axis=-1))

        # total distance along all edges
        return np.sum(dists)

    @staticmethod
    def _orient(vertices: np.ndarray) -> np.ndarray:
        """Return a CCW-oriented polygon.

        Parameters
        ----------
        vertices : np.ndarray
            Shape (N, 2) defining the polygon vertices in the xy-plane.

        Returns
        -------
        np.ndarray
            Vertices of a CCW-oriented polygon.
        """
        return vertices if PolySlab._area(vertices) > 0 else vertices[::-1, :]

    @staticmethod
    def _remove_duplicate_vertices(vertices: np.ndarray) -> np.ndarray:
        """Remove redundant/identical nearest neighbour vertices.

        Parameters
        ----------
        vertices : np.ndarray
            Shape (N, 2) defining the polygon vertices in the xy-plane.

        Returns
        -------
        np.ndarray
            Vertices of polygon.
        """

        vertices_f = np.roll(vertices, shift=-1, axis=0)
        vertices_diff = np.linalg.norm(vertices - vertices_f, axis=1)
        return vertices[~np.isclose(vertices_diff, 0, rtol=_IS_CLOSE_RTOL)]

    @staticmethod
    def _proper_vertices(vertices: ArrayFloat2D) -> np.ndarray:
        """convert vertices to np.array format,
        removing duplicate neighbouring vertices,
        and oriented in CCW direction.

        Returns
        -------
        ArrayLike[float, float]
           The vertices of the polygon for internal use.
        """

        vertices_np = PolySlab.vertices_to_array(vertices)
        return PolySlab._orient(PolySlab._remove_duplicate_vertices(vertices_np))

    @staticmethod
    def _edge_events_detection(
        proper_vertices: np.ndarray, dilation: float, ignore_at_dist: bool = True
    ) -> bool:
        """Detect any edge events within the offset distance ``dilation``.
        If ``ignore_at_dist=True``, the edge event at ``dist`` is ignored.
        """

        # ignore the event that occurs right at the offset distance
        if ignore_at_dist:
            dilation -= fp_eps * dilation / abs(dilation)
        # number of vertices before offsetting
        num_vertices = proper_vertices.shape[0]

        # 0) fully eroded?
        if dilation < 0 and dilation < -PolySlab._maximal_erosion(proper_vertices):
            return True

        # sample at a few dilation values
        dist_list = dilation * np.linspace(0, 1, 1 + _N_SAMPLE_POLYGON_INTERSECT)[1:]
        for dist in dist_list:
            # offset: we offset the vertices first, and then use shapely to make it proper
            # in principle, one can offset with shapely.buffer directly, but shapely somehow
            # automatically removes some vertices even though no change of topology.
            poly_offset = PolySlab._shift_vertices(proper_vertices, dist)[0]
            # flipped winding number
            if PolySlab._area(poly_offset) < fp_eps**2:
                return True

            poly_offset = shapely.make_valid(PolySlab.make_shapely_polygon(poly_offset))
            # 1) polygon split or create holes/islands
            if not poly_offset.geom_type == "Polygon" or len(poly_offset.interiors) > 0:
                return True

            # 2) reduction in vertex number
            offset_vertices = PolySlab._proper_vertices(list(poly_offset.exterior.coords))
            if offset_vertices.shape[0] != num_vertices:
                return True

            # 3) some split polygon might fully disappear after the offset, but they
            # can be detected if we offset back.
            poly_offset_back = shapely.make_valid(
                PolySlab.make_shapely_polygon(PolySlab._shift_vertices(offset_vertices, -dist)[0])
            )
            if poly_offset_back.geom_type == "MultiPolygon" or len(poly_offset_back.interiors) > 0:
                return True
            offset_back_vertices = list(poly_offset_back.exterior.coords)
            if PolySlab._proper_vertices(offset_back_vertices).shape[0] != num_vertices:
                return True

        return False

    @staticmethod
    def _neighbor_vertices_crossing_detection(
        vertices: np.ndarray, dist: float, ignore_at_dist: bool = True
    ) -> float:
        """Detect if neighboring vertices will cross after a dilation distance dist.

        Parameters
        ----------
        vertices : np.ndarray
            Shape (N, 2) defining the polygon vertices in the xy-plane.
        dist : float
            Distance to offset.
        ignore_at_dist : bool, optional
            whether to ignore the event right at ``dist`.

        Returns
        -------
        float
            the absolute value of the maximal allowed dilation
            if there are any crossing, otherwise return ``None``.
        """
        # ignore the event that occurs right at the offset distance
        if ignore_at_dist:
            dist -= fp_eps * dist / abs(dist)

        edge_length, edge_reduction = PolySlab._edge_length_and_reduction_rate(vertices)
        length_remaining = edge_length - edge_reduction * dist

        if np.any(length_remaining < 0):
            index_oversized = length_remaining < 0
            max_dist = np.min(
                np.abs(edge_length[index_oversized] / edge_reduction[index_oversized])
            )
            return max_dist
        return None

    @staticmethod
    def array_to_vertices(arr_vertices: np.ndarray) -> ArrayFloat2D:
        """Converts a numpy array of vertices to a list of tuples."""
        return list(arr_vertices)

    @staticmethod
    def vertices_to_array(vertices_tuple: ArrayFloat2D) -> np.ndarray:
        """Converts a list of tuples (vertices) to a numpy array."""
        return np.array(vertices_tuple)

    @staticmethod
    def _shift_vertices(
        vertices: np.ndarray, dist
    ) -> Tuple[np.ndarray, np.ndarray, Tuple[np.ndarray, np.ndarray]]:
        """Shifts the vertices of a polygon outward uniformly by distances
        `dists`.

        Parameters
        ----------
        np.ndarray
            Shape (N, 2) defining the polygon vertices in the xy-plane.
        dist : float
            Distance to offset.

        Returns
        -------
        Tuple[np.ndarray, np.narray,Tuple[np.ndarray,np.ndarray]]
            New polygon vertices;
            and the shift of vertices in direction parallel to the edges.
            Shift along x and y direction.
        """

        if isclose(dist, 0):
            return vertices, np.zeros(vertices.shape[0], dtype=float), None

        def rot90(v):
            """90 degree rotation of 2d vector
            vx -> vy
            vy -> -vx
            """
            vxs, vys = v
            return np.stack((-vys, vxs), axis=0)

        def cross(u, v):
            return np.cross(u, v, axis=0)

        def normalize(v):
            return v / np.linalg.norm(v, axis=0)

        vs_orig = copy(vertices.T)
        vs_next = np.roll(copy(vs_orig), axis=-1, shift=-1)
        vs_previous = np.roll(copy(vs_orig), axis=-1, shift=+1)

        asp = normalize(vs_next - vs_orig)
        asm = normalize(vs_orig - vs_previous)

        # the vertex shift is decomposed into parallel and perpendicular directions
        perpendicular_shift = -dist
        det = cross(asm, asp)

        tan_half_angle = np.where(
            np.isclose(det, 0, rtol=_IS_CLOSE_RTOL),
            0.0,
            cross(asm, rot90(asm - asp)) / (det + np.isclose(det, 0, rtol=_IS_CLOSE_RTOL)),
        )
        parallel_shift = dist * tan_half_angle

        shift_total = perpendicular_shift * rot90(asm) + parallel_shift * asm
        shift_x = shift_total[0, :]
        shift_y = shift_total[1, :]

        return np.swapaxes(vs_orig + shift_total, -2, -1), parallel_shift, (shift_x, shift_y)

    @staticmethod
    def _edge_length_and_reduction_rate(vertices: np.ndarray) -> Tuple[np.ndarray, np.ndarray]:
        """Edge length of reduction rate of each edge with unit offset length.

        Parameters
        ----------
        vertices : np.ndarray
            Shape (N, 2) defining the polygon vertices in the xy-plane.

        Returns
        -------
        Tuple[np.ndarray, np.narray]
            edge length, and reduction rate
        """

        # edge length
        vs_orig = copy(vertices.T)
        vs_next = np.roll(copy(vs_orig), axis=-1, shift=-1)
        edge_length = np.linalg.norm(vs_next - vs_orig, axis=0)

        # edge length remaining
        dist = 1
        parallel_shift = PolySlab._shift_vertices(vertices, dist)[1]
        parallel_shift_p = np.roll(copy(parallel_shift), shift=-1)
        edge_reduction = -(parallel_shift + parallel_shift_p)
        return edge_length, edge_reduction

    @staticmethod
    def _maximal_erosion(vertices: np.ndarray) -> float:
        """The erosion value that reduces the length of
        all edges to be non-positive.
        """
        edge_length, edge_reduction = PolySlab._edge_length_and_reduction_rate(vertices)
        ind_nonzero = abs(edge_reduction) > fp_eps
        return -np.min(edge_length[ind_nonzero] / edge_reduction[ind_nonzero])

    @staticmethod
    def _heal_polygon(vertices: np.ndarray) -> np.ndarray:
        """heal a self-intersecting polygon."""
        shapely_poly = PolySlab.make_shapely_polygon(vertices)
        if shapely_poly.is_valid:
            return vertices
        # perform healing
        poly_heal = shapely.make_valid(shapely_poly)
        return PolySlab._proper_vertices(list(poly_heal.exterior.coords))

    def _volume(self, bounds: Bound) -> float:
        """Returns object's volume within given bounds."""

        z_min, z_max = self.slab_bounds

        z_min = max(z_min, bounds[0][self.axis])
        z_max = min(z_max, bounds[1][self.axis])

        length = z_max - z_min

        top_area = abs(self._area(self.top_polygon))
        base_area = abs(self._area(self.base_polygon))

        # https://mathworld.wolfram.com/PyramidalFrustum.html
        return 1.0 / 3.0 * length * (top_area + base_area + np.sqrt(top_area * base_area))

    def _surface_area(self, bounds: Bound) -> float:
        """Returns object's surface area within given bounds."""

        area = 0

        top_polygon = self.top_polygon
        base_polygon = self.base_polygon

        top_area = abs(self._area(top_polygon))
        base_area = abs(self._area(base_polygon))

        top_perim = self._perimeter(top_polygon)
        base_perim = self._perimeter(base_polygon)

        z_min, z_max = self.slab_bounds

        if z_min < bounds[0][self.axis]:
            z_min = bounds[0][self.axis]
        else:
            area += base_area

        if z_max > bounds[1][self.axis]:
            z_max = bounds[1][self.axis]
        else:
            area += top_area

        length = z_max - z_min

        area += 0.5 * (top_perim + base_perim) * length

        return area

    """ Autograd code """

    def compute_derivatives(self, derivative_info: DerivativeInfo) -> AutogradFieldMap:
        """Compute the adjoint derivatives for this object."""

<<<<<<< HEAD
        assert derivative_info.paths == [
            ("vertices",)
        ], "only support derivative wrt 'PolySlab.vertices'."
=======
        if derivative_info.paths != [("vertices",)]:
            raise ValueError("only support derivative wrt 'PolySlab.vertices'.")
>>>>>>> 526f04f6

        vjp_vertices = self.compute_derivative_vertices(derivative_info=derivative_info)

        return {("vertices",): vjp_vertices}

    def compute_derivative_vertices(self, derivative_info: DerivativeInfo) -> TracedVertices:
        # derivative w.r.t each edge

        vertices = np.array(self.vertices)
        num_vertices, _ = vertices.shape

        # compute edges between vertices

        vertices_next = np.roll(self.vertices, axis=0, shift=1)
        edges = vertices_next - vertices

        # compute center positions between each edge
        edge_centers_plane = (vertices_next + vertices) / 2.0
        edge_centers_axis = self.center_axis * np.ones(num_vertices)
        edge_centers_xyz = self.unpop_axis_vect(edge_centers_axis, edge_centers_plane)

        if edge_centers_xyz.shape != (num_vertices, 3):
            raise AssertionError("something bad happened")

        # compute the E and D fields at the edge centers
        E_der_at_edges = self.der_at_centers(
            der_map=derivative_info.E_der_map, edge_centers=edge_centers_xyz
        )
        D_der_at_edges = self.der_at_centers(
            der_map=derivative_info.D_der_map, edge_centers=edge_centers_xyz
        )

        # compute the basis vectors along each edge
        basis_vectors = self.edge_basis_vectors(edges=edges)

        # project the D and E fields into the basis vectors
        D_der_norm = self.project_in_basis(D_der_at_edges, basis_vector=basis_vectors["norm"])
        E_der_edge = self.project_in_basis(E_der_at_edges, basis_vector=basis_vectors["edge"])
        E_der_slab = self.project_in_basis(E_der_at_edges, basis_vector=basis_vectors["slab"])

        # approximate permittivity in and out
        delta_eps_inv = 1.0 / derivative_info.eps_in - 1.0 / derivative_info.eps_out
        delta_eps = derivative_info.eps_in - derivative_info.eps_out

        # put together VJP using D_normal and E_perp integration
        vjps_edges = 0.0

        # perform D-normal integral
        contrib_D = -delta_eps_inv * D_der_norm
        vjps_edges += contrib_D

        # perform E-perpendicular integrals
        for E_der in (E_der_edge, E_der_slab):
            contrib_E = E_der * delta_eps
            vjps_edges += contrib_E

        # scale by edge area
        edge_lengths = np.linalg.norm(edges, axis=-1)
        edge_areas = edge_lengths

        # correction to edge area based on sidewall distance along slab axis
        dim_axis = "xyz"[self.axis]
        field_coords_axis = derivative_info.E_der_map[f"E{dim_axis}"].coords[dim_axis]
        if len(field_coords_axis) > 1:
            slab_height = abs(float(np.squeeze(np.diff(self.slab_bounds))))
            if not np.isinf(slab_height):
                edge_areas *= slab_height

        vjps_edges *= edge_areas

        _, normal_vectors_in_plane = self.pop_axis_vect(basis_vectors["norm"])

        vjps_edges_in_plane = vjps_edges.values.reshape((num_vertices, 1)) * normal_vectors_in_plane

        vjps_vertices = vjps_edges_in_plane + np.roll(vjps_edges_in_plane, axis=0, shift=-1)

        # sign change if counter clockwise, because normal direction is flipped
        if self.is_ccw:
            vjps_vertices *= -1
            # TODO: verify sign, or if this is rather when `not self.is_ccw`

        return vjps_vertices.real

    def der_at_centers(
        self,
        der_map: ElectromagneticFieldDataset,
        edge_centers: np.ndarray,  # (N, 3)
    ) -> xr.Dataset:
        """Compute the value of an ``ElectromagneticFieldDataset`` at a set of edge centers."""

        xs, ys, zs = edge_centers.T
        edge_index_dim = "edge_index"

        interp_kwargs = {}
        for dim, centers_dim in zip("xyz", edge_centers.T):
            # only include dims where the data has more than 1 coord, to avoid warnings and errors
            coords_data = der_map[f"E{dim}"].coords
            if np.array(coords_data).size > 1:
                interp_kwargs[dim] = xr.DataArray(centers_dim, dims=edge_index_dim)

        components = {}
        for fld_name, arr in der_map.items():
            components[fld_name] = arr.interp(**interp_kwargs).sum("f")

        return xr.Dataset(components)

    def project_in_basis(
        self,
        der_dataset: xr.Dataset,
        basis_vector: np.ndarray,
    ) -> xr.DataArray:
        """Project a derivative dataset along a supplied basis vector."""

        value = 0.0
        for coeffs, dim in zip(basis_vector.T, "xyz"):
            value += coeffs * der_dataset.data_vars[f"E{dim}"]
        return value

    def unpop_axis_vect(self, ax_coords: np.ndarray, plane_coords: np.ndarray) -> np.ndarray:
        """Combine coordinate along axis with coordinates on the plane tangent to the axis.

        ax_coords.shape == [N] or [N, 1]
        plane_coords.shape == [N, 2]
        return shape == [N, 3]

        """
        arr_xyz = self.unpop_axis(ax_coords, plane_coords.T, axis=self.axis)
        arr_xyz = np.stack(arr_xyz, axis=-1)
        return arr_xyz

    def pop_axis_vect(self, coord: np.ndarray) -> Tuple[np.ndarray, Tuple[np.ndarray, np.ndarray]]:
        """Combine coordinate along axis with coordinates on the plane tangent to the axis.

        coord.shape == [N, 3]
        return shape == ([N], [N, 2]

        """

        arr_axis, arrs_plane = self.pop_axis(coord.T, axis=self.axis)
        arrs_plane = np.array(arrs_plane).T

        return arr_axis, arrs_plane

    @staticmethod
    def normalize_vect(arr: np.ndarray) -> np.ndarray:
        """normalize an array shaped (N, d) along the `d` axis and return (N, 1)."""
        return arr / np.linalg.norm(arr, axis=-1)[..., None]

    def edge_basis_vectors(
        self,
        edges: np.ndarray,  # (N, 2)
    ) -> dict[str, np.ndarray]:  # (N, 3)
        """Normalized basis vectors for 'normal' direction, 'slab' tangent direction and 'edge'."""

        num_vertices, _ = edges.shape
        zeros = np.zeros(num_vertices)
        ones = np.ones(num_vertices)

        # normalized vectors along edges
        edges_norm_in_plane = self.normalize_vect(edges)
        edges_norm_xyz = self.unpop_axis_vect(zeros, edges_norm_in_plane)

        # normalized vectors from base of edges to tops of edges
        slabs_axis_components = np.cos(self.sidewall_angle) * ones
        axis_norm = self.unpop_axis(1.0, (0.0, 0.0), axis=self.axis)
        slab_normal_xyz = -np.sin(self.sidewall_angle) * np.cross(edges_norm_xyz, axis_norm)
        _, slab_normal_in_plane = self.pop_axis_vect(slab_normal_xyz)
        slabs_norm_xyz = self.unpop_axis_vect(slabs_axis_components, slab_normal_in_plane)

        # normalized vectors pointing in normal direction of edge
        normals_norm_xyz = np.cross(edges_norm_xyz, slabs_norm_xyz)

        return dict(edge=edges_norm_xyz, norm=normals_norm_xyz, slab=slabs_norm_xyz)


class ComplexPolySlabBase(PolySlab):
    """Interface for dividing a complex polyslab where self-intersecting polygon can
    occur during extrusion. This class should not be used directly. Use instead
    :class:`plugins.polyslab.ComplexPolySlab`."""

    @pydantic.validator("vertices", always=True)
    def no_self_intersecting_polygon_during_extrusion(cls, val, values):
        """Turn off the validation for this class."""
        return val

    @classmethod
    def from_gds(
        cls,
        gds_cell,
        axis: Axis,
        slab_bounds: Tuple[float, float],
        gds_layer: int,
        gds_dtype: int = None,
        gds_scale: pydantic.PositiveFloat = 1.0,
        dilation: float = 0.0,
        sidewall_angle: float = 0,
        reference_plane: PlanePosition = "middle",
    ) -> List[PolySlab]:
        """Import :class:`.PolySlab` from a ``gdstk.Cell``.

        Parameters
        ----------
        gds_cell : gdstk.Cell
            ``gdstk.Cell`` containing 2D geometric data.
        axis : int
            Integer index into the polygon's slab axis. (0,1,2) -> (x,y,z).
        slab_bounds: Tuple[float, float]
            Minimum and maximum positions of the slab along ``axis``.
        gds_layer : int
            Layer index in the ``gds_cell``.
        gds_dtype : int = None
            Data-type index in the ``gds_cell``.
            If ``None``, imports all data for this layer into the returned list.
        gds_scale : float = 1.0
            Length scale used in GDS file in units of MICROMETER.
            For example, if gds file uses nanometers, set ``gds_scale=1e-3``.
            Must be positive.
        dilation : float = 0.0
            Dilation of the polygon in the base by shifting each edge along its
            normal outwards direction by a distance;
            a negative value corresponds to erosion.
        sidewall_angle : float = 0
            Angle of the sidewall.
            ``sidewall_angle=0`` (default) specifies vertical wall,
            while ``0<sidewall_angle<np.pi/2`` for the base to be larger than the top.
        reference_plane : PlanePosition = "middle"
            The position of the GDS layer. It can be at the ``bottom``, ``middle``,
            or ``top`` of the PolySlab. E.g. if ``axis=1``, ``bottom`` refers to the
            negative side of y-axis, and ``top`` refers to the positive side of y-axis.

        Returns
        -------
        List[:class:`.PolySlab`]
            List of :class:`.PolySlab` objects sharing ``axis`` and  slab bound properties.
        """

        # TODO: change for 2.0
        # handle reference plane kwarg
        all_vertices = PolySlab._load_gds_vertices(gds_cell, gds_layer, gds_dtype, gds_scale)
        polyslabs = [
            cls(
                vertices=verts,
                axis=axis,
                slab_bounds=slab_bounds,
                dilation=dilation,
                sidewall_angle=sidewall_angle,
                reference_plane=reference_plane,
            )
            for verts in all_vertices
        ]
        return [sub_poly for sub_polys in polyslabs for sub_poly in sub_polys.sub_polyslabs]

    @property
    def geometry_group(self) -> base.GeometryGroup:
        """Divide a complex polyslab into a list of simple polyslabs, which
        are assembled into a :class:`.GeometryGroup`.

        Returns
        -------
        :class:`.GeometryGroup`
            GeometryGroup for a list of simple polyslabs divided from the complex
            polyslab.
        """
        return base.GeometryGroup(geometries=self.sub_polyslabs)

    @property
    def sub_polyslabs(self) -> List[PolySlab]:
        """Divide a complex polyslab into a list of simple polyslabs.
        Only neighboring vertex-vertex crossing events are treated in this
        version.

        Returns
        -------
        List[PolySlab]
            A list of simple polyslabs.
        """
        sub_polyslab_list = []
        num_division_count = 0
        # initialize sub-polyslab parameters
        sub_polyslab_dict = self.dict(exclude={"type"}).copy()
        if isclose(self.sidewall_angle, 0):
            return [PolySlab.parse_obj(sub_polyslab_dict)]

        sub_polyslab_dict.update({"dilation": 0})  # dilation accounted in setup
        # initialize offset distance
        offset_distance = 0

        for dist_val in self._dilation_length:
            dist_now = 0.0
            vertices_now = self.reference_polygon

            # constructing sub-polyslabs until reaching the base/top
            while not isclose(dist_now, dist_val):
                # bounds for sub-polyslabs assuming no self-intersection
                slab_bounds = [
                    self._dilation_value_at_reference_to_coord(dist_now),
                    self._dilation_value_at_reference_to_coord(dist_val),
                ]
                # 1) find out any vertices touching events between the current
                # position to the base/top
                max_dist = PolySlab._neighbor_vertices_crossing_detection(
                    vertices_now, dist_val - dist_now
                )

                # vertices touching events captured, update bounds for sub-polyslab
                if max_dist is not None:
                    # max_dist doesn't have sign, so construct signed offset distance
                    offset_distance = max_dist * dist_val / abs(dist_val)
                    slab_bounds[1] = self._dilation_value_at_reference_to_coord(
                        dist_now + offset_distance
                    )

                # 2) construct sub-polyslab
                slab_bounds.sort()  # for reference_plane=top/bottom, bounds need to be ordered
                # direction of marching
                reference_plane = "bottom" if dist_val / self._tanq < 0 else "top"
                sub_polyslab_dict.update(
                    dict(
                        slab_bounds=tuple(slab_bounds),
                        vertices=vertices_now,
                        reference_plane=reference_plane,
                    )
                )
                sub_polyslab_list.append(PolySlab.parse_obj(sub_polyslab_dict))

                # Now Step 3
                if max_dist is None:
                    break
                dist_now += offset_distance
                # new polygon vertices where collapsing vertices are removed but keep one
                vertices_now = PolySlab._shift_vertices(vertices_now, offset_distance)[0]
                vertices_now = PolySlab._remove_duplicate_vertices(vertices_now)
                # all vertices collapse
                if len(vertices_now) < 3:
                    break
                # polygon collapse into 1D
                if self.make_shapely_polygon(vertices_now).buffer(0).area < fp_eps:
                    break
                vertices_now = PolySlab._orient(vertices_now)
                num_division_count += 1

        if num_division_count > _COMPLEX_POLYSLAB_DIVISIONS_WARN:
            log.warning(
                f"Too many self-intersecting events: the polyslab has been divided into "
                f"{num_division_count} polyslabs; more than {_COMPLEX_POLYSLAB_DIVISIONS_WARN} may "
                f"slow down the simulation."
            )

        return sub_polyslab_list

    @property
    def _dilation_length(self) -> List[float]:
        """dilation length from reference plane to the top/bottom of the polyslab."""

        # for "bottom", only needs to compute the offset length to the top
        dist = [self._extrusion_length_to_offset_distance(self.finite_length_axis)]
        # reverse the dilation value if the reference plane is on the top
        if self.reference_plane == "top":
            dist = [-dist[0]]
        # for middle, both directions
        elif self.reference_plane == "middle":
            dist = [dist[0] / 2, -dist[0] / 2]
        return dist

    def _dilation_value_at_reference_to_coord(self, dilation: float) -> float:
        """Compute the coordinate based on the dilation value to the reference plane."""

        z_coord = -dilation / self._tanq + self.slab_bounds[0]
        if self.reference_plane == "middle":
            return z_coord + self.finite_length_axis / 2
        if self.reference_plane == "top":
            return z_coord + self.finite_length_axis
        # bottom case
        return z_coord

    def intersections_tilted_plane(
        self, normal: Coordinate, origin: Coordinate, to_2D: MatrixReal4x4
    ) -> List[Shapely]:
        """Return a list of shapely geometries at the plane specified by normal and origin.

        Parameters
        ----------
        normal : Coordinate
            Vector defining the normal direction to the plane.
        origin : Coordinate
            Vector defining the plane origin.
        to_2D : MatrixReal4x4
            Transformation matrix to apply to resulting shapes.

        Returns
        -------
        List[shapely.geometry.base.BaseGeometry]
            List of 2D shapes that intersect plane.
            For more details refer to
            `Shapely's Documentation <https://shapely.readthedocs.io/en/stable/project.html>`_.
        """
        return [
            shapely.unary_union(
                [
                    shape
                    for polyslab in self.sub_polyslabs
                    for shape in polyslab.intersections_tilted_plane(normal, origin, to_2D)
                ]
            )
        ]<|MERGE_RESOLUTION|>--- conflicted
+++ resolved
@@ -1373,14 +1373,8 @@
     def compute_derivatives(self, derivative_info: DerivativeInfo) -> AutogradFieldMap:
         """Compute the adjoint derivatives for this object."""
 
-<<<<<<< HEAD
-        assert derivative_info.paths == [
-            ("vertices",)
-        ], "only support derivative wrt 'PolySlab.vertices'."
-=======
         if derivative_info.paths != [("vertices",)]:
             raise ValueError("only support derivative wrt 'PolySlab.vertices'.")
->>>>>>> 526f04f6
 
         vjp_vertices = self.compute_derivative_vertices(derivative_info=derivative_info)
 
