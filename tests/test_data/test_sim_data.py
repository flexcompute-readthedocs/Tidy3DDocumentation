--- conflicted
+++ resolved
@@ -5,11 +5,7 @@
 import pydantic
 
 import tidy3d as td
-<<<<<<< HEAD
-from tidy3d.exceptions import DataError
-=======
 from tidy3d.exceptions import DataError, Tidy3dKeyError
->>>>>>> f097761f
 
 from tidy3d.components.simulation import Simulation
 from tidy3d.components.grid.grid_spec import GridSpec
