--- conflicted
+++ resolved
@@ -23,14 +23,9 @@
 - Make directories in path passed to `.to_gds_file()` methods, if they don't exist.
 
 ### Fixed
-<<<<<<< HEAD
 - Bug in PolySlab intersection if slab bounds are `inf` on one side.
 - Better error message when trying to transform a geometry with infinite bounds.
 - `JaxSimulation.epsilon` properly handles `input_structures`.
-
-=======
-- Set `imoprtlib-metadata`, `boto3`, `requests`, and `click` version requirements to how they were in Tidy3D v2.5.
->>>>>>> 2aed65f0
 
 ## [2.6.3] - 2024-04-02
 
