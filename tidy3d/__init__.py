--- conflicted
+++ resolved
@@ -122,8 +122,13 @@
 from .components.geometry.polyslab import PolySlab
 from .components.geometry.primitives import Cylinder, Sphere
 from .components.grid.grid import Coords, Coords1D, FieldGrid, Grid, YeeGrid
-<<<<<<< HEAD
-from .components.grid.grid_spec import AutoGrid, CustomGrid, GridSpec, UniformGrid
+from .components.grid.grid_spec import (
+    AutoGrid,
+    CustomGrid,
+    CustomGridBoundaries,
+    GridSpec,
+    UniformGrid,
+)
 from .components.heat_charge.boundary import (
     ConvectionBC,
     CurrentBC,
@@ -141,22 +146,6 @@
 from .components.heat_charge.sim_data import HeatChargeSimulationData, HeatSimulationData
 from .components.heat_charge.simulation import HeatChargeSimulation
 from .components.heat_charge.source import HeatFromElectricSource, HeatSource, UniformHeatSource
-=======
-from .components.grid.grid_spec import (
-    AutoGrid,
-    CustomGrid,
-    CustomGridBoundaries,
-    GridSpec,
-    UniformGrid,
-)
-from .components.heat.boundary import ConvectionBC, HeatBoundarySpec, HeatFluxBC, TemperatureBC
-from .components.heat.data.monitor_data import TemperatureData
-from .components.heat.data.sim_data import HeatSimulationData
-from .components.heat.grid import DistanceUnstructuredGrid, UniformUnstructuredGrid
-from .components.heat.monitor import TemperatureMonitor
-from .components.heat.simulation import HeatSimulation
-from .components.heat.source import UniformHeatSource
->>>>>>> 526f04f6
 
 # heat
 # heat
